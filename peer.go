--- conflicted
+++ resolved
@@ -255,12 +255,9 @@
 			peer.Console.Listener,
 			peer.Cards.Service,
 			peer.LootBoxes.Service,
-<<<<<<< HEAD
-			peer.Users.Service,
-=======
 			peer.Clubs.Service,
 			peer.Users.Auth,
->>>>>>> 5e0c7dbf
+			peer.Users.Service,
 		)
 
 		from, err := mail.ParseAddress(config.Console.Emails.From)
