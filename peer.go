--- conflicted
+++ resolved
@@ -354,13 +354,8 @@
 
 		peer.Seasons.ExpirationSeasons = seasons.NewChore(
 			config.Seasons.Config,
-<<<<<<< HEAD
-			peer.Database.Seasons(),
-			peer.Divisions.Service)
-=======
 			peer.Seasons.Service,
 		)
->>>>>>> 3def03f0
 	}
 
 	{ // admin setup
@@ -432,15 +427,9 @@
 	group.Go(func() error {
 		return ignoreCancel(peer.Queue.PlaceChore.Run(ctx))
 	})
-<<<<<<< HEAD
-	/*group.Go(func() error {
-		return ignoreCancel(peer.Seasons.ExpirationSeasons.Run(ctx))
-	})*/
-=======
 	group.Go(func() error {
 		return ignoreCancel(peer.Seasons.ExpirationSeasons.Run(ctx))
 	})
->>>>>>> 3def03f0
 
 	return group.Wait()
 }
