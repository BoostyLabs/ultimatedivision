// Copyright (C) 2021 Creditor Corp. Group.
// See LICENSE for copying information.

package ultimatedivision

import (
	"context"
	"errors"
	"net"
	"net/mail"

	"github.com/zeebo/errs"
	"golang.org/x/sync/errgroup"

	"ultimatedivision/admin/adminauth"
	"ultimatedivision/admin/admins"
	"ultimatedivision/admin/adminserver"
	"ultimatedivision/cards"
	"ultimatedivision/clubs"
	"ultimatedivision/console/consoleserver"
	"ultimatedivision/console/emails"
	"ultimatedivision/internal/auth"
	"ultimatedivision/internal/logger"
	mail2 "ultimatedivision/internal/mail"
	"ultimatedivision/lootboxes"
	"ultimatedivision/marketplace"
<<<<<<< HEAD
	"ultimatedivision/matches"
=======
	"ultimatedivision/queue"
>>>>>>> ad90a00b
	"ultimatedivision/users"
	"ultimatedivision/users/userauth"
)

// DB provides access to all databases and database related functionality.
//
// architecture: Master Database.
type DB interface {
	// Admins provides access to admins db.
	Admins() admins.DB

	// Users provides access to users db.
	Users() users.DB

	// Cards provides access to cards db.
	Cards() cards.DB

	// Clubs provides access to clubs db.
	Clubs() clubs.DB

	// LootBoxes provides access to lootboxes db.
	LootBoxes() lootboxes.DB

	// Marketplace provides access to marketplace db.
	Marketplace() marketplace.DB

<<<<<<< HEAD
	// Matches provides access to matches db.
	Matches() matches.DB
=======
	// Queue provides access to queue db.
	Queue() queue.DB
>>>>>>> ad90a00b

	// Close closes underlying db connection.
	Close() error

	// CreateSchema create tables.
	CreateSchema(ctx context.Context) error
}

// Config is the global configuration for ultimatedivision.
type Config struct {
	Admins struct {
		Server adminserver.Config `json:"server"`
		Auth   struct {
			TokenAuthSecret string `json:"tokenAuthSecret"`
		} `json:"auth"`
	} `json:"admins"`

	Users struct {
		// Server userserver.Config `json:"server"`
		Auth struct {
			TokenAuthSecret string `json:"tokenAuthSecret"`
		} `json:"auth"`
	} `json:"users"`

	Console struct {
		Server consoleserver.Config `json:"server"`
		Emails emails.Config        `json:"emails"`
	} `json:"console"`

	Cards struct {
		cards.Config
		cards.PercentageQualities `json:"percentageQualities"`
	} `json:"cards"`

	LootBoxes struct {
		Config lootboxes.Config `json:"lootBoxes"`
	} `json:"lootBoxes"`

	Marketplace struct {
		marketplace.Config
	} `json:"marketplace"`

	Queue struct {
		queue.Config
	} `json:"queue"`
}

// Peer is the representation of a ultimatedivision.
type Peer struct {
	Config   Config
	Log      logger.Logger
	Database DB
	Sender   mail2.Sender

	// exposes admins relates logic.
	Admins struct {
		Service *admins.Service
		Auth    *adminauth.Service
	}

	// exposes users related logic.
	Users struct {
		Service *users.Service
		Auth    *userauth.Service
	}

	// exposes cards related logic.
	Cards struct {
		Service *cards.Service
	}

	// exposes clubs related logic.
	Clubs struct {
		Service *clubs.Service
	}

	// exposes lootboxes related logic.
	LootBoxes struct {
		Service *lootboxes.Service
	}

	// exposes marketplace related logic.
	Marketplace struct {
		Service            *marketplace.Service
		ExpirationLotChore *marketplace.Chore
	}

<<<<<<< HEAD
	// exposes matches related logic.
	Matches struct {
		Service *matches.Service
=======
	// exposes queue related logic.
	Queue struct {
		Service *queue.Service
>>>>>>> ad90a00b
	}

	// Admin web server server with web UI.
	Admin struct {
		Listener net.Listener
		Endpoint *adminserver.Server
	}

	// Console web server server with web UI.
	Console struct {
		Listener     net.Listener
		Endpoint     *consoleserver.Server
		EmailService *emails.Service
	}
}

// New is a constructor for ultimatedivision.Peer.
func New(logger logger.Logger, config Config, db DB) (peer *Peer, err error) {
	peer = &Peer{
		Log:      logger,
		Database: db,
	}

	{ // email setup
		from, err := mail.ParseAddress(config.Console.Emails.From)
		if err != nil {
			logger.Error("email address is not valid", err)
			return nil, err
		}

		sender := mail2.SMTPSender{
			ServerAddress: config.Console.Emails.SMTPServerAddress,
			From:          *from,
			Auth: mail2.LoginAuth{
				Username: config.Console.Emails.PlainLogin,
				Password: config.Console.Emails.PlainPassword,
			},
		}

		peer.Console.EmailService = emails.NewService(
			logger,
			&sender,
			config.Console.Emails,
		)
	}

	{ // users setup
		peer.Users.Service = users.NewService(
			peer.Database.Users(),
		)
		peer.Users.Auth = userauth.NewService(
			peer.Database.Users(),
			auth.TokenSigner{
				Secret: []byte(config.Users.Auth.TokenAuthSecret),
			},
			peer.Console.EmailService,
			logger)
	}

	{ // admins setup
		peer.Admins.Service = admins.NewService(
			peer.Database.Admins(),
		)
		peer.Admins.Auth = adminauth.NewService(
			peer.Database.Admins(),
			auth.TokenSigner{
				Secret: []byte(config.Admins.Auth.TokenAuthSecret),
			},
		)
	}

	{ // cards setup
		peer.Cards.Service = cards.NewService(
			peer.Database.Cards(),
			cards.Config{
				Height:              config.Cards.Height,
				Weight:              config.Cards.Weight,
				DominantFoots:       config.Cards.DominantFoots,
				Skills:              config.Cards.Skills,
				RangeValueForSkills: config.Cards.RangeValueForSkills,
				Tattoos:             config.Cards.Tattoos,
				Cursor:              config.Cards.Cursor,
			},
		)
	}

	{ // clubs setup
		peer.Clubs.Service = clubs.NewService(
			peer.Database.Clubs(),
			peer.Users.Service,
		)
	}

	{ // lootboxes setup
		peer.LootBoxes.Service = lootboxes.NewService(
			config.LootBoxes.Config,
			peer.Database.LootBoxes(),
			peer.Cards.Service,
		)
	}

	{ // marketplace setup
		peer.Marketplace.Service = marketplace.NewService(
			config.Marketplace.Config,
			peer.Database.Marketplace(),
			peer.Users.Service,
			peer.Cards.Service,
		)

		peer.Marketplace.ExpirationLotChore = marketplace.NewChore(
			peer.Log,
			config.Marketplace.Config,
			peer.Database.Marketplace(),
			peer.Users.Service,
			peer.Cards.Service,
		)
	}

<<<<<<< HEAD
	{ // matches setup
		peer.Matches.Service = matches.NewService(
			peer.Database.Matches(),
=======
	{ // queue setup
		peer.Queue.Service = queue.NewService(
			config.Queue.Config,
			peer.Database.Queue(),
			peer.Users.Service,
>>>>>>> ad90a00b
		)
	}

	{ // admin setup
		peer.Admin.Listener, err = net.Listen("tcp", config.Admins.Server.Address)
		if err != nil {
			return nil, err
		}

		peer.Admin.Endpoint, err = adminserver.NewServer(
			config.Admins.Server,
			logger,
			peer.Admin.Listener,
			peer.Admins.Auth,
			peer.Admins.Service,
			peer.Users.Service,
			peer.Cards.Service,
			config.Cards.PercentageQualities,
			peer.Marketplace.Service,
			peer.LootBoxes.Service,
			peer.Clubs.Service,
		)
		if err != nil {
			return nil, err
		}
	}

	{ // console setup
		peer.Console.Listener, err = net.Listen("tcp", config.Console.Server.Address)
		if err != nil {
			return nil, err
		}

		peer.Console.Endpoint = consoleserver.NewServer(
			config.Console.Server,
			logger,
			peer.Console.Listener,
			peer.Cards.Service,
			peer.LootBoxes.Service,
			peer.Marketplace.Service,
			peer.Clubs.Service,
			peer.Users.Auth,
			peer.Users.Service,
		)
	}

	return peer, nil
}

// Run runs ultimatedivision.Peer until it's either closed or it errors.
func (peer *Peer) Run(ctx context.Context) error {
	group, ctx := errgroup.WithContext(ctx)

	// start ultimatedivision servers as a separate goroutines.
	group.Go(func() error {
		return ignoreCancel(peer.Admin.Endpoint.Run(ctx))
	})
	group.Go(func() error {
		return ignoreCancel(peer.Console.Endpoint.Run(ctx))
	})
	group.Go(func() error {
		return ignoreCancel(peer.Marketplace.ExpirationLotChore.Run(ctx))
	})

	return group.Wait()
}

// Close closes all the resources.
func (peer *Peer) Close() error {
	var errlist errs.Group

	errlist.Add(peer.Admin.Endpoint.Close())
	errlist.Add(peer.Console.Endpoint.Close())

	return errlist.Err()
}

// we ignore cancellation and stopping errors since they are expected.
func ignoreCancel(err error) error {
	if errors.Is(err, context.Canceled) {
		return nil
	}

	return err
}<|MERGE_RESOLUTION|>--- conflicted
+++ resolved
@@ -24,11 +24,8 @@
 	mail2 "ultimatedivision/internal/mail"
 	"ultimatedivision/lootboxes"
 	"ultimatedivision/marketplace"
-<<<<<<< HEAD
 	"ultimatedivision/matches"
-=======
 	"ultimatedivision/queue"
->>>>>>> ad90a00b
 	"ultimatedivision/users"
 	"ultimatedivision/users/userauth"
 )
@@ -55,13 +52,11 @@
 	// Marketplace provides access to marketplace db.
 	Marketplace() marketplace.DB
 
-<<<<<<< HEAD
 	// Matches provides access to matches db.
 	Matches() matches.DB
-=======
+
 	// Queue provides access to queue db.
 	Queue() queue.DB
->>>>>>> ad90a00b
 
 	// Close closes underlying db connection.
 	Close() error
@@ -149,15 +144,14 @@
 		ExpirationLotChore *marketplace.Chore
 	}
 
-<<<<<<< HEAD
 	// exposes matches related logic.
 	Matches struct {
 		Service *matches.Service
-=======
+	}
+
 	// exposes queue related logic.
 	Queue struct {
 		Service *queue.Service
->>>>>>> ad90a00b
 	}
 
 	// Admin web server server with web UI.
@@ -276,17 +270,17 @@
 		)
 	}
 
-<<<<<<< HEAD
 	{ // matches setup
 		peer.Matches.Service = matches.NewService(
 			peer.Database.Matches(),
-=======
+		)
+	}
+
 	{ // queue setup
 		peer.Queue.Service = queue.NewService(
 			config.Queue.Config,
 			peer.Database.Queue(),
 			peer.Users.Service,
->>>>>>> ad90a00b
 		)
 	}
 
