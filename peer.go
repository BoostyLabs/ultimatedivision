--- conflicted
+++ resolved
@@ -18,11 +18,7 @@
 	"ultimatedivision/cards"
 	"ultimatedivision/cards/avatars"
 	"ultimatedivision/cards/nfts"
-<<<<<<< HEAD
-	"ultimatedivision/cards/nfts/nftwaitlist"
-=======
 	"ultimatedivision/cards/waitlist"
->>>>>>> 84834d51
 	"ultimatedivision/clubs"
 	"ultimatedivision/console/consoleserver"
 	"ultimatedivision/console/emails"
@@ -54,16 +50,11 @@
 	// Avatars provides access to avatars db.
 	Avatars() avatars.DB
 
-<<<<<<< HEAD
-	// NFTWaitList provides access to nftwaitlist db.
-	NFTWaitList() nftwaitlist.DB
+	// WaitList provides access to waitlist db.
+	WaitList() waitlist.DB
 
 	// NFTs provides access to nfts db.
 	NFTs() nfts.DB
-=======
-	// WaitList provides access to waitlist db.
-	WaitList() waitlist.DB
->>>>>>> 84834d51
 
 	// Clubs provides access to clubs db.
 	Clubs() clubs.DB
@@ -174,15 +165,9 @@
 		Service *avatars.Service
 	}
 
-<<<<<<< HEAD
-	// exposes nftwaitlist related logic.
-	NFTWaitList struct {
-		Service *nftwaitlist.Service
-=======
 	// exposes waitlist related logic.
 	WaitList struct {
 		Service *waitlist.Service
->>>>>>> 84834d51
 	}
 
 	// exposes nfts related logic.
@@ -308,23 +293,13 @@
 	{ // nfts setup
 		peer.NFTs.Service = nfts.NewService(
 			config.NFTs.Config,
-<<<<<<< HEAD
 			peer.Database.NFTs(),
-		)
-	}
-
-	{ // nftwaitlist setup
-		peer.NFTWaitList.Service = nftwaitlist.NewService(
-			peer.Database.NFTWaitList(),
-=======
-			nil,
 		)
 	}
 
 	{ // waitlist setup
 		peer.WaitList.Service = waitlist.NewService(
 			peer.Database.WaitList(),
->>>>>>> 84834d51
 			peer.Cards.Service,
 			peer.Avatars.Service,
 			peer.Users.Service,
@@ -440,11 +415,7 @@
 			peer.Users.Auth,
 			peer.Users.Service,
 			peer.Queue.Service,
-<<<<<<< HEAD
-			peer.NFTWaitList.Service,
-=======
 			peer.WaitList.Service,
->>>>>>> 84834d51
 		)
 	}
 
