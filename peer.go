// Copyright (C) 2021 Creditor Corp. Group.
// See LICENSE for copying information.

package ultimatedivision

import (
	"context"
	"errors"
	"net"
	"net/mail"

	"github.com/zeebo/errs"
	"golang.org/x/sync/errgroup"

	"ultimatedivision/admin/adminauth"
	"ultimatedivision/admin/admins"
	"ultimatedivision/admin/adminserver"
	"ultimatedivision/cards"
	"ultimatedivision/cards/avatars"
	"ultimatedivision/cards/nfts"
	"ultimatedivision/cards/waitlist"
	"ultimatedivision/clubs"
	"ultimatedivision/console/consoleserver"
	"ultimatedivision/console/emails"
	"ultimatedivision/divisions"
	"ultimatedivision/gameplay/matches"
	"ultimatedivision/gameplay/queue"
	"ultimatedivision/internal/logger"
	"ultimatedivision/marketplace"
	"ultimatedivision/pkg/auth"
	mail2 "ultimatedivision/pkg/mail"
	"ultimatedivision/pkg/velas"
	"ultimatedivision/seasons"
	"ultimatedivision/store"
	"ultimatedivision/store/lootboxes"
	"ultimatedivision/udts"
	"ultimatedivision/udts/currencywaitlist"
	"ultimatedivision/users"
	"ultimatedivision/users/userauth"
)

// DB provides access to all databases and database related functionality.
//
// architecture: Master Database.
type DB interface {
	// Admins provides access to admins db.
	Admins() admins.DB

	// Users provides access to users db.
	Users() users.DB

	// Cards provides access to cards db.
	Cards() cards.DB

	// Avatars provides access to avatars db.
	Avatars() avatars.DB

	// WaitList provides access to waitlist db.
	WaitList() waitlist.DB

	// NFTs provides access to nfts db.
	NFTs() nfts.DB

	// Clubs provides access to clubs db.
	Clubs() clubs.DB

	// LootBoxes provides access to lootboxes db.
	LootBoxes() lootboxes.DB

	// Marketplace provides access to marketplace db.
	Marketplace() marketplace.DB

	// Matches provides access to matches db.
	Matches() matches.DB

	// Queue provides access to queue db.
	Queue() queue.DB

	// Divisions provides access to divisions db.
	Divisions() divisions.DB

	// Seasons provides access to seasons db.
	Seasons() seasons.DB

	// CurrencyWaitList provides access to currencywaitlist db.
	CurrencyWaitList() currencywaitlist.DB

	// UDTs provides access to udts db.
	UDTs() udts.DB

	// Store provides access to store db.
	Store() store.DB

	// Close closes underlying db connection.
	Close() error

	// CreateSchema create tables.
	CreateSchema(ctx context.Context) error
}

// Config is the global configuration for ultimatedivision.
type Config struct {
	Admins struct {
		Server adminserver.Config `json:"server"`
		Auth   struct {
			TokenAuthSecret string `json:"tokenAuthSecret"`
		} `json:"auth"`
	} `json:"admins"`

	Users struct {
		// Server userserver.Config `json:"server"`.
		Auth struct {
			TokenAuthSecret string `json:"tokenAuthSecret"`
		} `json:"auth"`
	} `json:"users"`

	Console struct {
		Server consoleserver.Config `json:"server"`
		Emails emails.Config        `json:"emails"`
	} `json:"console"`

	Cards struct {
		cards.Config
		cards.PercentageQualities `json:"percentageQualities"`
	} `json:"cards"`

	Avatars struct {
		avatars.Config
	} `json:"avatars"`

	NFTs struct {
		nfts.Config
	} `json:"nfts"`

	WaitList struct {
		waitlist.Config
	} `json:"waitList"`

	LootBoxes struct {
		Config lootboxes.Config `json:"lootBoxes"`
	} `json:"lootBoxes"`

	Marketplace struct {
		marketplace.Config
	} `json:"marketplace"`

	Queue struct {
		queue.Config
	} `json:"queue"`

	Divisions struct {
		divisions.Config
	} `json:"divisions"`

	Seasons struct {
		seasons.Config
	} `json:"seasons"`

	Matches struct {
		matches.Config
	} `json:"matches"`

	CurrencyWaitList struct {
		currencywaitlist.Config
	} `json:"currencyWaitList"`

	Store struct {
		store.Config
	} `json:"store"`

	Velas struct {
		velas.Config
	} `json:"velas"`
}

// Peer is the representation of a ultimatedivision.
type Peer struct {
	Config   Config
	Log      logger.Logger
	Database DB
	Sender   mail2.Sender

	// exposes admins relates logic.
	Admins struct {
		Service *admins.Service
		Auth    *adminauth.Service
	}

	// exposes users related logic.
	Users struct {
		Service *users.Service
		Auth    *userauth.Service
	}

	// exposes cards related logic.
	Cards struct {
		Service *cards.Service
	}

	// exposes avatars related logic.
	Avatars struct {
		Service *avatars.Service
	}

	// exposes waitlist related logic.
	WaitList struct {
		Service       *waitlist.Service
		WaitListChore *waitlist.Chore
	}

	// exposes nfts related logic.
	NFTs struct {
		Service  *nfts.Service
		NFTChore *nfts.Chore
	}

	// exposes clubs related logic.
	Clubs struct {
		Service *clubs.Service
	}

	// exposes lootboxes related logic.
	LootBoxes struct {
		Service *lootboxes.Service
	}

	// exposes marketplace related logic.
	Marketplace struct {
		Service            *marketplace.Service
		ExpirationLotChore *marketplace.Chore
	}

	// exposes matches related logic.
	Matches struct {
		Service *matches.Service
	}

	// exposes queue related logic.
	Queue struct {
		Service    *queue.Service
		PlaceChore *queue.Chore
	}

	// exposes divisions related logic.
	Divisions struct {
		Service *divisions.Service
	}

	// exposes divisions related logic.
	Seasons struct {
		Service           *seasons.Service
		ExpirationSeasons *seasons.Chore
	}

	// exposes currencywaitlist related logic.
	CurrencyWaitList struct {
		Service *currencywaitlist.Service
	}

	// exposes udts related logic.
	UDTs struct {
		Service *udts.Service
	}

	// exposes store related logic.
	Store struct {
		Service      *store.Service
		StoreRenewal *store.Chore
	}

	// exposes velas related logic.
	Velas struct {
		Service *velas.Service
	}

	// Admin web server server with web UI.
	Admin struct {
		Listener net.Listener
		Endpoint *adminserver.Server
	}

	// Console web server server with web UI.
	Console struct {
		Listener     net.Listener
		Endpoint     *consoleserver.Server
		EmailService *emails.Service
	}
}

// New is a constructor for ultimatedivision.Peer.
func New(logger logger.Logger, config Config, db DB) (peer *Peer, err error) {
	peer = &Peer{
		Log:      logger,
		Database: db,
	}

	{ // emails setup.
		var sender mail2.Sender
		if config.Console.Emails.Provider == "mock" {
			sender = &mail2.MockSender{}
		} else {
			from, err := mail.ParseAddress(config.Console.Emails.From)
			if err != nil {
				logger.Error("invalid email address", errs.Wrap(err))
				return nil, err
			}

			sender = &mail2.SMTPSender{
				From: *from,
				Auth: mail2.LoginAuth{
					Password: config.Console.Emails.PlainPassword,
					Username: config.Console.Emails.PlainLogin,
				},
				ServerAddress: config.Console.Emails.SMTPServerAddress,
			}
		}

		mailService := emails.NewService(peer.Log, sender, config.Console.Emails)
		peer.Console.EmailService = mailService
	}

	peer.Velas.Service = velas.NewService(config.Velas.Config)

	{ // users setup.
		peer.Users.Service = users.NewService(
			peer.Database.Users(),
		)
		peer.Users.Auth = userauth.NewService(
			peer.Database.Users(),
			auth.TokenSigner{
				Secret: []byte(config.Users.Auth.TokenAuthSecret),
			},
			peer.Console.EmailService,
			logger, peer.Velas.Service)
	}

	{ // admins setup.
		peer.Admins.Service = admins.NewService(
			peer.Database.Admins(),
		)
		peer.Admins.Auth = adminauth.NewService(
			peer.Database.Admins(),
			auth.TokenSigner{
				Secret: []byte(config.Admins.Auth.TokenAuthSecret),
			},
		)
	}

	{ // cards setup.
		peer.Cards.Service = cards.NewService(
			peer.Database.Cards(),
			config.Cards.Config,
		)
	}

	{ // avatars setup.
		peer.Avatars.Service = avatars.NewService(
			peer.Database.Avatars(),
			config.Avatars.Config,
		)
	}

	{ // nfts setup.
		peer.NFTs.Service = nfts.NewService(
			config.NFTs.Config,
			peer.Database.NFTs(),
		)
		peer.NFTs.NFTChore = nfts.NewChore(
			config.NFTs.Config,
			peer.NFTs.Service,
			peer.Users.Service,
			peer.Cards.Service,
		)
	}

	{ // waitlist setup.
		peer.WaitList.Service = waitlist.NewService(
			config.WaitList.Config,
			peer.Database.WaitList(),
			peer.Cards.Service,
			peer.Avatars.Service,
			peer.Users.Service,
			peer.NFTs.Service,
		)

		peer.WaitList.WaitListChore = waitlist.NewChore(
			config.WaitList.Config,
			peer.WaitList.Service,
			peer.NFTs.Service,
			peer.Users.Service,
			peer.Cards.Service,
		)
	}

	{ // clubs setup.
		peer.Clubs.Service = clubs.NewService(
			peer.Database.Clubs(),
			peer.Users.Service,
			peer.Cards.Service,
			peer.Database.Divisions(),
		)
	}

	{ // lootboxes setup.
		peer.LootBoxes.Service = lootboxes.NewService(
			peer.Log,
			config.LootBoxes.Config,
			peer.Database.LootBoxes(),
			peer.Cards.Service,
			peer.Avatars.Service,
		)
	}

	{ // marketplace setup.
		peer.Marketplace.Service = marketplace.NewService(
			config.Marketplace.Config,
			peer.Database.Marketplace(),
			peer.Users.Service,
			peer.Cards.Service,
		)

		peer.Marketplace.ExpirationLotChore = marketplace.NewChore(
			config.Marketplace.Config,
			peer.Marketplace.Service,
		)
	}

	{ // divisions setup.
		peer.Divisions.Service = divisions.NewService(
			peer.Database.Divisions(),
			config.Divisions.Config)
	}

	{ // matches setup.
		peer.Matches.Service = matches.NewService(
			peer.Database.Matches(),
			config.Matches.Config,
			peer.Clubs.Service,
			peer.Cards.Service,
		)
	}

	{ // seasons setup.
		peer.Seasons.Service = seasons.NewService(
			peer.Database.Seasons(),
			config.Seasons.Config,
			peer.Divisions.Service,
			peer.Matches.Service,
			peer.Clubs.Service,
		)

		peer.Seasons.ExpirationSeasons = seasons.NewChore(
			config.Seasons.Config,
			peer.Seasons.Service,
		)
	}

	{ // udts setup.
		peer.UDTs.Service = udts.NewService(
			peer.Database.UDTs(),
		)
	}

	{ // currencywaitlist setup.
		peer.CurrencyWaitList.Service = currencywaitlist.NewService(
			config.CurrencyWaitList.Config,
			peer.Database.CurrencyWaitList(),
			peer.Users.Service,
			peer.UDTs.Service,
		)
	}

	{ // queue setup.
		peer.Queue.Service = queue.NewService(
			config.Queue.Config,
			peer.Database.Queue(),
			peer.Users.Service,
			peer.Clubs.Service,
		)

		peer.Queue.PlaceChore = queue.NewChore(
			config.Queue.Config,
			peer.Log,
			peer.Queue.Service,
			peer.Matches.Service,
			peer.Seasons.Service,
			peer.Clubs.Service,
			peer.CurrencyWaitList.Service,
			peer.Users.Service,
		)
	}

	{ // store setup.
		peer.Store.Service = store.NewService(
			config.Store.Config,
			peer.Database.Store(),
			peer.Cards.Service,
			peer.WaitList.Service,
		)

		peer.Store.StoreRenewal = store.NewChore(
			config.Store.Config,
			peer.Store.Service,
			peer.Cards.Service,
			peer.Avatars.Service,
		)
	}

	{ // admin setup.
		peer.Admin.Listener, err = net.Listen("tcp", config.Admins.Server.Address)
		if err != nil {
			return nil, err
		}

		peer.Admin.Endpoint, err = adminserver.NewServer(
			config.Admins.Server,
			logger,
			peer.Admin.Listener,
			peer.Admins.Auth,
			peer.Admins.Service,
			peer.Users.Service,
			peer.Cards.Service,
			config.Cards.PercentageQualities,
			peer.Avatars.Service,
			peer.Marketplace.Service,
			peer.LootBoxes.Service,
			peer.Clubs.Service,
			peer.Queue.Service,
			peer.Divisions.Service,
			peer.Matches.Service,
			peer.Seasons.Service,
			peer.Store.Service,
		)
		if err != nil {
			return nil, err
		}
	}

	{ // console setup.
		peer.Console.Listener, err = net.Listen("tcp", config.Console.Server.Address)
		if err != nil {
			return nil, err
		}

		peer.Console.Endpoint = consoleserver.NewServer(
			config.Console.Server,
			logger,
			peer.Console.Listener,
			peer.Cards.Service,
			peer.LootBoxes.Service,
			peer.Marketplace.Service,
			peer.Clubs.Service,
			peer.Users.Auth,
			peer.Users.Service,
			peer.Queue.Service,
			peer.Seasons.Service,
			peer.WaitList.Service,
			peer.Store.Service,
		)
	}

	return peer, nil
}

// Run runs ultimatedivision.Peer until it's either closed or it errors.
func (peer *Peer) Run(ctx context.Context) error {
	group, ctx := errgroup.WithContext(ctx)

	// start ultimatedivision servers as a separate goroutines.
	group.Go(func() error {
		return ignoreCancel(peer.Admin.Endpoint.Run(ctx))
	})
	group.Go(func() error {
		return ignoreCancel(peer.Console.Endpoint.Run(ctx))
	})
	group.Go(func() error {
		return ignoreCancel(peer.Marketplace.ExpirationLotChore.Run(ctx))
	})
	group.Go(func() error {
		return ignoreCancel(peer.Queue.PlaceChore.Run(ctx))
	})
<<<<<<< HEAD
	group.Go(func() error {
		return ignoreCancel(peer.Seasons.ExpirationSeasons.Run(ctx))
	})
	// TODO: uncomment when the Ethereum node is running
=======
	// TODO: commented while fixing bug with matches.
	// group.Go(func() error {
	// 	return ignoreCancel(peer.Seasons.ExpirationSeasons.Run(ctx))
	// })
	// TODO: uncomment when the Ethereum node is running.
>>>>>>> 91e848e6
	// group.Go(func() error {
	// 	return ignoreCancel(peer.NFTs.NFTChore.RunNFTSynchronization(ctx))
	// })
	// group.Go(func() error {
	// 	return ignoreCancel(peer.WaitList.WaitListChore.RunCheckMintEvent(ctx))
	// })
	// TODO: remove it.
	group.Go(func() error {
		return ignoreCancel(peer.Store.StoreRenewal.Run(ctx))
	})

	return group.Wait()
}

// Close closes all the resources.
func (peer *Peer) Close() error {
	var errlist errs.Group

	errlist.Add(peer.Admin.Endpoint.Close())
	errlist.Add(peer.Console.Endpoint.Close())
	peer.Marketplace.ExpirationLotChore.Close()
	peer.Queue.PlaceChore.Close()
	peer.Seasons.ExpirationSeasons.Close()
	peer.Store.StoreRenewal.Close()

	return errlist.Err()
}

// we ignore cancellation and stopping errors since they are expected.
func ignoreCancel(err error) error {
	if errors.Is(err, context.Canceled) {
		return nil
	}

	return err
}<|MERGE_RESOLUTION|>--- conflicted
+++ resolved
@@ -579,18 +579,10 @@
 	group.Go(func() error {
 		return ignoreCancel(peer.Queue.PlaceChore.Run(ctx))
 	})
-<<<<<<< HEAD
 	group.Go(func() error {
 		return ignoreCancel(peer.Seasons.ExpirationSeasons.Run(ctx))
 	})
 	// TODO: uncomment when the Ethereum node is running
-=======
-	// TODO: commented while fixing bug with matches.
-	// group.Go(func() error {
-	// 	return ignoreCancel(peer.Seasons.ExpirationSeasons.Run(ctx))
-	// })
-	// TODO: uncomment when the Ethereum node is running.
->>>>>>> 91e848e6
 	// group.Go(func() error {
 	// 	return ignoreCancel(peer.NFTs.NFTChore.RunNFTSynchronization(ctx))
 	// })
