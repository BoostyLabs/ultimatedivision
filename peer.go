// Copyright (C) 2021 Creditor Corp. Group.
// See LICENSE for copying information.

package ultimatedivision

import (
	"context"
	"errors"
	"net"
	"net/mail"

	"github.com/zeebo/errs"
	"golang.org/x/sync/errgroup"

	"ultimatedivision/admin/adminauth"
	"ultimatedivision/admin/admins"
	"ultimatedivision/admin/adminserver"
	"ultimatedivision/cards"
	"ultimatedivision/cards/avatars"
	"ultimatedivision/cards/nfts"
	"ultimatedivision/cards/waitlist"
	"ultimatedivision/clubs"
	"ultimatedivision/console/consoleserver"
	"ultimatedivision/console/emails"
	"ultimatedivision/divisions"
	"ultimatedivision/gameplay/matches"
	"ultimatedivision/gameplay/queue"
	"ultimatedivision/internal/logger"
	"ultimatedivision/marketplace"
	"ultimatedivision/pkg/auth"
	mail2 "ultimatedivision/pkg/mail"
	"ultimatedivision/pkg/velas"
	"ultimatedivision/seasons"
	"ultimatedivision/store"
	"ultimatedivision/store/lootboxes"
	"ultimatedivision/udts"
	"ultimatedivision/udts/currencywaitlist"
	"ultimatedivision/users"
	"ultimatedivision/users/userauth"
)

// DB provides access to all databases and database related functionality.
//
// architecture: Master Database.
type DB interface {
	// Admins provides access to admins db.
	Admins() admins.DB

	// Users provides access to users db.
	Users() users.DB

	// Cards provides access to cards db.
	Cards() cards.DB

	// Avatars provides access to avatars db.
	Avatars() avatars.DB

	// WaitList provides access to waitlist db.
	WaitList() waitlist.DB

	// NFTs provides access to nfts db.
	NFTs() nfts.DB

	// Clubs provides access to clubs db.
	Clubs() clubs.DB

	// LootBoxes provides access to lootboxes db.
	LootBoxes() lootboxes.DB

	// Marketplace provides access to marketplace db.
	Marketplace() marketplace.DB

	// Matches provides access to matches db.
	Matches() matches.DB

	// Queue provides access to queue db.
	Queue() queue.DB

	// Divisions provides access to divisions db.
	Divisions() divisions.DB

	// Seasons provides access to seasons db.
	Seasons() seasons.DB

	// CurrencyWaitList provides access to currencywaitlist db.
	CurrencyWaitList() currencywaitlist.DB

	// UDTs provides access to udts db.
	UDTs() udts.DB

	// Store provides access to store db.
	Store() store.DB

	// Close closes underlying db connection.
	Close() error

	// CreateSchema create tables.
	CreateSchema(ctx context.Context) error
}

// Config is the global configuration for ultimatedivision.
type Config struct {
	Admins struct {
		Server adminserver.Config `json:"server"`
		Auth   struct {
			TokenAuthSecret string `json:"tokenAuthSecret"`
		} `json:"auth"`
	} `json:"admins"`

	Users struct {
		// Server userserver.Config `json:"server"`.
		Auth struct {
			TokenAuthSecret string `json:"tokenAuthSecret"`
		} `json:"auth"`
	} `json:"users"`

	Console struct {
		Server consoleserver.Config `json:"server"`
		Emails emails.Config        `json:"emails"`
	} `json:"console"`

	Cards struct {
		cards.Config
		cards.PercentageQualities `json:"percentageQualities"`
	} `json:"cards"`

	Avatars struct {
		avatars.Config
	} `json:"avatars"`

	NFTs struct {
		nfts.Config
	} `json:"nfts"`

	WaitList struct {
		waitlist.Config
	} `json:"waitList"`

	LootBoxes struct {
		Config lootboxes.Config `json:"lootBoxes"`
	} `json:"lootBoxes"`

	Marketplace struct {
		marketplace.Config
	} `json:"marketplace"`

	Queue struct {
		queue.Config
	} `json:"queue"`

	Divisions struct {
		divisions.Config
	} `json:"divisions"`

	Seasons struct {
		seasons.Config
	} `json:"seasons"`

	Matches struct {
		matches.Config
	} `json:"matches"`

	CurrencyWaitList struct {
		currencywaitlist.Config
	} `json:"currencyWaitList"`

	Store struct {
		store.Config
	} `json:"store"`

	Velas struct {
		velas.Config
	} `json:"velas"`
}

// Peer is the representation of a ultimatedivision.
type Peer struct {
	Config   Config
	Log      logger.Logger
	Database DB
	Sender   mail2.Sender

	// exposes admins relates logic.
	Admins struct {
		Service *admins.Service
		Auth    *adminauth.Service
	}

	// exposes users related logic.
	Users struct {
		Service *users.Service
		Auth    *userauth.Service
	}

	// exposes cards related logic.
	Cards struct {
		Service *cards.Service
	}

	// exposes avatars related logic.
	Avatars struct {
		Service *avatars.Service
	}

	// exposes waitlist related logic.
	WaitList struct {
		Service       *waitlist.Service
		WaitListChore *waitlist.Chore
	}

	// exposes nfts related logic.
	NFTs struct {
		Service  *nfts.Service
		NFTChore *nfts.Chore
	}

	// exposes clubs related logic.
	Clubs struct {
		Service *clubs.Service
	}

	// exposes lootboxes related logic.
	LootBoxes struct {
		Service *lootboxes.Service
	}

	// exposes marketplace related logic.
	Marketplace struct {
		Service            *marketplace.Service
		ExpirationLotChore *marketplace.Chore
	}

	// exposes matches related logic.
	Matches struct {
		Service *matches.Service
	}

	// exposes queue related logic.
	Queue struct {
		Service    *queue.Service
		PlaceChore *queue.Chore
	}

	// exposes divisions related logic.
	Divisions struct {
		Service *divisions.Service
	}

	// exposes divisions related logic.
	Seasons struct {
		Service           *seasons.Service
		ExpirationSeasons *seasons.Chore
	}

	// exposes currencywaitlist related logic.
	CurrencyWaitList struct {
		Service *currencywaitlist.Service
	}

	// exposes udts related logic.
	UDTs struct {
		Service *udts.Service
	}

	// exposes store related logic.
	Store struct {
		Service      *store.Service
		StoreRenewal *store.Chore
	}

	// exposes velas related logic.
	Velas struct {
		Service *velas.Service
	}

	// Admin web server server with web UI.
	Admin struct {
		Listener net.Listener
		Endpoint *adminserver.Server
	}

	// Console web server server with web UI.
	Console struct {
		Listener     net.Listener
		Endpoint     *consoleserver.Server
		EmailService *emails.Service
	}
}

// New is a constructor for ultimatedivision.Peer.
func New(logger logger.Logger, config Config, db DB) (peer *Peer, err error) {
	peer = &Peer{
		Log:      logger,
		Database: db,
	}

	{ // emails setup.
		var sender mail2.Sender
		if config.Console.Emails.Provider == "mock" {
			sender = &mail2.MockSender{}
		} else {
			from, err := mail.ParseAddress(config.Console.Emails.From)
			if err != nil {
				logger.Error("invalid email address", errs.Wrap(err))
				return nil, err
			}

			sender = &mail2.SMTPSender{
				From: *from,
				Auth: mail2.LoginAuth{
					Password: config.Console.Emails.PlainPassword,
					Username: config.Console.Emails.PlainLogin,
				},
				ServerAddress: config.Console.Emails.SMTPServerAddress,
			}
		}

		mailService := emails.NewService(peer.Log, sender, config.Console.Emails)
		peer.Console.EmailService = mailService
	}

<<<<<<< HEAD
	peer.Velas.Service = velas.NewService(config.Velas.Config)

=======
>>>>>>> 11eee523
	{ // users setup.
		peer.Users.Service = users.NewService(
			peer.Database.Users(),
		)
		peer.Users.Auth = userauth.NewService(
			peer.Database.Users(),
			auth.TokenSigner{
				Secret: []byte(config.Users.Auth.TokenAuthSecret),
			},
			peer.Console.EmailService,
			logger, peer.Velas.Service)
	}

	{ // admins setup.
		peer.Admins.Service = admins.NewService(
			peer.Database.Admins(),
		)
		peer.Admins.Auth = adminauth.NewService(
			peer.Database.Admins(),
			auth.TokenSigner{
				Secret: []byte(config.Admins.Auth.TokenAuthSecret),
			},
		)
	}

	{ // cards setup.
		peer.Cards.Service = cards.NewService(
			peer.Database.Cards(),
			config.Cards.Config,
		)
	}

	{ // avatars setup.
		peer.Avatars.Service = avatars.NewService(
			peer.Database.Avatars(),
			config.Avatars.Config,
		)
	}

	{ // nfts setup.
		peer.NFTs.Service = nfts.NewService(
			config.NFTs.Config,
			peer.Database.NFTs(),
		)
		peer.NFTs.NFTChore = nfts.NewChore(
			config.NFTs.Config,
			peer.NFTs.Service,
			peer.Users.Service,
			peer.Cards.Service,
		)
	}

	{ // waitlist setup.
		peer.WaitList.Service = waitlist.NewService(
			config.WaitList.Config,
			peer.Database.WaitList(),
			peer.Cards.Service,
			peer.Avatars.Service,
			peer.Users.Service,
			peer.NFTs.Service,
		)

		peer.WaitList.WaitListChore = waitlist.NewChore(
			config.WaitList.Config,
			peer.WaitList.Service,
			peer.NFTs.Service,
			peer.Users.Service,
			peer.Cards.Service,
		)
	}

	{ // clubs setup.
		peer.Clubs.Service = clubs.NewService(
			peer.Database.Clubs(),
			peer.Users.Service,
			peer.Cards.Service,
			peer.Database.Divisions(),
		)
	}

	{ // lootboxes setup.
		peer.LootBoxes.Service = lootboxes.NewService(
			peer.Log,
			config.LootBoxes.Config,
			peer.Database.LootBoxes(),
			peer.Cards.Service,
			peer.Avatars.Service,
		)
	}

	{ // marketplace setup.
		peer.Marketplace.Service = marketplace.NewService(
			config.Marketplace.Config,
			peer.Database.Marketplace(),
			peer.Users.Service,
			peer.Cards.Service,
		)

		peer.Marketplace.ExpirationLotChore = marketplace.NewChore(
			config.Marketplace.Config,
			peer.Marketplace.Service,
		)
	}

	{ // divisions setup.
		peer.Divisions.Service = divisions.NewService(
			peer.Database.Divisions(),
			config.Divisions.Config)
	}

	{ // matches setup.
		peer.Matches.Service = matches.NewService(
			peer.Database.Matches(),
			config.Matches.Config,
			peer.Clubs.Service,
			peer.Cards.Service,
		)
	}

	{ // seasons setup.
		peer.Seasons.Service = seasons.NewService(
			peer.Database.Seasons(),
			config.Seasons.Config,
			peer.Divisions.Service,
			peer.Matches.Service,
			peer.Clubs.Service,
		)

		peer.Seasons.ExpirationSeasons = seasons.NewChore(
			config.Seasons.Config,
			peer.Seasons.Service,
		)
	}

	{ // udts setup.
		peer.UDTs.Service = udts.NewService(
			peer.Database.UDTs(),
		)
	}

	{ // currencywaitlist setup.
		peer.CurrencyWaitList.Service = currencywaitlist.NewService(
			config.CurrencyWaitList.Config,
			peer.Database.CurrencyWaitList(),
			peer.Users.Service,
			peer.UDTs.Service,
		)
	}

	{ // queue setup.
		peer.Queue.Service = queue.NewService(
			config.Queue.Config,
			peer.Database.Queue(),
			peer.Users.Service,
			peer.Clubs.Service,
		)

		peer.Queue.PlaceChore = queue.NewChore(
			config.Queue.Config,
			peer.Log,
			peer.Queue.Service,
			peer.Matches.Service,
			peer.Seasons.Service,
			peer.Clubs.Service,
			peer.CurrencyWaitList.Service,
			peer.Users.Service,
		)
	}

	{ // store setup.
		peer.Store.Service = store.NewService(
			config.Store.Config,
			peer.Database.Store(),
			peer.Cards.Service,
			peer.WaitList.Service,
		)

		peer.Store.StoreRenewal = store.NewChore(
			config.Store.Config,
			peer.Store.Service,
			peer.Cards.Service,
			peer.Avatars.Service,
		)
	}

	{ // admin setup.
		peer.Admin.Listener, err = net.Listen("tcp", config.Admins.Server.Address)
		if err != nil {
			return nil, err
		}

		peer.Admin.Endpoint, err = adminserver.NewServer(
			config.Admins.Server,
			logger,
			peer.Admin.Listener,
			peer.Admins.Auth,
			peer.Admins.Service,
			peer.Users.Service,
			peer.Cards.Service,
			config.Cards.PercentageQualities,
			peer.Avatars.Service,
			peer.Marketplace.Service,
			peer.LootBoxes.Service,
			peer.Clubs.Service,
			peer.Queue.Service,
			peer.Divisions.Service,
			peer.Matches.Service,
			peer.Seasons.Service,
			peer.Store.Service,
		)
		if err != nil {
			return nil, err
		}
	}

	{ // console setup.
		peer.Console.Listener, err = net.Listen("tcp", config.Console.Server.Address)
		if err != nil {
			return nil, err
		}

		peer.Console.Endpoint = consoleserver.NewServer(
			config.Console.Server,
			logger,
			peer.Console.Listener,
			peer.Cards.Service,
			peer.LootBoxes.Service,
			peer.Marketplace.Service,
			peer.Clubs.Service,
			peer.Users.Auth,
			peer.Users.Service,
			peer.Queue.Service,
			peer.Seasons.Service,
			peer.WaitList.Service,
			peer.Store.Service,
		)
	}

	return peer, nil
}

// Run runs ultimatedivision.Peer until it's either closed or it errors.
func (peer *Peer) Run(ctx context.Context) error {
	group, ctx := errgroup.WithContext(ctx)

	// start ultimatedivision servers as a separate goroutines.
	group.Go(func() error {
		return ignoreCancel(peer.Admin.Endpoint.Run(ctx))
	})
	group.Go(func() error {
		return ignoreCancel(peer.Console.Endpoint.Run(ctx))
	})
	group.Go(func() error {
		return ignoreCancel(peer.Marketplace.ExpirationLotChore.Run(ctx))
	})
	group.Go(func() error {
		return ignoreCancel(peer.Queue.PlaceChore.Run(ctx))
	})
	// TODO: commented while fixing bug with matches.
	// group.Go(func() error {
	// 	return ignoreCancel(peer.Seasons.ExpirationSeasons.Run(ctx))
	// })
	// TODO: uncomment when the Ethereum node is running.
	// group.Go(func() error {
	// 	return ignoreCancel(peer.NFTs.NFTChore.RunNFTSynchronization(ctx))
	// })
	// group.Go(func() error {
	// 	return ignoreCancel(peer.WaitList.WaitListChore.RunCheckMintEvent(ctx))
	// })
	// TODO: remove it.
	group.Go(func() error {
		return ignoreCancel(peer.Store.StoreRenewal.Run(ctx))
	})

	return group.Wait()
}

// Close closes all the resources.
func (peer *Peer) Close() error {
	var errlist errs.Group

	errlist.Add(peer.Admin.Endpoint.Close())
	errlist.Add(peer.Console.Endpoint.Close())
	peer.Marketplace.ExpirationLotChore.Close()
	peer.Queue.PlaceChore.Close()
	peer.Seasons.ExpirationSeasons.Close()
	peer.Store.StoreRenewal.Close()

	return errlist.Err()
}

// we ignore cancellation and stopping errors since they are expected.
func ignoreCancel(err error) error {
	if errors.Is(err, context.Canceled) {
		return nil
	}

	return err
}<|MERGE_RESOLUTION|>--- conflicted
+++ resolved
@@ -319,11 +319,8 @@
 		peer.Console.EmailService = mailService
 	}
 
-<<<<<<< HEAD
 	peer.Velas.Service = velas.NewService(config.Velas.Config)
 
-=======
->>>>>>> 11eee523
 	{ // users setup.
 		peer.Users.Service = users.NewService(
 			peer.Database.Users(),
