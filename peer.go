--- conflicted
+++ resolved
@@ -11,15 +11,14 @@
 	"ultimatedivision/users"
 )
 
-// DB exposed
+// DB provides access to all databases and database related functionality.
+//
+// architecture: Master Database.
 type DB interface {
-<<<<<<< HEAD
 	//Admins provides access to admins db.
 	Admins() admins.DB
-=======
 	// Users provides access to users db.
 	Users() users.DB
->>>>>>> f598b437
 
 	// Close closes underlying db connection.
 	Close() error
@@ -37,14 +36,11 @@
 	Config   Config
 	Log      logger.Logger
 	Database DB
-<<<<<<< HEAD
+
+	// exposes admins relates logic.
 	Admins struct {
 		Service *admins.Service
 	}
-}
-
-func New(logger logger.Logger, config Config, db DB) (*Peer, error) {
-=======
 
 	// exposes users related logic.
 	Users struct {
@@ -54,27 +50,22 @@
 
 // NewPeer is a constructor for ultimatedivision Peer.
 func New(logger logger.Logger, config Config, db DB, ctx context.Context) (*Peer, error) {
->>>>>>> f598b437
 	peer := &Peer{
 		Log:      logger,
 		Database: db,
 	}
 
-<<<<<<< HEAD
+	{ // users setup
+		peer.Users.Service = users.NewService(
+			peer.Database.Users(),
+		)
+	}
+
 	{ // admins setup
 		peer.Admins.Service = admins.NewService(
 			peer.Database.Admins(),
-=======
-	{ // users setup
-		peer.Users.Service = users.NewService(
-			peer.Database.Users(),
->>>>>>> f598b437
 		)
 	}
 
 	return peer, nil
-<<<<<<< HEAD
-
-=======
->>>>>>> f598b437
 }