--- conflicted
+++ resolved
@@ -439,11 +439,8 @@
 			peer.Users.Auth,
 			peer.Users.Service,
 			peer.Queue.Service,
-<<<<<<< HEAD
 			peer.Seasons.Service,
-=======
 			peer.WaitList.Service,
->>>>>>> 84834d51
 		)
 	}
 
