--- conflicted
+++ resolved
@@ -376,6 +376,7 @@
 			peer.Queue.Service,
 			peer.Matches.Service,
 			peer.Seasons.Service,
+			peer.Clubs.Service,
 		)
 	}
 
@@ -444,10 +445,7 @@
 			peer.Users.Service,
 			peer.Queue.Service,
 			peer.Seasons.Service,
-<<<<<<< HEAD
-=======
 			peer.WaitList.Service,
->>>>>>> 079b2e91
 		)
 	}
 
