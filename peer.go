// Copyright (C) 2021 Creditor Corp. Group.
// See LICENSE for copying information.

package ultimatedivision

import (
	"context"
	"errors"
	"net"

	"github.com/zeebo/errs"
	"golang.org/x/sync/errgroup"

	"ultimatedivision/admin/adminauth"
	"ultimatedivision/admin/admins"
	"ultimatedivision/admin/adminserver"
	"ultimatedivision/cards"
	"ultimatedivision/clubs"
	"ultimatedivision/console/consoleserver"
	"ultimatedivision/internal/auth"
	"ultimatedivision/internal/logger"
	"ultimatedivision/lootboxes"
	"ultimatedivision/users"
	"ultimatedivision/users/userauth"
)

// DB provides access to all databases and database related functionality.
//
// architecture: Master Database.
type DB interface {
	// Admins provides access to admins db.
	Admins() admins.DB
	// Users provides access to users db.
	Users() users.DB

	// Cards provides access to cards db.
	Cards() cards.DB

	// Clubs provides access to clubs db.
	Clubs() clubs.DB

	// LootBoxes provides access to clubs db.
	LootBoxes() lootboxes.DB

	// Close closes underlying db connection.
	Close() error

	// CreateSchema create tables.
	CreateSchema(ctx context.Context) error
}

// Config is the global configuration for ultimatedivision.
type Config struct {
	Admins struct {
		Server adminserver.Config `json:"server"`
		Auth   struct {
			TokenAuthSecret string `json:"tokenAuthSecret"`
		} `json:"auth"`
	}

	Users struct {
		// Server userserver.Config `json:"server"`
		Auth struct {
			TokenAuthSecret string `json:"tokenAuthSecret"`
		} `json:"auth"`
	}

	Consoles struct {
		Server consoleserver.Config `json:"server"`
	}

<<<<<<< HEAD
	Cards struct {
		cards.Config
		cards.PercentageQualities `json:"percentageQualities"`
=======
	LootBoxes struct {
		Config lootboxes.Config `json:"Config"`
>>>>>>> b5d0ed97
	}
}

// Peer is the representation of a ultimatedivision.
type Peer struct {
	Config   Config
	Log      logger.Logger
	Database DB

	// exposes admins relates logic.
	Admins struct {
		Service *admins.Service
		Auth    *adminauth.Service
	}

	// exposes users related logic.
	Users struct {
		Service *users.Service
		Auth    *userauth.Service
	}

	// exposes cards related logic.
	Cards struct {
		Service *cards.Service
	}

	// exposes clubs related logic
	Clubs struct {
		Service *clubs.Service
	}

	// exposes clubs related logic
	LoootBoxes struct {
		Service *lootboxes.Service
	}

	// Admin web server server with web UI.
	Admin struct {
		Listener net.Listener
		Endpoint *adminserver.Server
	}

	// Console web server server with web UI.
	Console struct {
		Listener net.Listener
		Endpoint *consoleserver.Server
	}
}

// New is a constructor for ultimatedivision.Peer.
func New(logger logger.Logger, config Config, db DB) (peer *Peer, err error) {
	peer = &Peer{
		Log:      logger,
		Database: db,
	}

	{ // users setup
		peer.Users.Service = users.NewService(
			peer.Database.Users(),
		)
		peer.Users.Auth = userauth.NewService(
			peer.Database.Users(),
			auth.TokenSigner{
				Secret: []byte(config.Users.Auth.TokenAuthSecret),
			},
		)
	}

	{ // admins setup
		peer.Admins.Service = admins.NewService(
			peer.Database.Admins(),
		)
		peer.Admins.Auth = adminauth.NewService(
			peer.Database.Admins(),
			auth.TokenSigner{
				Secret: []byte(config.Admins.Auth.TokenAuthSecret),
			},
		)
	}

	{ // cards setup
		peer.Cards.Service = cards.NewService(
			peer.Database.Cards(),
			cards.Config{
				Height:              config.Cards.Height,
				Weight:              config.Cards.Weight,
				DominantFoots:       config.Cards.DominantFoots,
				Skills:              config.Cards.Skills,
				RangeValueForSkills: config.Cards.RangeValueForSkills,
				Tattoos:             config.Cards.Tattoos,
			},
		)
	}

	{ // clubs setup
		peer.Clubs.Service = clubs.NewService(
			peer.Database.Clubs(),
		)
	}

	{ // lootboxes setup
		peer.LoootBoxes.Service = lootboxes.NewService(
			peer.Database.LootBoxes(),
			config.LootBoxes.Config,
		)
	}

	{ // admin setup
		peer.Admin.Listener, err = net.Listen("tcp", config.Admins.Server.Address)
		if err != nil {
			return nil, err
		}

		peer.Admin.Endpoint, err = adminserver.NewServer(
			config.Admins.Server,
			logger,
			peer.Admin.Listener,
			peer.Admins.Auth,
			peer.Admins.Service,
			peer.Users.Service,
			peer.Cards.Service,
			config.Cards.PercentageQualities,
		)
		if err != nil {
			return nil, err
		}
	}

	{ // console setup
		peer.Console.Listener, err = net.Listen("tcp", config.Consoles.Server.Address)
		if err != nil {
			return nil, err
		}

		peer.Console.Endpoint, err = consoleserver.NewServer(
			config.Consoles.Server,
			logger,
			peer.Console.Listener,
			peer.Cards.Service,
		)
		if err != nil {
			return nil, err
		}
	}

	return peer, nil
}

// Run runs ultimatedivision.Peer until it's either closed or it errors.
func (peer *Peer) Run(ctx context.Context) error {
	group, ctx := errgroup.WithContext(ctx)

	// start ultimatedivision servers as a separate goroutines.
	group.Go(func() error {
		return ignoreCancel(peer.Admin.Endpoint.Run(ctx))
	})
	group.Go(func() error {
		return ignoreCancel(peer.Console.Endpoint.Run(ctx))
	})

	return group.Wait()
}

// Close closes all the resources.
func (peer *Peer) Close() error {
	var errlist errs.Group

	errlist.Add(peer.Admin.Endpoint.Close())
	errlist.Add(peer.Console.Endpoint.Close())

	return errlist.Err()
}

// we ignore cancellation and stopping errors since they are expected.
func ignoreCancel(err error) error {
	if errors.Is(err, context.Canceled) {
		return nil
	}

	return err
}<|MERGE_RESOLUTION|>--- conflicted
+++ resolved
@@ -69,14 +69,14 @@
 		Server consoleserver.Config `json:"server"`
 	}
 
-<<<<<<< HEAD
+
 	Cards struct {
 		cards.Config
 		cards.PercentageQualities `json:"percentageQualities"`
-=======
+  }
+  
 	LootBoxes struct {
 		Config lootboxes.Config `json:"Config"`
->>>>>>> b5d0ed97
 	}
 }
 
