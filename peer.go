--- conflicted
+++ resolved
@@ -238,7 +238,6 @@
 	{ // cards setup
 		peer.Cards.Service = cards.NewService(
 			peer.Database.Cards(),
-<<<<<<< HEAD
 			cards.Config{
 				Height:                   config.Cards.Height,
 				Weight:                   config.Cards.Weight,
@@ -249,10 +248,7 @@
 				Cursor:                   config.Cards.Cursor,
 				CardEfficiencyParameters: config.Cards.CardEfficiencyParameters,
 			},
-=======
-			config.Cards.Config,
 			peer.Avatars.Service,
->>>>>>> 49bdf700
 		)
 	}
 
