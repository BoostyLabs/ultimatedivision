--- conflicted
+++ resolved
@@ -6,11 +6,8 @@
 import (
 	"context"
 
-<<<<<<< HEAD
 	"ultimatedivision/admin/admins"
-=======
 	"ultimatedivision/cards"
->>>>>>> 7df3942d
 	"ultimatedivision/internal/logger"
 	"ultimatedivision/users"
 )
@@ -73,15 +70,15 @@
 		)
 	}
 
-<<<<<<< HEAD
 	{ // admins setup
 		peer.Admins.Service = admins.NewService(
 			peer.Database.Admins(),
-=======
+		)
+	}
+
 	{ // cards setup
 		peer.Cards.Service = cards.NewService(
 			peer.Database.Cards(),
->>>>>>> 7df3942d
 		)
 	}
 
