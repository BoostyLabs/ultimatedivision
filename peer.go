--- conflicted
+++ resolved
@@ -238,21 +238,7 @@
 	{ // cards setup
 		peer.Cards.Service = cards.NewService(
 			peer.Database.Cards(),
-<<<<<<< HEAD
 			config.Cards.Config,
-=======
-			cards.Config{
-				Height:                   config.Cards.Height,
-				Weight:                   config.Cards.Weight,
-				DominantFoots:            config.Cards.DominantFoots,
-				Skills:                   config.Cards.Skills,
-				RangeValueForSkills:      config.Cards.RangeValueForSkills,
-				Tattoos:                  config.Cards.Tattoos,
-				Cursor:                   config.Cards.Cursor,
-				CardEfficiencyParameters: config.Cards.CardEfficiencyParameters,
-			},
-			peer.Avatars.Service,
->>>>>>> 17e7b3de
 		)
 	}
 
