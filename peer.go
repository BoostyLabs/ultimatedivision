--- conflicted
+++ resolved
@@ -39,9 +39,6 @@
 	// Clubs provides access to clubs db.
 	Clubs() clubs.DB
 
-	// LootBoxes provides access to clubs db.
-	LootBoxes() lootboxes.DB
-
 	// Close closes underlying db connection.
 	Close() error
 
@@ -69,14 +66,11 @@
 		Server consoleserver.Config `json:"server"`
 	}
 
-<<<<<<< HEAD
-=======
 	Cards struct {
 		cards.Config
 		cards.PercentageQualities `json:"percentageQualities"`
 	}
 
->>>>>>> 879fdf58
 	LootBoxes struct {
 		Config lootboxes.Config `json:"Config"`
 	}
