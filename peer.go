// Copyright (C) 2021 Creditor Corp. Group.
// See LICENSE for copying information.

package ultimatedivision

import (
	"context"
	"errors"
	"net"
	"net/mail"

	"github.com/zeebo/errs"
	"golang.org/x/sync/errgroup"

	"ultimatedivision/admin/adminauth"
	"ultimatedivision/admin/admins"
	"ultimatedivision/admin/adminserver"
	"ultimatedivision/cards"
	"ultimatedivision/cards/avatars"
	"ultimatedivision/cards/nfts"
	"ultimatedivision/clubs"
	"ultimatedivision/console/consoleserver"
	"ultimatedivision/console/emails"
	"ultimatedivision/divisions"
	"ultimatedivision/gameplay/matches"
	"ultimatedivision/internal/logger"
	"ultimatedivision/lootboxes"
	"ultimatedivision/marketplace"
	"ultimatedivision/pkg/auth"
	mail2 "ultimatedivision/pkg/mail"
	"ultimatedivision/queue"
	"ultimatedivision/users"
	"ultimatedivision/users/userauth"
)

// DB provides access to all databases and database related functionality.
//
// architecture: Master Database.
type DB interface {
	// Admins provides access to admins db.
	Admins() admins.DB

	// Users provides access to users db.
	Users() users.DB

	// Cards provides access to cards db.
	Cards() cards.DB

	// Avatars provides access to avatars db.
	Avatars() avatars.DB

	// NFTs provides access to nfts db.
	NFTs() nfts.DB

	// Clubs provides access to clubs db.
	Clubs() clubs.DB

	// LootBoxes provides access to lootboxes db.
	LootBoxes() lootboxes.DB

	// Marketplace provides access to marketplace db.
	Marketplace() marketplace.DB

	// Matches provides access to matches db.
	Matches() matches.DB

	// Queue provides access to queue db.
	Queue() queue.DB

	// Divisions provides access to divisions db.
	Divisions() divisions.DB

	// NFTs provides access to nfts db.
	NFTs() nfts.DB

	// Close closes underlying db connection.
	Close() error

	// CreateSchema create tables.
	CreateSchema(ctx context.Context) error
}

// Storage provides access to all databases and database related functionality.
//
// architecture: Master Storage.
type Storage interface {
	// Avatars provides access to avatars storage.
	Avatars() avatars.Storage

	// NFT provides access to nft storage.
	NFT() nfts.Storage
}

// Config is the global configuration for ultimatedivision.
type Config struct {
	Admins struct {
		Server adminserver.Config `json:"server"`
		Auth   struct {
			TokenAuthSecret string `json:"tokenAuthSecret"`
		} `json:"auth"`
	} `json:"admins"`

	Users struct {
		// Server userserver.Config `json:"server"`
		Auth struct {
			TokenAuthSecret string `json:"tokenAuthSecret"`
		} `json:"auth"`
	} `json:"users"`

	Console struct {
		Server consoleserver.Config `json:"server"`
		Emails emails.Config        `json:"emails"`
	} `json:"console"`

	Cards struct {
		cards.Config
		cards.PercentageQualities `json:"percentageQualities"`
	} `json:"cards"`

	Avatars struct {
		avatars.Config
	} `json:"avatars"`

	NFTs struct {
		nfts.Config
	} `json:"nfts"`

	LootBoxes struct {
		Config lootboxes.Config `json:"lootBoxes"`
	} `json:"lootBoxes"`

	Marketplace struct {
		marketplace.Config
	} `json:"marketplace"`

	Queue struct {
		queue.Config
	} `json:"queue"`

	Divisions struct {
		divisions.Config
	} `json:"divisions"`

	Matches struct {
		matches.Config
	} `json:"matches"`
}

// Peer is the representation of a ultimatedivision.
type Peer struct {
	Config   Config
	Log      logger.Logger
	Database DB
	Storage  Storage
	Sender   mail2.Sender

	// exposes admins relates logic.
	Admins struct {
		Service *admins.Service
		Auth    *adminauth.Service
	}

	// exposes users related logic.
	Users struct {
		Service *users.Service
		Auth    *userauth.Service
	}

	// exposes cards related logic.
	Cards struct {
		Service *cards.Service
	}

	// exposes avatars related logic.
	Avatars struct {
		Service *avatars.Service
	}

	// exposes nfts related logic.
	NFTs struct {
		Service *nfts.Service
	}

	// exposes clubs related logic.
	Clubs struct {
		Service *clubs.Service
	}

	// exposes lootboxes related logic.
	LootBoxes struct {
		Service *lootboxes.Service
	}

	// exposes marketplace related logic.
	Marketplace struct {
		Service            *marketplace.Service
		ExpirationLotChore *marketplace.Chore
	}

	// exposes matches related logic.
	Matches struct {
		Service *matches.Service
	}

	// exposes queue related logic.
	Queue struct {
		Service    *queue.Service
		PlaceChore *queue.Chore
	}

	// exposes divisions related logic.
	Divisions struct {
		Service *divisions.Service
	}

	// Admin web server server with web UI.
	Admin struct {
		Listener net.Listener
		Endpoint *adminserver.Server
	}

	// Console web server server with web UI.
	Console struct {
		Listener     net.Listener
		Endpoint     *consoleserver.Server
		EmailService *emails.Service
	}
}

// New is a constructor for ultimatedivision.Peer.
func New(logger logger.Logger, config Config, db DB) (peer *Peer, err error) {
	peer = &Peer{
		Log:      logger,
		Database: db,
	}

	// TODO: initialize Storage

	{ // email setup
		from, err := mail.ParseAddress(config.Console.Emails.From)
		if err != nil {
			logger.Error("email address is not valid", err)
			return nil, err
		}

		sender := mail2.SMTPSender{
			ServerAddress: config.Console.Emails.SMTPServerAddress,
			From:          *from,
			Auth: mail2.LoginAuth{
				Username: config.Console.Emails.PlainLogin,
				Password: config.Console.Emails.PlainPassword,
			},
		}

		peer.Console.EmailService = emails.NewService(
			logger,
			&sender,
			config.Console.Emails,
		)
	}

	{ // users setup
		peer.Users.Service = users.NewService(
			peer.Database.Users(),
		)
		peer.Users.Auth = userauth.NewService(
			peer.Database.Users(),
			auth.TokenSigner{
				Secret: []byte(config.Users.Auth.TokenAuthSecret),
			},
			peer.Console.EmailService,
			logger)
	}

	{ // admins setup
		peer.Admins.Service = admins.NewService(
			peer.Database.Admins(),
		)
		peer.Admins.Auth = adminauth.NewService(
			peer.Database.Admins(),
			auth.TokenSigner{
				Secret: []byte(config.Admins.Auth.TokenAuthSecret),
			},
		)
	}

<<<<<<< HEAD
	{ // cards setup
		peer.Cards.Service = cards.NewService(
			peer.Database.Cards(),
			config.Cards.Config,
		)
	}

=======
>>>>>>> 709264fd
	{ // avatars setup
		peer.Avatars.Service = avatars.NewService(
			peer.Database.Avatars(),
			peer.Storage.Avatars(),
			config.Avatars.Config,
		)
	}

	{ // nfts setup
		peer.NFTs.Service = nfts.NewService(
			config.NFTs.Config,
<<<<<<< HEAD
			peer.Storage.NFT(),
			peer.Cards.Service,
			peer.Avatars.Service,
			peer.Users.Service,
=======
			peer.Cards.Service,
			peer.Avatars.Service,
			peer.Users.Service,
		)
	}

	{ // cards setup
		peer.Cards.Service = cards.NewService(
			peer.Database.Cards(),
			config.Cards.Config,
>>>>>>> 709264fd
		)
	}

	{ // clubs setup
		peer.Clubs.Service = clubs.NewService(
			peer.Database.Clubs(),
			peer.Users.Service,
			peer.Cards.Service,
		)
	}

	{ // lootboxes setup
		peer.LootBoxes.Service = lootboxes.NewService(
			config.LootBoxes.Config,
			peer.Database.LootBoxes(),
			peer.Cards.Service,
		)
	}

	{ // marketplace setup
		peer.Marketplace.Service = marketplace.NewService(
			config.Marketplace.Config,
			peer.Database.Marketplace(),
			peer.Users.Service,
			peer.Cards.Service,
		)

		peer.Marketplace.ExpirationLotChore = marketplace.NewChore(
			peer.Log,
			config.Marketplace.Config,
			peer.Database.Marketplace(),
			peer.Users.Service,
			peer.Cards.Service,
		)
	}

	{ // matches setup
		peer.Matches.Service = matches.NewService(
			peer.Database.Matches(),
			config.Matches.Config,
			peer.Clubs.Service,
		)
	}

	{ // queue setup
		peer.Queue.Service = queue.NewService(
			config.Queue.Config,
			peer.Database.Queue(),
			peer.Users.Service,
			peer.Clubs.Service,
		)

		peer.Queue.PlaceChore = queue.NewChore(
			peer.Log,
			config.Queue.Config,
			peer.Queue.Service,
			peer.Matches.Service,
		)
	}

	{ // divisions setup
		peer.Divisions.Service = divisions.NewService(
			peer.Database.Divisions(),
			config.Divisions.Config)
	}

	{ // admin setup
		peer.Admin.Listener, err = net.Listen("tcp", config.Admins.Server.Address)
		if err != nil {
			return nil, err
		}

		peer.Admin.Endpoint, err = adminserver.NewServer(
			config.Admins.Server,
			logger,
			peer.Admin.Listener,
			peer.Admins.Auth,
			peer.Admins.Service,
			peer.Users.Service,
			peer.Cards.Service,
			config.Cards.PercentageQualities,
			peer.Avatars.Service,
			peer.Marketplace.Service,
			peer.LootBoxes.Service,
			peer.Clubs.Service,
			peer.Queue.Service,
			peer.Divisions.Service,
			peer.Matches.Service,
		)
		if err != nil {
			return nil, err
		}
	}

	{ // console setup
		peer.Console.Listener, err = net.Listen("tcp", config.Console.Server.Address)
		if err != nil {
			return nil, err
		}

		peer.Console.Endpoint = consoleserver.NewServer(
			config.Console.Server,
			logger,
			peer.Console.Listener,
			peer.Cards.Service,
			peer.LootBoxes.Service,
			peer.Marketplace.Service,
			peer.Clubs.Service,
			peer.Users.Auth,
			peer.Users.Service,
			peer.Queue.Service,
			peer.NFTs.Service,
		)
	}

	return peer, nil
}

// Run runs ultimatedivision.Peer until it's either closed or it errors.
func (peer *Peer) Run(ctx context.Context) error {
	group, ctx := errgroup.WithContext(ctx)

	// start ultimatedivision servers as a separate goroutines.
	group.Go(func() error {
		return ignoreCancel(peer.Admin.Endpoint.Run(ctx))
	})
	group.Go(func() error {
		return ignoreCancel(peer.Console.Endpoint.Run(ctx))
	})
	group.Go(func() error {
		return ignoreCancel(peer.Marketplace.ExpirationLotChore.Run(ctx))
	})
	group.Go(func() error {
		return ignoreCancel(peer.Queue.PlaceChore.Run(ctx))
	})

	return group.Wait()
}

// Close closes all the resources.
func (peer *Peer) Close() error {
	var errlist errs.Group

	errlist.Add(peer.Admin.Endpoint.Close())
	errlist.Add(peer.Console.Endpoint.Close())

	return errlist.Err()
}

// we ignore cancellation and stopping errors since they are expected.
func ignoreCancel(err error) error {
	if errors.Is(err, context.Canceled) {
		return nil
	}

	return err
}<|MERGE_RESOLUTION|>--- conflicted
+++ resolved
@@ -70,9 +70,6 @@
 	// Divisions provides access to divisions db.
 	Divisions() divisions.DB
 
-	// NFTs provides access to nfts db.
-	NFTs() nfts.DB
-
 	// Close closes underlying db connection.
 	Close() error
 
@@ -284,7 +281,6 @@
 		)
 	}
 
-<<<<<<< HEAD
 	{ // cards setup
 		peer.Cards.Service = cards.NewService(
 			peer.Database.Cards(),
@@ -292,8 +288,6 @@
 		)
 	}
 
-=======
->>>>>>> 709264fd
 	{ // avatars setup
 		peer.Avatars.Service = avatars.NewService(
 			peer.Database.Avatars(),
@@ -305,23 +299,10 @@
 	{ // nfts setup
 		peer.NFTs.Service = nfts.NewService(
 			config.NFTs.Config,
-<<<<<<< HEAD
 			peer.Storage.NFT(),
 			peer.Cards.Service,
 			peer.Avatars.Service,
 			peer.Users.Service,
-=======
-			peer.Cards.Service,
-			peer.Avatars.Service,
-			peer.Users.Service,
-		)
-	}
-
-	{ // cards setup
-		peer.Cards.Service = cards.NewService(
-			peer.Database.Cards(),
-			config.Cards.Config,
->>>>>>> 709264fd
 		)
 	}
 
