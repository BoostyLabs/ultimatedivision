// Copyright (C) 2021 Creditor Corp. Group.
// See LICENSE for copying information.

package currencysigner

import (
	"context"
	"time"
	"ultimatedivision/pkg/signer"

	"github.com/BoostyLabs/evmsignature"
	"github.com/BoostyLabs/thelooper"
	"github.com/ethereum/go-ethereum/common"
	"github.com/ethereum/go-ethereum/crypto"
	"github.com/zeebo/errs"

	"ultimatedivision/internal/logger"
	"ultimatedivision/udts/currencywaitlist"
	"ultimatedivision/users"
)

// ChoreError represents nft signer chore error type.
var ChoreError = errs.Class("nft signer chore error")

// ChoreConfig is the global configuration for currencysigner.
type ChoreConfig struct {
	RenewalInterval            time.Duration           `json:"renewalInterval"`
	PrivateKey                 evmsignature.PrivateKey `json:"privateKey"`
	UDTContractAddress         common.Address          `json:"udtContractAddress"`
	VelasSmartContractAddress  common.Address          `json:"velasSmartContractAddress"`
	CasperSmartContractAddress string                  `json:"casperSmartContractAddress"`
	CasperTokenContract        string                  `json:"casperTokenContract"`
}

// Chore requests for unsigned nft tokens and sign all of them .
//
// architecture: Chore
type Chore struct {
	log              logger.Logger
	currencywaitlist *currencywaitlist.Service
	Loop             *thelooper.Loop
	config           ChoreConfig
}

// NewChore instantiates Chore.
func NewChore(log logger.Logger, config ChoreConfig, db currencywaitlist.DB) *Chore {
	return &Chore{
		log:              log,
		Loop:             thelooper.NewLoop(config.RenewalInterval),
		currencywaitlist: currencywaitlist.NewService(currencywaitlist.Config{}, db, nil, nil),
		config:           config,
	}
}

// Run starts the chore for signing unsigned item of currency waitlist from ultimatedivision.
func (chore *Chore) Run(ctx context.Context) (err error) {
	return chore.Loop.Run(ctx, func(ctx context.Context) error {
		unsignedItems, err := chore.currencywaitlist.ListWithoutSignature(ctx)
		if err != nil {
			return ChoreError.Wrap(err)
		}

		privateKeyECDSA, err := crypto.HexToECDSA(string(chore.config.PrivateKey))
		if err != nil {
			return ChoreError.Wrap(err)
		}

		for _, item := range unsignedItems {

			var (
				signature           evmsignature.Signature
<<<<<<< HEAD
				smartContract       signer.Address
				casperTokenContract signer.Address
=======
				smartContract       common.Address
				casperTokenContract string
>>>>>>> 7dd2ed04
				casperContract      string
				casperWallet        string
			)

			switch item.WalletType {
<<<<<<< HEAD
			case string(users.WalletTypeETH):
				smartContract = signer.Address(chore.config.UDTContractAddress.String())
			case string(users.WalletTypeVelas):
				smartContract = signer.Address(chore.config.VelasSmartContractAddress.String())
			case string(users.WalletTypeCasper):
				casperContract = chore.config.CasperSmartContractAddress
				casperTokenContract = signer.Address(chore.config.CasperTokenContract)
=======
			case users.WalletTypeETH:
				smartContract = chore.config.UDTContractAddress
			case users.WalletTypeVelas:
				smartContract = chore.config.VelasSmartContractAddress
			case users.WalletTypeCasper:
				casperContract = chore.config.CasperSmartContractAddress
				casperTokenContract = chore.config.CasperTokenContract
>>>>>>> 7dd2ed04
				casperWallet = item.WalletAddress.String()
			}

			if casperContract != "" {
				signature, err = signer.GenerateCasperSignatureWithValueAndNonce(signer.Address(casperWallet),
<<<<<<< HEAD
					casperTokenContract, &item.Value, item.Nonce, privateKeyECDSA)
=======
					signer.Address(casperTokenContract), &item.Value, item.Nonce, privateKeyECDSA)
>>>>>>> 7dd2ed04
				if err != nil {
					return ChoreError.Wrap(err)
				}
			} else {
				signature, err = signer.GenerateSignatureWithValueAndNonce(signer.Address(item.WalletAddress.String()),
<<<<<<< HEAD
					smartContract, &item.Value, item.Nonce, privateKeyECDSA)
=======
					signer.Address(smartContract.String()), &item.Value, item.Nonce, privateKeyECDSA)
>>>>>>> 7dd2ed04
				if err != nil {
					return ChoreError.Wrap(err)
				}
			}

			if err != nil {
				return ChoreError.Wrap(err)
			}

			err = chore.currencywaitlist.UpdateSignature(ctx, signature, item.WalletAddress, item.Nonce)
			if err != nil {
				return ChoreError.Wrap(err)
			}
		}

		return ChoreError.Wrap(err)
	})
}

// Close closes the chore for signing unsigned item of currency waitlist from ultimatedivision.
func (chore *Chore) Close() {
	chore.Loop.Close()
}<|MERGE_RESOLUTION|>--- conflicted
+++ resolved
@@ -69,27 +69,13 @@
 
 			var (
 				signature           evmsignature.Signature
-<<<<<<< HEAD
-				smartContract       signer.Address
-				casperTokenContract signer.Address
-=======
 				smartContract       common.Address
 				casperTokenContract string
->>>>>>> 7dd2ed04
 				casperContract      string
 				casperWallet        string
 			)
 
 			switch item.WalletType {
-<<<<<<< HEAD
-			case string(users.WalletTypeETH):
-				smartContract = signer.Address(chore.config.UDTContractAddress.String())
-			case string(users.WalletTypeVelas):
-				smartContract = signer.Address(chore.config.VelasSmartContractAddress.String())
-			case string(users.WalletTypeCasper):
-				casperContract = chore.config.CasperSmartContractAddress
-				casperTokenContract = signer.Address(chore.config.CasperTokenContract)
-=======
 			case users.WalletTypeETH:
 				smartContract = chore.config.UDTContractAddress
 			case users.WalletTypeVelas:
@@ -97,27 +83,18 @@
 			case users.WalletTypeCasper:
 				casperContract = chore.config.CasperSmartContractAddress
 				casperTokenContract = chore.config.CasperTokenContract
->>>>>>> 7dd2ed04
 				casperWallet = item.WalletAddress.String()
 			}
 
 			if casperContract != "" {
 				signature, err = signer.GenerateCasperSignatureWithValueAndNonce(signer.Address(casperWallet),
-<<<<<<< HEAD
-					casperTokenContract, &item.Value, item.Nonce, privateKeyECDSA)
-=======
 					signer.Address(casperTokenContract), &item.Value, item.Nonce, privateKeyECDSA)
->>>>>>> 7dd2ed04
 				if err != nil {
 					return ChoreError.Wrap(err)
 				}
 			} else {
 				signature, err = signer.GenerateSignatureWithValueAndNonce(signer.Address(item.WalletAddress.String()),
-<<<<<<< HEAD
-					smartContract, &item.Value, item.Nonce, privateKeyECDSA)
-=======
 					signer.Address(smartContract.String()), &item.Value, item.Nonce, privateKeyECDSA)
->>>>>>> 7dd2ed04
 				if err != nil {
 					return ChoreError.Wrap(err)
 				}
