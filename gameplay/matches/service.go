// Copyright (C) 2021 Creditor Corp. Group.
// See LICENSE for copying information.

package matches

import (
	"context"
	"math/rand"
	"time"

	"github.com/google/uuid"
	"github.com/zeebo/errs"

	"ultimatedivision/clubs"
	"ultimatedivision/pkg/pagination"
	rand2 "ultimatedivision/pkg/rand"
)

// ErrMatches indicates that there was an error in the service.
var ErrMatches = errs.Class("matches service error")

// Service is handling matches related logic.
//
// architecture: Service
type Service struct {
	matches DB
	config  Config
	clubs   *clubs.Service
}

// NewService is a constructor for matches service.
func NewService(matches DB, config Config, clubs *clubs.Service) *Service {
	return &Service{
		matches: matches,
		config:  config,
		clubs:   clubs,
	}
}

// periodBegin defines index of the beginning of period.
const periodBegin = 0

// periodEnd defines index of the ending of period.
const periodEnd = 1

// Play initiates match between users, calls methods to generate result.
func (service *Service) Play(ctx context.Context, matchID uuid.UUID, squadCards1 []clubs.SquadCard, squadCards2 []clubs.SquadCard, user1, user2 uuid.UUID) error {
	periods := []int{service.config.Periods.First.Begin, service.config.Periods.First.End,
		service.config.Periods.Second.Begin, service.config.Periods.Second.End,
		service.config.Periods.Third.Begin, service.config.Periods.Third.End,
		service.config.Periods.Fourth.Begin, service.config.Periods.Fourth.End,
		service.config.Periods.Fifth.Begin, service.config.Periods.Fifth.End,
		service.config.Periods.Sixth.Begin, service.config.Periods.Sixth.End,
		service.config.Periods.Seventh.Begin, service.config.Periods.Seventh.End,
		service.config.Periods.Eighth.Begin, service.config.Periods.Eighth.End,
		service.config.Periods.Ninth.Begin, service.config.Periods.Ninth.End,
		service.config.Periods.Tenth.Begin, service.config.Periods.Tenth.End}

	goalProbability := service.config.GoalProbability

	squadPowerAccuracy := service.config.SquadPowerAccuracy

	goalProbabilityByPosition := map[clubs.Position]int{
		clubs.CST:  service.config.GoalProbabilityByPosition.ST,
		clubs.RW:   service.config.GoalProbabilityByPosition.RW,
		clubs.LW:   service.config.GoalProbabilityByPosition.LW,
		clubs.CCAM: service.config.GoalProbabilityByPosition.CAM,
		clubs.CCM:  service.config.GoalProbabilityByPosition.CM,
		clubs.RM:   service.config.GoalProbabilityByPosition.RM,
		clubs.LM:   service.config.GoalProbabilityByPosition.LM,
		clubs.CCDM: service.config.GoalProbabilityByPosition.CDM,
		clubs.CCD:  service.config.GoalProbabilityByPosition.CD,
		clubs.LB:   service.config.GoalProbabilityByPosition.LB,
		clubs.RB:   service.config.GoalProbabilityByPosition.RB,
	}

	rand.Seed(time.Now().UTC().UnixNano())

	goals := make([]MatchGoals, 0, 10)

	for i := 0; i < len(periods); i += 2 {
		randNumber := rand.Intn(100) + 1
		if randNumber > goalProbability {
			continue
		}

		minute := rand2.Minute(periods[i+periodBegin], periods[i+periodEnd])
		userID, cardID, err := service.chooseSquad(ctx, goalProbabilityByPosition,
			squadPowerAccuracy, user1, user2, squadCards1, squadCards2)
		if err != nil {
			return ErrMatches.Wrap(err)
		}

		goals = append(goals, MatchGoals{
			ID:      uuid.New(),
			MatchID: matchID,
			UserID:  userID,
			CardID:  cardID,
			Minute:  minute,
		})
	}

	err := service.matches.AddGoals(ctx, goals)
	if err != nil {
		return ErrMatches.Wrap(err)
	}

	return nil
}

// choseGoalscorer returns id of cards which scored goal.
func chooseGoalscorer(squadCards []clubs.SquadCard, goalByPosition map[clubs.Position]int) uuid.UUID {
	rand.Seed(time.Now().UTC().UnixNano())
	var cardsByPosition []uuid.UUID
	randNumber := rand.Intn(100) + 1

	switch {
	case randNumber > 0 && randNumber <= goalByPosition[clubs.CST]:
		for _, card := range squadCards {
			if card.Position == clubs.CST || card.Position == clubs.LST || card.Position == clubs.RST {
				cardsByPosition = append(cardsByPosition, card.CardID)
			}
		}

		if len(cardsByPosition) > 0 {
			break
		}

		fallthrough
	case randNumber > goalByPosition[clubs.CST] &&
		randNumber < goalByPosition[clubs.CST]+goalByPosition[clubs.RW]:
		for _, card := range squadCards {
			if card.Position == clubs.RW || card.Position == clubs.LW ||
				card.Position == clubs.CCM || card.Position == clubs.CCAM ||
				card.Position == clubs.LCM || card.Position == clubs.LCAM ||
				card.Position == clubs.RCM || card.Position == clubs.RCAM {
				cardsByPosition = append(cardsByPosition, card.CardID)
			}
		}

		if len(cardsByPosition) > 0 {
			break
		}

		fallthrough
	case randNumber > goalByPosition[clubs.CST]+goalByPosition[clubs.RW] &&
		randNumber < 100-goalByPosition[clubs.CCD]:
		for _, card := range squadCards {
			if card.Position == clubs.RM || card.Position == clubs.LM ||
				card.Position == clubs.CCDM ||
				card.Position == clubs.LCDM ||
				card.Position == clubs.RCDM {
				cardsByPosition = append(cardsByPosition, card.CardID)
			}
		}

		if len(cardsByPosition) > 0 {
			break
		}

		fallthrough
	case randNumber >= 100-goalByPosition[clubs.CCD] && randNumber < 100:
		for _, card := range squadCards {
			if card.Position == clubs.CCD || card.Position == clubs.LCD ||
				card.Position == clubs.LB || card.Position == clubs.RCD ||
				card.Position == clubs.RB || card.Position == clubs.RWB ||
				card.Position == clubs.LWB {
				cardsByPosition = append(cardsByPosition, card.CardID)
			}
		}
	}
	if len(cardsByPosition) == 0 {
		return uuid.Nil
	}

	randIndex := rand.Intn(len(cardsByPosition))
	goalscorer := cardsByPosition[randIndex]

	return goalscorer
}

// chooseSquad returns the squad which is stronger in the period.
func (service *Service) chooseSquad(ctx context.Context, goalByPosition map[clubs.Position]int, squadPowerAccuracy int, user1 uuid.UUID, user2 uuid.UUID, squadCards1, squadCards2 []clubs.SquadCard) (uuid.UUID, uuid.UUID, error) {
	squad1Effectiveness, err := service.clubs.CalculateEffectivenessOfSquad(ctx, squadCards1)
	if err != nil {
		return uuid.Nil, uuid.Nil, ErrMatches.Wrap(err)
	}

	squad2Effectiveness, err := service.clubs.CalculateEffectivenessOfSquad(ctx, squadCards2)
	if err != nil {
		return uuid.Nil, uuid.Nil, ErrMatches.Wrap(err)
	}

	randAccuracy1 := float64(rand.Intn(2*squadPowerAccuracy+1)-squadPowerAccuracy) / 100
	randAccuracy2 := float64(rand.Intn(2*squadPowerAccuracy+1)-squadPowerAccuracy) / 100

	squad1Effectiveness += squad1Effectiveness * randAccuracy1
	squad2Effectiveness += squad1Effectiveness * randAccuracy2

	if squad1Effectiveness > squad2Effectiveness {
		return user1, chooseGoalscorer(squadCards1, goalByPosition), nil
	}

	return user2, chooseGoalscorer(squadCards2, goalByPosition), nil
}

// Create creates new match.
func (service *Service) Create(ctx context.Context, squad1ID uuid.UUID, squad2ID uuid.UUID, user1ID, user2ID uuid.UUID) error {
<<<<<<< HEAD
	squadCards1, err := service.cards.GetSquadCards(ctx, squad1ID)
=======
	squadCards1, err := service.clubs.ListSquadCards(ctx, squad1ID)
>>>>>>> b9030aab
	if err != nil {
		return ErrMatches.Wrap(err)
	}

	squadCards2, err := service.clubs.ListSquadCards(ctx, squad2ID)
	if err != nil {
		return ErrMatches.Wrap(err)
	}

	newMatch := Match{
		ID:       uuid.New(),
		User1ID:  user1ID,
		Squad1ID: squad1ID,
		User2ID:  user2ID,
		Squad2ID: squad2ID,
	}

	err = service.matches.Create(ctx, newMatch)
	if err != nil {
		return ErrMatches.Wrap(err)
	}

	err = service.Play(ctx, newMatch.ID, squadCards1, squadCards2, newMatch.User1ID, newMatch.User2ID)

	return ErrMatches.Wrap(err)
}

// Get returns match by id.
func (service *Service) Get(ctx context.Context, matchID uuid.UUID) (Match, error) {
	match, err := service.matches.Get(ctx, matchID)

	return match, ErrMatches.Wrap(err)
}

// List returns page of matches.
func (service *Service) List(ctx context.Context, cursor pagination.Cursor) (Page, error) {
	if cursor.Limit <= 0 {
		cursor.Limit = service.config.Cursor.Limit
	}
	if cursor.Page <= 0 {
		cursor.Page = service.config.Cursor.Page
	}

	allMatches, err := service.matches.ListMatches(ctx, cursor)

	return allMatches, ErrMatches.Wrap(err)
}

// Delete deletes match.
func (service *Service) Delete(ctx context.Context, id uuid.UUID) error {
	return ErrMatches.Wrap(service.matches.Delete(ctx, id))
}

// ListMatchGoals returns all goals scored in the match.
func (service *Service) ListMatchGoals(ctx context.Context, matchID uuid.UUID) ([]MatchGoals, error) {
	matchGoals, err := service.matches.ListMatchGoals(ctx, matchID)

	return matchGoals, ErrMatches.Wrap(err)
}<|MERGE_RESOLUTION|>--- conflicted
+++ resolved
@@ -205,19 +205,15 @@
 }
 
 // Create creates new match.
-func (service *Service) Create(ctx context.Context, squad1ID uuid.UUID, squad2ID uuid.UUID, user1ID, user2ID uuid.UUID) error {
-<<<<<<< HEAD
-	squadCards1, err := service.cards.GetSquadCards(ctx, squad1ID)
-=======
+func (service *Service) Create(ctx context.Context, squad1ID uuid.UUID, squad2ID uuid.UUID, user1ID, user2ID uuid.UUID) (uuid.UUID, error) {
 	squadCards1, err := service.clubs.ListSquadCards(ctx, squad1ID)
->>>>>>> b9030aab
-	if err != nil {
-		return ErrMatches.Wrap(err)
+	if err != nil {
+		return uuid.Nil, ErrMatches.Wrap(err)
 	}
 
 	squadCards2, err := service.clubs.ListSquadCards(ctx, squad2ID)
 	if err != nil {
-		return ErrMatches.Wrap(err)
+		return uuid.Nil, ErrMatches.Wrap(err)
 	}
 
 	newMatch := Match{
@@ -230,12 +226,12 @@
 
 	err = service.matches.Create(ctx, newMatch)
 	if err != nil {
-		return ErrMatches.Wrap(err)
+		return uuid.Nil, ErrMatches.Wrap(err)
 	}
 
 	err = service.Play(ctx, newMatch.ID, squadCards1, squadCards2, newMatch.User1ID, newMatch.User2ID)
 
-	return ErrMatches.Wrap(err)
+	return newMatch.ID, ErrMatches.Wrap(err)
 }
 
 // Get returns match by id.
