// Copyright (C) 2021 Creditor Corp. Group.
// See LICENSE for copying information.

package queue

import (
	"context"
	"errors"
	"math/big"
	"net/http"
	"sort"

	"github.com/BoostyLabs/evmsignature"
	"github.com/BoostyLabs/thelooper"
	"github.com/ethereum/go-ethereum/common"
	"github.com/gorilla/websocket"
	"github.com/zeebo/errs"

	"ultimatedivision/clubs"
	"ultimatedivision/gameplay/matches"
	"ultimatedivision/internal/logger"
	"ultimatedivision/seasons"
	"ultimatedivision/udts/currencywaitlist"
	"ultimatedivision/users"
)

var (
	// ChoreError represents place chore error type.
	ChoreError = errs.Class("expiration place chore error")
)

// Chore requests access token for contis api calls, re-requests it after token's expiration time.
//
// architecture: Chore
type Chore struct {
	Config           Config
	log              logger.Logger
	service          *Service
	Loop             *thelooper.Loop
	matches          *matches.Service
	seasons          *seasons.Service
	clubs            *clubs.Service
	currencywaitlist *currencywaitlist.Service
	users            *users.Service
}

// NewChore instantiates Chore.
func NewChore(config Config, log logger.Logger, service *Service, matches *matches.Service, seasons *seasons.Service, clubs *clubs.Service, currencywaitlist *currencywaitlist.Service, users *users.Service) *Chore {
	return &Chore{
		Config:           config,
		log:              log,
		service:          service,
		Loop:             thelooper.NewLoop(config.PlaceRenewalInterval),
		matches:          matches,
		seasons:          seasons,
		clubs:            clubs,
		currencywaitlist: currencywaitlist,
		users:            users,
	}
}

// Run starts the chore for re-check the expiration time of the token.
func (chore *Chore) Run(ctx context.Context) (err error) {
	return chore.Loop.Run(ctx, func(ctx context.Context) error {
		notPlayingUsers := chore.service.ListNotPlayingUsers()
		notPlayingUsers = pair(notPlayingUsers)

		if len(notPlayingUsers) >= 2 {
			pairsOfClients := DivideClients(notPlayingUsers)
			for _, pair := range pairsOfClients {
				go func(pair []Client) {
					err = chore.MatchPair(ctx, pair)
				}(pair)
			}
		}
		return ChoreError.Wrap(err)
	})
}

// MatchPair match pair.
func (chore *Chore) MatchPair(ctx context.Context, pair []Client) (err error) {
	firstRequestChan := make(chan Request)
	secondRequestChan := make(chan Request)
	firstClient := pair[0]
	secondClient := pair[1]
	if err = chore.service.UpdateIsPlaying(firstClient.UserID, true); err != nil {
		chore.log.Error("could not update user in game", ChoreError.Wrap(err))
		return
	}
	if err = chore.service.UpdateIsPlaying(secondClient.UserID, true); err != nil {
		chore.log.Error("could not update user in game", ChoreError.Wrap(err))
		return
	}
	if err = firstClient.WriteJSON(http.StatusOK, "do you confirm play?"); err != nil {
		chore.log.Error("could not write json", ChoreError.Wrap(err))
		return
	}
	if err = secondClient.WriteJSON(http.StatusOK, "do you confirm play?"); err != nil {
		chore.log.Error("could not write json", ChoreError.Wrap(err))
		return
	}

	go chore.readRequest(firstClient, secondClient, firstRequestChan)
	go chore.readRequest(secondClient, firstClient, secondRequestChan)

	var firstRequest, secondRequest Request
	for {
		notPlayingUsers := chore.service.ListNotPlayingUsers()
		if isClientInSlice(firstClient, notPlayingUsers) {
			if err = chore.service.UpdateIsPlaying(secondClient.UserID, false); err != nil {
				chore.log.Error("could not update user in game", ChoreError.Wrap(err))
				return
			}

			if err = secondClient.WriteJSON(http.StatusOK, "you are still in search"); err != nil {
				chore.log.Error("could not write json", ChoreError.Wrap(err))
				return
			}
			return
		}

		if isClientInSlice(secondClient, notPlayingUsers) {
			if err = chore.service.UpdateIsPlaying(firstClient.UserID, false); err != nil {
				chore.log.Error("could not update user in game", ChoreError.Wrap(err))
				return
			}

			if err = firstClient.WriteJSON(http.StatusOK, "you are still in search"); err != nil {
				chore.log.Error("could not write json", ChoreError.Wrap(err))
				return
			}
			return
		}

		select {
		case firstRequest = <-firstRequestChan:
			err = chore.handleAction(firstClient, secondClient, firstRequest)
			if err != nil {
				chore.log.Error("could not handle action", ChoreError.Wrap(err))
				return
			}
		case secondRequest = <-secondRequestChan:
			err = chore.handleAction(secondClient, firstClient, secondRequest)
			if err != nil {
				chore.log.Error("could not handle action", ChoreError.Wrap(err))
				return
			}
		}

		notPlayingUsers = chore.service.ListNotPlayingUsers()
		if isClientInSlice(firstClient, notPlayingUsers) {
			if err = chore.service.UpdateIsPlaying(secondClient.UserID, false); err != nil {
				chore.log.Error("could not update user in game", ChoreError.Wrap(err))
				return
			}

			if err = secondClient.WriteJSON(http.StatusOK, "you are still in search"); err != nil {
				chore.log.Error("could not write json", ChoreError.Wrap(err))
				return
			}
			return
		}

		if isClientInSlice(secondClient, notPlayingUsers) {
			if err = chore.service.UpdateIsPlaying(firstClient.UserID, false); err != nil {
				chore.log.Error("could not update user in game", ChoreError.Wrap(err))
				return
			}

			if err = firstClient.WriteJSON(http.StatusOK, "you are still in search"); err != nil {
				chore.log.Error("could not write json", ChoreError.Wrap(err))
				return
			}
			return
		}

		if firstRequest.Action == ActionReject || secondRequest.Action == ActionReject {
			if err = chore.service.UpdateIsPlaying(firstClient.UserID, false); err != nil {
				chore.log.Error("could not update user in game", ChoreError.Wrap(err))
				return
			}
			if err = chore.service.UpdateIsPlaying(secondClient.UserID, false); err != nil {
				chore.log.Error("could not update user in game", ChoreError.Wrap(err))
				return
			}
			if err = firstClient.WriteJSON(http.StatusOK, "you are still in search"); err != nil {
				chore.log.Error("could not write json", ChoreError.Wrap(err))
				return
			}
			if err = secondClient.WriteJSON(http.StatusOK, "you are still in search"); err != nil {
				chore.log.Error("could not write json", ChoreError.Wrap(err))
				return
			}
			return
		}

		notPlayingUsers = chore.service.ListNotPlayingUsers()
		if isClientInSlice(firstClient, notPlayingUsers) || isClientInSlice(secondClient, notPlayingUsers) {
			return
		}

		if (firstRequest == Request{} || secondRequest == Request{}) {
			continue
		}

		if firstRequest.Action == ActionConfirm && secondRequest.Action == ActionConfirm {
			if err = chore.Play(ctx, firstClient, secondClient); err != nil {
				if err = chore.service.UpdateIsPlaying(firstClient.UserID, false); err != nil {
					chore.log.Error("could not update user in game", ChoreError.Wrap(err))
					return
				}
				if err = chore.service.UpdateIsPlaying(secondClient.UserID, false); err != nil {
					chore.log.Error("could not update user in game", ChoreError.Wrap(err))
					return
				}
				if err = chore.service.Finish(firstClient.UserID); err != nil {
					chore.log.Error("could not delete client from queue", ChoreError.Wrap(err))
					return
				}
				if err = chore.service.Finish(secondClient.UserID); err != nil {
					chore.log.Error("could not delete client from queue", ChoreError.Wrap(err))
					return
				}
				chore.log.Error("could not play game", ChoreError.Wrap(err))
				return
			}
		}
		return
	}
}

// isClientInSlice checks is element present in slice.
func isClientInSlice(element Client, clients []Client) bool {
	for _, client := range clients {
		if element.Connection == client.Connection && element.IsPlaying == client.IsPlaying &&
			element.UserID == client.UserID && element.SquadID == client.SquadID {
			return true
		}
	}
	return false
}

// pair checks is length of not playing users odd.
// if odd - delete last client from slice.
func pair(notPlayingUsers []Client) []Client {
	sort.Slice(notPlayingUsers, func(i, j int) bool {
		return notPlayingUsers[i].CreatedAt.Before(notPlayingUsers[j].CreatedAt)
	})

	isOddNumber := len(notPlayingUsers)%2 == 1
	if isOddNumber && len(notPlayingUsers) >= 2 {
		notPlayingUsers = notPlayingUsers[:len(notPlayingUsers)-1]
	}
	return notPlayingUsers
}

// DivideClients divides all clients into couples.
func DivideClients(clients []Client) [][]Client {
	switch {
	case len(clients) < 2:
		return nil
	case len(clients) == 2:
		return [][]Client{{clients[0], clients[1]}}
	default:
		var dividedClients [][]Client
		for i := 0; i < len(clients); i += 2 {
			element := make([]Client, 2, 2)
			element[0] = clients[i]
			element[1] = clients[i+1]
			dividedClients = append(dividedClients, element)
		}
		return dividedClients
	}
}

// Play method contains all the logic for playing matches.
func (chore *Chore) Play(ctx context.Context, firstClient, secondClient Client) error {
	squadCardsFirstClient, err := chore.service.clubs.ListSquadCards(ctx, firstClient.SquadID)
	if err != nil {
		return ChoreError.Wrap(err)
	}
	if len(squadCardsFirstClient) != clubs.SquadSize {
		if err := firstClient.WriteJSON(http.StatusInternalServerError, "squad is not full"); err != nil {
			return ChoreError.Wrap(err)
		}
	}

	squadCardsSecondClient, err := chore.service.clubs.ListSquadCards(ctx, secondClient.SquadID)
	if err != nil {
		return ChoreError.Wrap(err)
	}
	if len(squadCardsSecondClient) != clubs.SquadSize {
		if err := secondClient.WriteJSON(http.StatusInternalServerError, "squad is not full"); err != nil {
			return ChoreError.Wrap(err)
		}
	}

	firstClientSquad, err := chore.clubs.GetSquad(ctx, firstClient.SquadID)
	if err != nil {
		return ChoreError.Wrap(err)
	}

	firstClientClub, err := chore.clubs.Get(ctx, firstClientSquad.ClubID)
	if err != nil {
		return ChoreError.Wrap(err)
	}

	season, err := chore.seasons.GetSeasonByDivisionID(ctx, firstClientClub.DivisionID)
	if err != nil {
		if err := firstClient.WriteJSON(http.StatusInternalServerError, "could not season id"); err != nil {
			return ChoreError.Wrap(err)
		}
		if err := secondClient.WriteJSON(http.StatusInternalServerError, "could not season id"); err != nil {
			return ChoreError.Wrap(err)
		}
		return ChoreError.Wrap(err)
	}

	matchesID, err := chore.matches.Create(ctx, firstClient.SquadID, secondClient.SquadID, firstClient.UserID, secondClient.UserID, season.ID)
	if err != nil {
		if err := firstClient.WriteJSON(http.StatusInternalServerError, "match error"); err != nil {
			return ChoreError.Wrap(err)
		}
		if err := secondClient.WriteJSON(http.StatusInternalServerError, "match error"); err != nil {
			return ChoreError.Wrap(err)
		}
		return ChoreError.Wrap(err)
	}

	gameResult, err := chore.matches.GetGameResult(ctx, matchesID)
	if err != nil {
		if err := secondClient.WriteJSON(http.StatusInternalServerError, "could not get result of match"); err != nil {
			return ChoreError.Wrap(err)
		}
		return ChoreError.Wrap(err)
	}

	var firstClientResult matches.GameResult
	var secondClientResult matches.GameResult

	firstClientResult.MatchResults = make([]matches.MatchResult, len(gameResult.MatchResults))
	_ = copy(firstClientResult.MatchResults, gameResult.MatchResults)
	secondClientResult.MatchResults = make([]matches.MatchResult, len(gameResult.MatchResults))
	_ = copy(secondClientResult.MatchResults, gameResult.MatchResults)

	switch {
	case firstClient.UserID == gameResult.MatchResults[0].UserID:
		secondClientResult.MatchResults = matches.Swap(gameResult.MatchResults)
	case secondClient.UserID == gameResult.MatchResults[0].UserID:
		firstClientResult.MatchResults = matches.Swap(gameResult.MatchResults)
	}

	var value = new(big.Int)
	value.SetString(chore.Config.WinValue, 10)

	switch {
	case firstClientResult.MatchResults[0].QuantityGoals > secondClientResult.MatchResults[0].QuantityGoals:
		winResult := WinResult{
			Client:     firstClient,
			GameResult: firstClientResult,
			Value:      value,
		}

		go chore.FinishWithWinResult(ctx, winResult)
		go chore.Finish(secondClient, secondClientResult)
	case firstClientResult.MatchResults[0].QuantityGoals < secondClientResult.MatchResults[0].QuantityGoals:
		winResult := WinResult{
			Client:     secondClient,
			GameResult: secondClientResult,
			Value:      value,
		}

		go chore.FinishWithWinResult(ctx, winResult)
		go chore.Finish(firstClient, firstClientResult)
	default:
		var value = new(big.Int)
		value.SetString(chore.Config.DrawValue, 10)

		winResult := WinResult{
			Client:     firstClient,
			GameResult: firstClientResult,
			Value:      value,
		}

		go chore.FinishWithWinResult(ctx, winResult)

		winResult = WinResult{
			Client:     secondClient,
			GameResult: secondClientResult,
			Value:      value,
		}
		go chore.FinishWithWinResult(ctx, winResult)
	}

	return nil
}

// FinishWithWinResult sends win result and finishes the connection.
func (chore *Chore) FinishWithWinResult(c context.Context, winResult WinResult) {
	ctx := context.Background()
	user, err := chore.users.Get(ctx, winResult.Client.UserID)
	if err != nil {
		chore.log.Error("could not get user", ChoreError.Wrap(err))
		return
	}

	winResult.GameResult.Question = "do you allow us to take your address?"
	winResult.GameResult.Transaction.Value = evmsignature.WeiBigToEthereumBig(winResult.Value).String()
	winResult.GameResult.Transaction.UDTContract.Address = chore.Config.UDTContract.Address
	winResult.GameResult.CasperTransaction.Value = evmsignature.WeiBigToEthereumBig(winResult.Value).String()
	winResult.GameResult.CasperTransaction.CasperTokenContract.Address = chore.Config.CasperTokenContract.Address

	if err := winResult.Client.WriteJSON(http.StatusOK, winResult.GameResult); err != nil {
		chore.log.Error("could not write json", ChoreError.Wrap(err))
		return
	}

	request, err := winResult.Client.ReadJSON()
	if err != nil {
		chore.log.Error("could not read json", ChoreError.Wrap(err))
		return
	}

	if request.Action != ActionForbidAddress && request.Action != ActionAllowAddress {
		if err := winResult.Client.WriteJSON(http.StatusBadRequest, "wrong action"); err != nil {
			chore.log.Error("could not write json", ChoreError.Wrap(err))
			return
		}
	}

	if request.Action == ActionAllowAddress {
		if err = request.WalletAddress.IsValidAddress(); err == nil {
			if err := winResult.Client.WriteJSON(http.StatusBadRequest, "invalid address of user's wallet"); err != nil {
				chore.log.Error("could not write json", ChoreError.Wrap(err))
				return
			}
		}

		if user.WalletType != users.WalletTypeCasper {
			if err = chore.users.UpdateWalletAddress(ctx, common.HexToAddress(string(request.WalletAddress)), winResult.Client.UserID, request.WalletType); err != nil {
				if !users.ErrWalletAddressAlreadyInUse.Has(err) {
					chore.log.Error("could not update user's wallet address", ChoreError.Wrap(err))
					return
				}
			}
		}

		switch request.WalletType {
		case users.WalletTypeCasper:
<<<<<<< HEAD
			nonce, err := chore.currencywaitlist.GetNonceByWallet(ctx, user.CasperWallet)
			if err != nil && !currencywaitlist.ErrNoItem.Has(err) {
				chore.log.Error("could not get nonce number from currencywaitlist", ChoreError.Wrap(err))
				return
=======
			var nonce int64
			nonce, err = chore.currencywaitlist.GetNonceByWallet(ctx, user.CasperWallet)
			if err != nil && !currencywaitlist.ErrNoItem.Has(err) {
				if currencywaitlist.ErrNoItem.Has(err) {
					nonce = 0
				} else {
					chore.log.Error("could not get nonce number from currencywaitlist", ChoreError.Wrap(err))
					return
				}
>>>>>>> 6165e37c
			}

			if winResult.GameResult.CasperTransaction, err = chore.currencywaitlist.CasperCreate(ctx, user.ID, *winResult.Value, nonce); err != nil {
				chore.log.Error("could not create casper item of currencywaitlist", ChoreError.Wrap(err))
				return
			}
			winResult.GameResult.CasperTransaction.CasperTokenContract.Address = chore.Config.CasperTokenContract.Address
			winResult.GameResult.RPCNodeAddress = chore.Config.RPCNodeAddress
		default:
			if winResult.GameResult.Transaction, err = chore.currencywaitlist.Create(ctx, user.ID, *winResult.Value, request.Nonce); err != nil {
				chore.log.Error("could not create item of currencywaitlist", ChoreError.Wrap(err))
				return
			}

		}
	}

	if err = winResult.Client.WriteJSON(http.StatusOK, winResult.GameResult); err != nil {
		chore.log.Error("could not write json", ChoreError.Wrap(err))
		return
	}
	// chore.Finish(winResult.Client, winResult.GameResult).
}

// Finish sends result and finishes the connection.
func (chore *Chore) Finish(client Client, gameResult matches.GameResult) {
	var err error

	if err = client.WriteJSON(http.StatusOK, gameResult); err != nil {
		chore.log.Error("could not write json", ChoreError.Wrap(err))
		return
	}

	if err = chore.service.Finish(client.UserID); err != nil {
		chore.log.Error("could not finish match", ChoreError.Wrap(err))
		return
	}
	defer func() {
		if err = client.Connection.Close(); err != nil {
			chore.log.Error("could not close websocket", ChoreError.Wrap(err))
		}
	}()
}

func (chore *Chore) readRequest(client, opponent Client, requestChan chan Request) {
	request, err := client.ReadJSON()

	if errors.Is(err, websocket.ErrCloseSent) {
		if err = chore.service.UpdateIsPlaying(opponent.UserID, false); err != nil {
			chore.log.Error("could not update user in game", ChoreError.Wrap(err))
			return
		}
		if err := opponent.WriteJSON(http.StatusOK, "you are still in search"); err != nil {
			chore.log.Error("could not write json", ChoreError.Wrap(err))
			return
		}
	}

	requestChan <- request
}

func (chore *Chore) handleAction(client, opponent Client, request Request) error {
	notPlayingUsers := chore.service.ListNotPlayingUsers()
	if isClientInSlice(client, notPlayingUsers) || isClientInSlice(opponent, notPlayingUsers) {
		return errs.New("client left the game")
	}
	if (request == Request{}) {
		return errs.New("empty request")
	}

	if !request.Action.isValid() {
		if err := client.WriteJSON(http.StatusBadRequest, "wrong action"); err != nil {
			return err
		}
		if err := chore.service.UpdateIsPlaying(client.UserID, false); err != nil {
			return err
		}
		if err := chore.service.UpdateIsPlaying(opponent.UserID, false); err != nil {
			return err
		}
	}
	return nil
}

// Close closes the chore for re-check the expiration time of the token.
func (chore *Chore) Close() {
	chore.Loop.Close()
}<|MERGE_RESOLUTION|>--- conflicted
+++ resolved
@@ -447,12 +447,6 @@
 
 		switch request.WalletType {
 		case users.WalletTypeCasper:
-<<<<<<< HEAD
-			nonce, err := chore.currencywaitlist.GetNonceByWallet(ctx, user.CasperWallet)
-			if err != nil && !currencywaitlist.ErrNoItem.Has(err) {
-				chore.log.Error("could not get nonce number from currencywaitlist", ChoreError.Wrap(err))
-				return
-=======
 			var nonce int64
 			nonce, err = chore.currencywaitlist.GetNonceByWallet(ctx, user.CasperWallet)
 			if err != nil && !currencywaitlist.ErrNoItem.Has(err) {
@@ -462,7 +456,6 @@
 					chore.log.Error("could not get nonce number from currencywaitlist", ChoreError.Wrap(err))
 					return
 				}
->>>>>>> 6165e37c
 			}
 
 			if winResult.GameResult.CasperTransaction, err = chore.currencywaitlist.CasperCreate(ctx, user.ID, *winResult.Value, nonce); err != nil {
