--- conflicted
+++ resolved
@@ -9,12 +9,8 @@
 	"net/http"
 	"time"
 
-<<<<<<< HEAD
-	"github.com/google/uuid"
-=======
 	"github.com/BoostyLabs/evmsignature"
 	"github.com/BoostyLabs/thelooper"
->>>>>>> bb078067
 	"github.com/zeebo/errs"
 
 	"ultimatedivision/clubs"
@@ -434,23 +430,7 @@
 	}()
 }
 
-<<<<<<< HEAD
-// GetMatchPlayerResponse contains user id and squad cards with current positions.
-type GetMatchPlayerResponse struct {
-	UserID     uuid.UUID                       `json:"userId"`
-	SquadCards []matches.SquadCardWithPosition `json:"squadCards"`
-}
-
-// GetMatchResponse replies to request with user cards with positions and ball position.
-type GetMatchResponse struct {
-	UserSquads   []GetMatchPlayerResponse   `json:"userSquad"`
-	BallPosition matches.PositionInTheField `json:"ballPosition"`
-}
-
-// Close closes the chore chore for re-check the expiration time of the token.
-=======
 // Close closes the chore for re-check the expiration time of the token.
->>>>>>> bb078067
 func (chore *Chore) Close() {
 	chore.Loop.Close()
 }