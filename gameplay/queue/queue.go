// Copyright (C) 2021 Creditor Corp. Group.
// See LICENSE for copying information.

package queue

import (
	"math/big"
	"net/http"
	"time"

	"github.com/BoostyLabs/evmsignature"
	"github.com/google/uuid"
	"github.com/gorilla/websocket"
	"github.com/zeebo/errs"

	"ultimatedivision/gameplay/matches"
)

// ErrNoClient indicated that client does not exist.
var ErrNoClient = errs.Class("client does not exist")

// ErrRead indicates a read error.
var ErrRead = errs.Class("error read from websocket")

// ErrWrite indicates a write error.
var ErrWrite = errs.Class("error write to websocket")

// DB is exposing access to clients database.
//
// architecture: DB
type DB interface {
	// Create adds client in database.
	Create(client Client)
	// Get returns client from database.
	Get(userID uuid.UUID) (Client, error)
	// List returns clients from database.
	List() []Client
	// ListNotPlayingUsers returns clients who don't play game from database.
	ListNotPlayingUsers() []Client
	// UpdateIsPlaying updates is playing status of client in database.
	UpdateIsPlaying(userID uuid.UUID, IsPlaying bool) error
	// Delete deletes client record in database.
	Delete(userID uuid.UUID) error
}

// Client entity describes the value of connect with the client.
type Client struct {
	UserID     uuid.UUID
	Connection *websocket.Conn
	SquadID    uuid.UUID
	IsPlaying  bool
}

// Request entity describes values sent by client.
type Request struct {
	Action        Action               `json:"action"`
	SquadID       uuid.UUID            `json:"squadId"`
	WalletAddress evmsignature.Address `json:"walletAddress"`
	Nonce         int64                `json:"nonce"`
}

// Action defines list of possible clients action.
type Action string

const (
	// ActionStartSearch indicates that the client starts the search.
	ActionStartSearch Action = "startSearch"
	// ActionFinishSearch indicates that the client finishes the search.
	ActionFinishSearch Action = "finishSearch"
	// ActionConfirm indicates that the client confirms the game.
	ActionConfirm Action = "confirm"
	// ActionReject indicates that the client rejects the game.
	ActionReject Action = "reject"
	// ActionAllowAddress indicates that the client allows to add address of wallet.
	ActionAllowAddress Action = "allowAddress"
	// ActionForbidAddress indicates that the client is forbidden to add wallet address.
	ActionForbidAddress Action = "forbidAddress"
)

// Response entity describes values sent to user.
type Response struct {
	Status  int         `json:"status"`
	Message interface{} `json:"message"`
}

// Config defines configuration for queue.
type Config struct {
<<<<<<< HEAD
	PlaceRenewalInterval       time.Duration        `json:"placeRenewalInterval"`
	WinValue                   string               `json:"winValue"`
	DrawValue                  string               `json:"drawValue"`
	UDTContract                cryptoutils.Contract `json:"udtContract"`
	MatchActionRenewalInterval time.Duration        `json:"matchActionRenewalInterval"`
	RoundDuration              time.Duration        `json:"roundDuration"`
	NumberOfRounds             int                  `json:"numberOfRounds"`
=======
	PlaceRenewalInterval time.Duration         `json:"placeRenewalInterval"`
	WinValue             string                `json:"winValue"`
	DrawValue            string                `json:"drawValue"`
	UDTContract          evmsignature.Contract `json:"udtContract"`
>>>>>>> bb078067
}

// ReadJSON reads request sent by client.
func (client *Client) ReadJSON() (Request, error) {
	var request Request
	if err := client.Connection.ReadJSON(&request); err != nil {
		if err = client.WriteJSON(http.StatusBadRequest, err.Error()); err != nil {
			return request, ErrWrite.Wrap(ErrQueue.Wrap(err))
		}
		return request, ErrRead.Wrap(ErrQueue.Wrap(err))
	}
	return request, nil
}

// WriteJSON writes response to client.
func (client *Client) WriteJSON(status int, message interface{}) error {
	if err := client.Connection.WriteJSON(Response{Status: status, Message: message}); err != nil {
		return ErrWrite.Wrap(ErrQueue.Wrap(err))
	}
	return nil
}

// WinResult entity describes values which send to user after win game.
type WinResult struct {
	Client     Client             `json:"client"`
	GameResult matches.GameResult `json:"gameResult"`
	Value      *big.Int           `json:"value"`
}<|MERGE_RESOLUTION|>--- conflicted
+++ resolved
@@ -85,20 +85,13 @@
 
 // Config defines configuration for queue.
 type Config struct {
-<<<<<<< HEAD
-	PlaceRenewalInterval       time.Duration        `json:"placeRenewalInterval"`
-	WinValue                   string               `json:"winValue"`
-	DrawValue                  string               `json:"drawValue"`
-	UDTContract                cryptoutils.Contract `json:"udtContract"`
-	MatchActionRenewalInterval time.Duration        `json:"matchActionRenewalInterval"`
-	RoundDuration              time.Duration        `json:"roundDuration"`
-	NumberOfRounds             int                  `json:"numberOfRounds"`
-=======
-	PlaceRenewalInterval time.Duration         `json:"placeRenewalInterval"`
-	WinValue             string                `json:"winValue"`
-	DrawValue            string                `json:"drawValue"`
-	UDTContract          evmsignature.Contract `json:"udtContract"`
->>>>>>> bb078067
+	PlaceRenewalInterval       time.Duration         `json:"placeRenewalInterval"`
+	WinValue                   string                `json:"winValue"`
+	DrawValue                  string                `json:"drawValue"`
+	UDTContract                evmsignature.Contract `json:"udtContract"`
+	MatchActionRenewalInterval time.Duration         `json:"matchActionRenewalInterval"`
+	RoundDuration              time.Duration         `json:"roundDuration"`
+	NumberOfRounds             int                   `json:"numberOfRounds"`
 }
 
 // ReadJSON reads request sent by client.
@@ -126,4 +119,16 @@
 	Client     Client             `json:"client"`
 	GameResult matches.GameResult `json:"gameResult"`
 	Value      *big.Int           `json:"value"`
+}
+
+// GetMatchPlayerResponse contains user id and squad cards with current positions.
+type GetMatchPlayerResponse struct {
+	UserID     uuid.UUID                       `json:"userId"`
+	SquadCards []matches.SquadCardWithPosition `json:"squadCards"`
+}
+
+// GetMatchResponse replies to request with user cards with positions and ball position.
+type GetMatchResponse struct {
+	UserSquads   []GetMatchPlayerResponse   `json:"userSquad"`
+	BallPosition matches.PositionInTheField `json:"ballPosition"`
 }