// Copyright (C) 2021 - 2023 Creditor Corp. Group.
// See LICENSE for copying information.

package gameengine

import (
	"context"
	"encoding/json"
	"math/rand"
	"sort"
	"time"

	"github.com/google/uuid"
	"github.com/zeebo/errs"

	"ultimatedivision/cards"
	"ultimatedivision/cards/avatars"
	"ultimatedivision/clubs"
	"ultimatedivision/gameplay/matches"
)

// ErrGameEngine indicates that there was an error in the service.
var ErrGameEngine = errs.Class("game engine service error")

var (
	topLine    = []int{77, 70, 63, 56, 49, 42, 35, 28, 21, 14, 7, 0}
	bottomLine = []int{6, 13, 20, 27, 34, 41, 48, 55, 62, 69, 76, 83}
)

// Service is handling clubs related logic.
//
// architecture: Service
type Service struct {
	games   DB
	clubs   *clubs.Service
	avatars *avatars.Service
	cards   *cards.Service
	matches *matches.Service
	config  Config
}

// NewService is a constructor for game engine service.
func NewService(games DB, clubs *clubs.Service, avatars *avatars.Service, cards *cards.Service, matches *matches.Service, config Config) *Service {
	return &Service{
		games:   games,
		clubs:   clubs,
		avatars: avatars,
		cards:   cards,
		matches: matches,
		config:  config,
	}
}

const (
	minPlace = 0
	maxPlace = 83
)

// GetCardMoves get all card possible moves.
func (service *Service) GetCardMoves(cardPlace int, isThreeSteps bool) ([]int, error) {
	bottom1 := []int{82, 75, 68, 61, 54, 47, 40, 33, 26, 19, 12, 5}
	bottom2 := []int{81, 74, 67, 60, 53, 46, 39, 32, 25, 18, 11, 4}

	top1 := []int{71, 64, 57, 50, 43, 36, 29, 22, 15}
	top2 := []int{72, 65, 58, 51, 44, 37, 30, 23, 16, 9, 2, 79}

	exceptions := []int{1, 5, 78, 82, 8}

	if cardPlace < minPlace || cardPlace > maxPlace {
		return []int{}, ErrGameEngine.New("player place can not be more 83 or les than 0, player place is %d", cardPlace)
	}

	var stepInWidth []int
	var moves []int

	if isThreeSteps == true {

		switch {
		case contains(topLine, cardPlace):
			stepInWidth = append(stepInWidth, cardPlace, cardPlace+1, cardPlace+2, cardPlace+3)

		case contains(top1, cardPlace):
			stepInWidth = append(stepInWidth, cardPlace-1, cardPlace, cardPlace+1, cardPlace+2)

		case contains(top2, cardPlace):
			stepInWidth = append(stepInWidth, cardPlace-2, cardPlace-1, cardPlace, cardPlace+1, cardPlace+2, cardPlace+3)

		case contains(bottomLine, cardPlace):
			stepInWidth = append(stepInWidth, cardPlace-3, cardPlace-2, cardPlace-1, cardPlace)

		case contains(bottom1, cardPlace):
			stepInWidth = append(stepInWidth, cardPlace-3, cardPlace-2, cardPlace-1, cardPlace, cardPlace+1)

		case contains(bottom2, cardPlace):
			stepInWidth = append(stepInWidth, cardPlace-3, cardPlace-2, cardPlace-1, cardPlace, cardPlace+1, cardPlace+2)

		case contains(exceptions, cardPlace):
			stepInWidth = append(stepInWidth, cardPlace-1, cardPlace, cardPlace+1, cardPlace+2, cardPlace+3)

		case cardPlace == 12:
			stepInWidth = append(stepInWidth, cardPlace-3, cardPlace-2, cardPlace-1, cardPlace, cardPlace+1)

		}

		for _, w := range stepInWidth {
			min := w - 14
			max := w + 14
			min21 := w - 21
			max21 := w + 21
			moves = append(moves, min, min+7, max-7, max, w, min21, max21)
		}

	} else {
		switch {
		case contains(topLine, cardPlace):
			stepInWidth = append(stepInWidth, cardPlace, cardPlace+1, cardPlace+2)

		case contains(bottomLine, cardPlace):
			stepInWidth = append(stepInWidth, cardPlace-2, cardPlace-1, cardPlace)

		case contains(exceptions, cardPlace):
			stepInWidth = append(stepInWidth, cardPlace-1, cardPlace, cardPlace+1)

		case cardPlace == 8:
			stepInWidth = append(stepInWidth, cardPlace-1, cardPlace, cardPlace+1, cardPlace+2)

		case cardPlace == 12:
			stepInWidth = append(stepInWidth, cardPlace-2, cardPlace-1, cardPlace, cardPlace+1)

		default:
		}
		stepInWidth = append(stepInWidth, cardPlace-2, cardPlace-1, cardPlace, cardPlace+1, cardPlace+2)

		for _, w := range stepInWidth {
			min := w - 14
			max := w + 14
			moves = append(moves, min, min+7, max-7, max, w)
		}
	}

	sort.Ints(moves)
	moves = removeMin(moves, minPlace)
	moves = removeMax(moves, maxPlace)

	return moves, nil
}

// GetCardPasses get all field cells possible to pass.
<<<<<<< HEAD
func (service *Service) GetCardPasses(teamPositions, availablePassCells []int) []int {
=======
func (service *Service) GetCardPasses(teamPositions, availablePassCells []int) ([]int, error) {
>>>>>>> 15fd6dc9
	var availablePasses []int
	for _, teammatePosition := range teamPositions {
		if contains(availablePassCells, teammatePosition) {
			availablePasses = append(availablePasses, teammatePosition)
		}
	}
<<<<<<< HEAD
	return availablePasses
}

// GivePass get info about pass and return final ball cell.
func (service *Service) GivePass(passWay []int, passReceiverStats CardWithPosition, passGiverCard, passReceiverCard cards.Card, opponentsWithPosition []CardWithPosition) int {
	for _, opponent := range opponentsWithPosition {
		if contains(passWay, opponent.FieldPosition) {
			if opponent.Card.Interceptions > passGiverCard.ShortPassing {
				return opponent.FieldPosition
			}
		}
	}
	if passReceiverCard.BallControl > 10 {
		return passReceiverStats.FieldPosition
	}

	return ballBounce(passReceiverStats.FieldPosition)

}

// ballBounce calculates the position of the ball bounce.
func ballBounce(position int) int {
	var bounceBall []int

	switch {
	case contains(topLine, position):
		bounceBall = append(bounceBall, position, position+1)

	case contains(bottomLine, position):
		bounceBall = append(bounceBall, position-1, position)

	case position == 8:
		bounceBall = append(bounceBall, position-1, position, position+1)

	case position == 12:
		bounceBall = append(bounceBall, position-1, position)
	default:
		bounceBall = append(bounceBall, position-1, position, position+1)
	}

	var ballCells []int

	for _, i2 := range bounceBall {
		ballCells = append(ballCells, i2+7, i2-7, i2)
	}
	sort.Ints(ballCells)
	ballCells = removeMin(ballCells, minPlace)
	ballCells = removeMax(ballCells, maxPlace)

	ballCells = removePosition(ballCells, position)

	// Seed the random number generator with the current time.
	rand.Seed(time.Now().UnixNano())

	// Generate a random index within the range of the array.
	randomIndex := rand.Intn(len(ballCells))

	// Retrieve the element at the random index.
	randomElement := ballCells[randomIndex]

	return randomElement
}

func removePosition(arr []int, position int) []int {
	for i, v := range arr {
		if v == position {
			arr = append(arr[:i], arr[i+1:]...)
			break
		}
	}
	return arr
=======
	return availablePasses, nil
>>>>>>> 15fd6dc9
}

func removeMin(l []int, min int) []int {
	for i, v := range l {
		if v >= min {
			return l[i:]
		}
	}
	return l
}
func removeMax(l []int, max int) []int {
	for i, v := range l {
		if v > max {
			return l[:i]
		}
	}
	return l
}

func contains(s []int, e int) bool {
	for _, a := range s {
		if a == e {
			return true
		}
	}
	return false
}

func removeIntersections(moves, playerPositions []int) (movesWithoutIntersections []int) {
	for _, v := range moves {
		if !contains(playerPositions, v) {
			movesWithoutIntersections = append(movesWithoutIntersections, v)
		}
	}
	return movesWithoutIntersections
}

// Move update card moves and get possible moves cells.
func (service *Service) Move(ctx context.Context, matchID uuid.UUID, card CardIDWithPosition, isCardFast bool) (CardAvailableAction, error) {
	var cardAvailableAction CardAvailableAction

	gameInfoJSON, err := service.games.Get(ctx, matchID)
	if err != nil {
		return CardAvailableAction{}, ErrGameEngine.Wrap(err)
	}

	var game Game
	game.MatchID = matchID

	err = json.Unmarshal([]byte(gameInfoJSON), &game.GameInfo)
	if err != nil {
		return CardAvailableAction{}, ErrGameEngine.Wrap(err)
	}

	var moves []int
	var allPositionsInUse []int

	allPositionsInUse = append(allPositionsInUse, card.Position)

	for _, cardWithPosition := range game.GameInfo {
		allPositionsInUse = append(allPositionsInUse, cardWithPosition.Position)
	}

	// check whether the position we want to go to is occupied.
	if contains(allPositionsInUse, card.Position) {
		return CardAvailableAction{}, ErrGameEngine.New("Can not move to position, already in use")
	}

	// check, Update and get all possible moves.
	for i, cardData := range game.GameInfo {
		if cardData.CardID == card.CardID {
			game.GameInfo[i].Position = card.Position

			newGameInfoJSON, err := json.Marshal(game.GameInfo)
			if err != nil {
				return CardAvailableAction{}, ErrGameEngine.Wrap(err)
			}

			err = service.games.Update(ctx, matchID, string(newGameInfoJSON))
			if err != nil {
				return CardAvailableAction{}, ErrGameEngine.Wrap(err)
			}

			moves, err = service.GetCardMoves(card.Position, isCardFast)
			if err != nil {
				return CardAvailableAction{}, ErrGameEngine.Wrap(err)
			}
		}
	}

	// remove already occupied positions.
	moves = removeIntersections(moves, allPositionsInUse)

	cardAvailableAction = CardAvailableAction{
		Action:        ActionMove,
		CardID:        card.CardID,
		FieldPosition: moves,
	}

	return cardAvailableAction, nil
}

// GameInformation creates a player by user.
func (service *Service) GameInformation(ctx context.Context, player1SquadID, player2SquadID uuid.UUID) (MatchRepresentation, error) {
	var cardsWithPositionPlayer1 []CardWithPosition
	var cardsWithPositionPlayer2 []CardWithPosition
	var cardsAvailableAction []CardAvailableAction
	var ballPosition int

	squadCardsPlayer1, err := service.clubs.ListCards(ctx, player1SquadID)
	if err != nil {
		return MatchRepresentation{}, ErrGameEngine.Wrap(err)
	}

	squadCardsPlayer2, err := service.clubs.ListCards(ctx, player2SquadID)
	if err != nil {
		return MatchRepresentation{}, ErrGameEngine.Wrap(err)
	}

	squadPlayer1, err := service.clubs.GetSquad(ctx, player1SquadID)
	if err != nil {
		return MatchRepresentation{}, ErrGameEngine.Wrap(err)
	}

	squadPlayer2, err := service.clubs.GetSquad(ctx, player2SquadID)
	if err != nil {
		return MatchRepresentation{}, ErrGameEngine.Wrap(err)
	}

	clubPlayer1, err := service.clubs.Get(ctx, squadPlayer1.ClubID)
	if err != nil {
		return MatchRepresentation{}, ErrGameEngine.Wrap(err)
	}

	clubPlayer2, err := service.clubs.Get(ctx, squadPlayer2.ClubID)
	if err != nil {
		return MatchRepresentation{}, ErrGameEngine.Wrap(err)
	}

	var matchInfo []CardIDWithPosition
	var leftSidePositions []int

	for _, sqCard := range squadCardsPlayer1 {
		fieldPosition := service.squadPositionToFieldPositionLeftSide(sqCard.Position)

		if ballPosition < fieldPosition {
			ballPosition = fieldPosition
		}

		leftSidePositions = append(leftSidePositions, fieldPosition)
	}

	var rightSidePositions []int

	for _, sqCard := range squadCardsPlayer2 {
		fieldPosition := service.squadPositionToFieldPositionRightSide(sqCard.Position)

		rightSidePositions = append(rightSidePositions, fieldPosition)
	}

	for _, sqCard := range squadCardsPlayer1 {
		avatar, err := service.avatars.Get(ctx, sqCard.Card.ID)
		if err != nil {
			return MatchRepresentation{}, ErrGameEngine.Wrap(err)
		}

		cardWithPositionPlayer := CardWithPosition{
			Card:          sqCard.Card,
			Avatar:        avatar,
			FieldPosition: service.squadPositionToFieldPositionLeftSide(sqCard.Position),
		}

		cardInfo := CardIDWithPosition{
			CardID:   sqCard.Card.ID,
			Position: cardWithPositionPlayer.FieldPosition,
		}

		matchInfo = append(matchInfo, cardInfo)

		isCardFast := false
		if sqCard.Card.RunningSpeed > 80 && cardInfo.Position == ballPosition || sqCard.Card.RunningSpeed > 70 {
			isCardFast = true
		}

		fieldPosition, err := service.GetCardMoves(cardWithPositionPlayer.FieldPosition, isCardFast)
		if err != nil {
			return MatchRepresentation{}, ErrGameEngine.Wrap(err)
		}

		cardAvailableAction := CardAvailableAction{
			Action:        ActionMove,
			CardID:        sqCard.Card.ID,
			FieldPosition: fieldPosition,
		}

		if cardInfo.Position == ballPosition {
<<<<<<< HEAD
			passOptions := service.GetCardPasses(leftSidePositions, fieldPosition)

=======
			passOptions, err := service.GetCardPasses(leftSidePositions, fieldPosition)
			if err != nil {
				return MatchRepresentation{}, ErrGameEngine.Wrap(err)
			}
>>>>>>> 15fd6dc9
			cardAvailablePasses := CardAvailableAction{
				Action:        ActionPass,
				CardID:        sqCard.Card.ID,
				FieldPosition: passOptions,
			}
			cardsAvailableAction = append(cardsAvailableAction, cardAvailableAction, cardAvailablePasses)
		} else {
			cardsAvailableAction = append(cardsAvailableAction, cardAvailableAction)
		}

		cardsWithPositionPlayer1 = append(cardsWithPositionPlayer1, cardWithPositionPlayer)
	}

	for _, sqCard := range squadCardsPlayer2 {
		avatar, err := service.avatars.Get(ctx, sqCard.Card.ID)
		if err != nil {
			return MatchRepresentation{}, ErrGameEngine.Wrap(err)
		}

		cardWithPositionPlayer := CardWithPosition{
			Card:          sqCard.Card,
			Avatar:        avatar,
			FieldPosition: service.squadPositionToFieldPositionRightSide(sqCard.Position),
		}

		isCardFast := false
		if sqCard.Card.RunningSpeed > 70 {
			isCardFast = true
		}
		cardWithPositionPlayer.FieldPosition = 9
		fieldPosition, err := service.GetCardMoves(cardWithPositionPlayer.FieldPosition, isCardFast)
		if err != nil {
			return MatchRepresentation{}, ErrGameEngine.Wrap(err)
		}

		cardAvailableAction := CardAvailableAction{
			Action:        ActionMove,
			CardID:        sqCard.Card.ID,
			FieldPosition: fieldPosition,
		}

		cardInfo := CardIDWithPosition{
			CardID:   sqCard.Card.ID,
			Position: cardWithPositionPlayer.FieldPosition,
		}

		matchInfo = append(matchInfo, cardInfo)

		if cardInfo.Position == ballPosition {
<<<<<<< HEAD
			passOptions := service.GetCardPasses(rightSidePositions, fieldPosition)

=======
			passOptions, err := service.GetCardPasses(rightSidePositions, fieldPosition)
			if err != nil {
				return MatchRepresentation{}, ErrGameEngine.Wrap(err)
			}
>>>>>>> 15fd6dc9
			cardAvailablePasses := CardAvailableAction{
				Action:        ActionPass,
				CardID:        sqCard.Card.ID,
				FieldPosition: passOptions,
			}
			cardsAvailableAction = append(cardsAvailableAction, cardAvailableAction, cardAvailablePasses)
		} else {
			cardsAvailableAction = append(cardsAvailableAction, cardAvailableAction)
		}

		cardsWithPositionPlayer2 = append(cardsWithPositionPlayer2, cardWithPositionPlayer)
	}

	matchID, err := service.matches.CreateMatchID(ctx, player1SquadID, player2SquadID, clubPlayer1.OwnerID, clubPlayer2.OwnerID, 1)
	if err != nil {
		return MatchRepresentation{}, ErrGameEngine.Wrap(err)
	}

	cardIDsWithPositionWithBallPosition := CardIDsWithPositionWithBallPosition{
		CardIDsWithPosition: matchInfo,
		BallPosition:        ballPosition,
	}

	gameInfo, err := json.Marshal(cardIDsWithPositionWithBallPosition)
	if err != nil {
		return MatchRepresentation{}, ErrGameEngine.Wrap(err)
	}

	err = service.games.Create(ctx, matchID, string(gameInfo))
	if err != nil {
		return MatchRepresentation{}, ErrGameEngine.Wrap(err)
	}

	return MatchRepresentation{
		MatchID:                matchID,
		User1CardsWithPosition: cardsWithPositionPlayer1,
		User2CardsWithPosition: cardsWithPositionPlayer2,
		BallPosition:           ballPosition,
		CardAvailableAction:    cardsAvailableAction,
		User1ClubInformation:   clubPlayer1,
		User2ClubInformation:   clubPlayer2,
		User1SquadInformation:  squadPlayer1,
		User2SquadInformation:  squadPlayer2,
		Rounds:                 service.config.Rounds,
	}, nil
}

// GameLogicByAction returns game logic by action.
func (service *Service) GameLogicByAction(ctx context.Context, matchID uuid.UUID, cardIDWithPosition CardIDWithPosition, action Action) (CardAvailableAction, error) {
	hasBall, err := service.ifCardHasBall(ctx, matchID, cardIDWithPosition.CardID)
	if err != nil {
		return CardAvailableAction{}, ErrGameEngine.Wrap(err)
	}

	card, err := service.cards.Get(ctx, cardIDWithPosition.CardID)
	if err != nil {
		return CardAvailableAction{}, ErrGameEngine.Wrap(err)
	}

	switch action {
	case ActionMove:
		isCardFast := false
		if hasBall && card.RunningSpeed > 80 || !hasBall && card.RunningSpeed > 70 {
			isCardFast = true
		}
		return service.Move(ctx, matchID, cardIDWithPosition, isCardFast)
	case ActionPass:

	}

	return CardAvailableAction{}, nil
}

func (service *Service) ifCardHasBall(ctx context.Context, matchID uuid.UUID, cardID uuid.UUID) (bool, error) {
	var cardIDsWithPositionWithBallPosition CardIDsWithPositionWithBallPosition

	gameInfo, err := service.games.Get(ctx, matchID)
	if err != nil {
		return false, ErrGameEngine.Wrap(err)
	}

	err = json.Unmarshal([]byte(gameInfo), &cardIDsWithPositionWithBallPosition)
	if err != nil {
		return false, ErrGameEngine.Wrap(err)
	}

	for _, position := range cardIDsWithPositionWithBallPosition.CardIDsWithPosition {
		if cardID == position.CardID {
			if position.Position == cardIDsWithPositionWithBallPosition.BallPosition {
				return true, nil
			}
		}
	}
	return false, nil
}

func (service *Service) squadPositionToFieldPositionLeftSide(squadPosition clubs.Position) int {
	switch squadPosition {
	case clubs.GK:
		return service.config.LeftSide.Goalkeeper
	case clubs.LB:
		return service.config.LeftSide.LeftBack
	case clubs.RB:
		return service.config.LeftSide.RightBack
	case clubs.LM:
		return service.config.LeftSide.LeftMid
	case clubs.RM:
		return service.config.LeftSide.RightMid
	case clubs.LCD:
		return service.config.LeftSide.CenterBackLeft
	case clubs.RCD:
		return service.config.LeftSide.CenterBackRight
	case clubs.LCM:
		return service.config.LeftSide.CenterMidLeft
	case clubs.RCM:
		return service.config.LeftSide.CenterMidRight
	case clubs.LST:
		return service.config.LeftSide.ForwardLeft
	case clubs.RST:
		return service.config.LeftSide.ForwardRight
	}

	return 0
}

func (service *Service) squadPositionToFieldPositionRightSide(squadPosition clubs.Position) int {
	switch squadPosition {
	case clubs.GK:
		return service.config.RightSide.Goalkeeper
	case clubs.LB:
		return service.config.RightSide.LeftBack
	case clubs.RB:
		return service.config.RightSide.RightBack
	case clubs.LM:
		return service.config.RightSide.LeftMid
	case clubs.RM:
		return service.config.RightSide.RightMid
	case clubs.LCD:
		return service.config.RightSide.CenterBackLeft
	case clubs.RCD:
		return service.config.RightSide.CenterBackRight
	case clubs.LCM:
		return service.config.RightSide.CenterMidLeft
	case clubs.RCM:
		return service.config.RightSide.CenterMidRight
	case clubs.LST:
		return service.config.RightSide.ForwardLeft
	case clubs.RST:
		return service.config.RightSide.ForwardRight
	}
	return 0
}<|MERGE_RESOLUTION|>--- conflicted
+++ resolved
@@ -146,18 +146,14 @@
 }
 
 // GetCardPasses get all field cells possible to pass.
-<<<<<<< HEAD
 func (service *Service) GetCardPasses(teamPositions, availablePassCells []int) []int {
-=======
-func (service *Service) GetCardPasses(teamPositions, availablePassCells []int) ([]int, error) {
->>>>>>> 15fd6dc9
 	var availablePasses []int
 	for _, teammatePosition := range teamPositions {
 		if contains(availablePassCells, teammatePosition) {
 			availablePasses = append(availablePasses, teammatePosition)
 		}
 	}
-<<<<<<< HEAD
+  
 	return availablePasses
 }
 
@@ -229,9 +225,6 @@
 		}
 	}
 	return arr
-=======
-	return availablePasses, nil
->>>>>>> 15fd6dc9
 }
 
 func removeMin(l []int, min int) []int {
@@ -428,15 +421,8 @@
 		}
 
 		if cardInfo.Position == ballPosition {
-<<<<<<< HEAD
 			passOptions := service.GetCardPasses(leftSidePositions, fieldPosition)
 
-=======
-			passOptions, err := service.GetCardPasses(leftSidePositions, fieldPosition)
-			if err != nil {
-				return MatchRepresentation{}, ErrGameEngine.Wrap(err)
-			}
->>>>>>> 15fd6dc9
 			cardAvailablePasses := CardAvailableAction{
 				Action:        ActionPass,
 				CardID:        sqCard.Card.ID,
@@ -486,15 +472,8 @@
 		matchInfo = append(matchInfo, cardInfo)
 
 		if cardInfo.Position == ballPosition {
-<<<<<<< HEAD
 			passOptions := service.GetCardPasses(rightSidePositions, fieldPosition)
 
-=======
-			passOptions, err := service.GetCardPasses(rightSidePositions, fieldPosition)
-			if err != nil {
-				return MatchRepresentation{}, ErrGameEngine.Wrap(err)
-			}
->>>>>>> 15fd6dc9
 			cardAvailablePasses := CardAvailableAction{
 				Action:        ActionPass,
 				CardID:        sqCard.Card.ID,
