--- conflicted
+++ resolved
@@ -368,10 +368,7 @@
 				return nil, ErrMatchmaking.Wrap(err)
 			}
 			fmt.Println("matchInfo:", matchInfo)
-<<<<<<< HEAD
-=======
 			fmt.Println("gameResults:", gameResults)
->>>>>>> fbca962b
 			// err = service.matches.AddGoals(ctx, matchInfo, gameResults)
 			// if err != nil {
 			//	return nil, ErrMatchmaking.Wrap(err)
