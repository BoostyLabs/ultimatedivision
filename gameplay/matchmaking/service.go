--- conflicted
+++ resolved
@@ -367,14 +367,6 @@
 			if err != nil {
 				return nil, ErrMatchmaking.Wrap(err)
 			}
-<<<<<<< HEAD
-			fmt.Println("matchInfo:", matchInfo)
-			fmt.Println("gameResults:", gameResults)
-			// err = service.matches.AddGoals(ctx, matchInfo, gameResults)
-			// if err != nil {
-			//	return nil, ErrMatchmaking.Wrap(err)
-			// }.
-=======
 
 			if gameResults != nil {
 				err = service.matches.AddGoals(ctx, matchInfo, gameResults)
@@ -382,7 +374,6 @@
 					return nil, ErrMatchmaking.Wrap(err)
 				}
 			}
->>>>>>> bdba2b7e
 
 			var value = new(big.Int)
 			value.SetString(service.queue.Config.DrawValue, 10)
