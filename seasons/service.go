--- conflicted
+++ resolved
@@ -48,8 +48,6 @@
 		return ErrSeasons.Wrap(err)
 	}
 
-<<<<<<< HEAD
-=======
 	// TODO: remove after fix bug with matches.
 	seasons, err := service.seasons.List(ctx)
 	if err != nil {
@@ -61,7 +59,6 @@
 		return nil
 	}
 
->>>>>>> 91e848e6
 	for _, division := range divisions {
 		season := Season{
 			DivisionID: division.ID,
