{
    "name": "cryptofotball",
    "version": "0.1.0",
    "homepage": "https://ultimatedivision.com/ud/",
    "private": true,
    "dependencies": {
        "chart.js": "3.4.1",
        "react": "17.0.2",
        "react-chartjs-2": "3.0.3",
        "react-dom": "17.0.2",
        "react-redux": "7.2.4",
        "react-router-dom": "5.2.0",
        "react-scripts": "4.0.3",
<<<<<<< HEAD
        "react-slick": "0.28.1",
=======
        "react-toastify": "8.0.3",
>>>>>>> 4deea2d7
        "redux": "4.1.0",
        "redux-thunk": "2.3.0",
        "slick-carousel": "1.8.1",
        "stylelint-scss": "3.21.0"
    },
    "scripts": {
        "lint": "eslint --fix --ext .ts,.tsx .",
        "start": "webpack serve --open",
        "build": "webpack --mode production",
        "test": "react-scripts test",
        "eject": "react-scripts eject"
    },
    "eslintConfig": {
        "extends": [
            "react-app",
            "react-app/jest"
        ]
    },
    "browserslist": {
        "production": [
            ">0.2%",
            "not dead",
            "not op_mini all"
        ],
        "development": [
            "last 1 chrome version",
            "last 1 firefox version",
            "last 1 safari version"
        ]
    },
    "devDependencies": {
        "@svgr/webpack": "5.5.0",
        "@testing-library/jest-dom": "5.12.0",
        "@testing-library/react": "11.2.7",
        "@testing-library/user-event": "12.8.3",
        "@types/jest": "26.0.23",
        "@types/node": "15.12.5",
        "@types/react": "17.0.11",
        "@types/react-dom": "17.0.8",
        "@types/react-redux": "7.1.16",
        "@types/react-router-dom": "5.1.7",
        "@types/react-slick": "^0.23.7",
        "@types/redux": "3.6.0",
        "@types/redux-thunk": "2.1.0",
        "@typescript-eslint/eslint-plugin": "4.31.1",
        "@typescript-eslint/eslint-plugin-tslint": "4.28.3",
        "clean-webpack-plugin": "4.0.0-alpha.0",
        "compression-webpack-plugin": "9.0.0",
        "css-loader": "6.2.0",
        "css-minimizer-webpack-plugin": "3.0.2",
        "eslint": "7.30.0",
        "eslint-config-airbnb": "18.2.1",
        "eslint-config-prettier": "8.3.0",
        "eslint-plugin-import": "2.23.4",
        "eslint-plugin-jsx-a11y": "6.4.1",
        "eslint-plugin-prettier": "3.4.0",
        "eslint-plugin-react": "7.24.0",
        "eslint-plugin-react-hooks": "4.2.0",
        "eslint-plugin-unicorn": "34.0.1",
        "html-webpack-plugin": "5.3.2",
        "image-webpack-loader": "7.0.1",
        "mini-css-extract-plugin": "2.2.0",
        "node": "16.5.0",
        "prettier": "2.3.1",
        "sass": "1.35.2",
        "sass-loader": "12.1.0",
        "style-loader": "3.2.1",
        "stylelint": "13.13.1",
        "stylelint-config-standard": "22.0.0",
        "stylelint-webpack-plugin": "3.0.1",
        "terser-webpack-plugin": "5.1.4",
        "ts-loader": "9.2.3",
        "typescript": "4.3.5",
        "web-vitals": "1.1.2",
        "webpack": "5.46.0",
        "webpack-cli": "4.7.2",
        "webpack-dev-server": "3.11.2"
    }
}<|MERGE_RESOLUTION|>--- conflicted
+++ resolved
@@ -11,11 +11,8 @@
         "react-redux": "7.2.4",
         "react-router-dom": "5.2.0",
         "react-scripts": "4.0.3",
-<<<<<<< HEAD
         "react-slick": "0.28.1",
-=======
         "react-toastify": "8.0.3",
->>>>>>> 4deea2d7
         "redux": "4.1.0",
         "redux-thunk": "2.3.0",
         "slick-carousel": "1.8.1",
