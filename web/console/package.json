--- conflicted
+++ resolved
@@ -4,6 +4,7 @@
     "homepage": "https://ultimatedivision.com/ud/",
     "private": true,
     "dependencies": {
+        "react-unity-webgl": "7.1.10",
         "@metamask/onboarding": "1.0.1",
         "@velas/account-client": "0.2.27",
         "@velas/web3": "0.1.15",
@@ -23,15 +24,9 @@
         "react-scripts": "4.0.3",
         "react-slick": "0.28.1",
         "react-toastify": "8.0.3",
-<<<<<<< HEAD
         "redux": "4.1.2",
         "redux-mock-store": "1.5.4",
         "redux-thunk": "2.4.1",
-=======
-        "react-unity-webgl": "^7.1.10",
-        "redux": "4.1.0",
-        "redux-thunk": "2.3.0",
->>>>>>> 864af2d3
         "slick-carousel": "1.8.1",
         "stylelint-scss": "3.21.0",
         "ts-jest": "26.4.1"
