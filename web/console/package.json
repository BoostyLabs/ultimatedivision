{
    "name": "cryptofotball",
    "version": "0.1.0",
    "homepage": "https://ultimatedivision.com/ud/",
    "private": true,
    "dependencies": {
        "@metamask/onboarding": "1.0.1",
        "@velas/account-client": "0.2.27",
        "@velas/web3": "0.1.15",
        "buffer": "5.7.1",
        "casper-js-sdk": "2.9.1",
        "chart.js": "3.4.1",
        "copy-webpack-plugin": "^9.0.0",
        "ethers": "5.5.1",
        "jest": "26.6.0",
        "jest-transform-stub": "2.0.0",
        "jsencrypt": "3.2.1",
        "react": "17.0.2",
        "react-chartjs-2": "3.0.3",
        "react-dom": "17.0.2",
        "react-redux": "7.2.9",
        "react-router-dom": "5.2.0",
        "react-scripts": "4.0.3",
        "react-slick": "0.28.1",
        "react-toastify": "8.0.3",
<<<<<<< HEAD
        "react-unity-webgl": "9.0.4",
=======
        "react-unity-webgl": "^7.1.10",
>>>>>>> a83c804a
        "redux": "4.1.2",
        "redux-thunk": "2.4.1",
        "slick-carousel": "1.8.1",
        "stylelint-scss": "3.21.0"
    },
    "scripts": {
        "lint": "eslint --fix --ext .ts,.tsx .",
        "start": "webpack serve --open",
        "build": "webpack --mode production",
        "dev": "webpack --mode development",
        "test": "NODE_ENV=test jest",
        "eject": "react-scripts eject"
    },
    "eslintConfig": {
        "extends": [
            "react-app",
            "react-app/jest"
        ]
    },
    "browserslist": {
        "production": [
            ">0.2%",
            "not dead",
            "not op_mini all"
        ],
        "development": [
            "last 1 chrome version",
            "last 1 firefox version",
            "last 1 safari version"
        ]
    },
    "jest": {
        "automock": false,
        "setupFiles": [
            "./jestSetup.ts"
        ],
        "globals": {
            "ts-jest": {
                "diagnostics": false,
                "tsConfig": "tsconfig.json"
            },
            "window": {}
        },
        "transform": {
            "^.+\\.js$": "babel-jest",
            "^.+\\.tsx?$": "ts-jest"
        },
        "moduleFileExtensions": [
            "js",
            "jsx",
            "json",
            "ts",
            "tsx"
        ],
        "moduleNameMapper": {
            "^@/(.*)$": "<rootDir>/src/$1",
            "^.+\\.svg$": "babel-jest"
        },
        "collectCoverage": true,
        "testMatch": [
            "**/tests/unit/**/*.spec.(js|jsx|ts|tsx)|**/__tests__/*.(js|jsx|ts|tsx)"
        ],
        "testURL": "http://localhost/"
    },
    "devDependencies": {
        "@svgr/webpack": "5.5.0",
        "@testing-library/react": "11.2.7",
        "@testing-library/user-event": "12.8.3",
        "@types/jest": "27.5.2",
        "@types/node": "15.12.5",
        "@types/react": "17.0.11",
        "@types/react-dom": "17.0.8",
        "@types/react-redux": "7.1.16",
        "@types/react-router-dom": "5.1.7",
        "@types/react-slick": "0.23.7",
        "@types/redux": "3.6.0",
        "@types/redux-mock-store": "1.0.3",
        "@types/redux-thunk": "2.1.0",
        "@typescript-eslint/eslint-plugin": "4.31.1",
        "@typescript-eslint/eslint-plugin-tslint": "4.28.3",
        "clean-webpack-plugin": "4.0.0-alpha.0",
        "compression-webpack-plugin": "9.0.0",
        "css-loader": "6.2.0",
        "css-minimizer-webpack-plugin": "3.0.2",
        "eslint": "7.30.0",
        "eslint-config-airbnb": "18.2.1",
        "eslint-config-prettier": "8.3.0",
        "eslint-plugin-import": "2.23.4",
        "eslint-plugin-jsx-a11y": "6.4.1",
        "eslint-plugin-prettier": "3.4.0",
        "eslint-plugin-react": "7.24.0",
        "eslint-plugin-react-hooks": "4.2.0",
        "eslint-plugin-unicorn": "34.0.1",
        "html-webpack-plugin": "5.3.2",
        "image-webpack-loader": "7.0.1",
        "jest": "26.6.0",
        "jest-transform-stub": "2.0.0",
        "mini-css-extract-plugin": "2.2.0",
        "node": "16.5.0",
        "prettier": "2.3.1",
        "redux-mock-store": "1.5.4",
        "sass": "1.35.2",
        "sass-loader": "12.1.0",
        "style-loader": "3.2.1",
        "stylelint": "13.13.1",
        "stylelint-config-standard": "22.0.0",
        "stylelint-webpack-plugin": "3.0.1",
        "terser-webpack-plugin": "5.1.4",
        "ts-jest": "26.4.1",
        "ts-loader": "9.2.3",
        "typescript": "4.3.5",
        "uglifyjs-webpack-plugin": "2.2.0",
        "web-vitals": "1.1.2",
        "webpack": "5.46.0",
        "webpack-cli": "4.7.2",
        "webpack-dev-server": "3.11.2"
    }
}<|MERGE_RESOLUTION|>--- conflicted
+++ resolved
@@ -23,11 +23,7 @@
         "react-scripts": "4.0.3",
         "react-slick": "0.28.1",
         "react-toastify": "8.0.3",
-<<<<<<< HEAD
         "react-unity-webgl": "9.0.4",
-=======
-        "react-unity-webgl": "^7.1.10",
->>>>>>> a83c804a
         "redux": "4.1.2",
         "redux-thunk": "2.4.1",
         "slick-carousel": "1.8.1",
@@ -125,9 +121,12 @@
         "image-webpack-loader": "7.0.1",
         "jest": "26.6.0",
         "jest-transform-stub": "2.0.0",
+        "jest": "26.6.0",
+        "jest-transform-stub": "2.0.0",
         "mini-css-extract-plugin": "2.2.0",
         "node": "16.5.0",
         "prettier": "2.3.1",
+        "redux-mock-store": "1.5.4",
         "redux-mock-store": "1.5.4",
         "sass": "1.35.2",
         "sass-loader": "12.1.0",
@@ -137,6 +136,7 @@
         "stylelint-webpack-plugin": "3.0.1",
         "terser-webpack-plugin": "5.1.4",
         "ts-jest": "26.4.1",
+        "ts-jest": "26.4.1",
         "ts-loader": "9.2.3",
         "typescript": "4.3.5",
         "uglifyjs-webpack-plugin": "2.2.0",
@@ -145,4 +145,4 @@
         "webpack-cli": "4.7.2",
         "webpack-dev-server": "3.11.2"
     }
-}+}
