--- conflicted
+++ resolved
@@ -3,7 +3,7 @@
 
 import { Buffer } from 'buffer';
 import { JsonTypes } from 'typedjson';
-import { CLPublicKey, CLValueBuilder, DeployUtil, RuntimeArgs, Signer } from 'casper-js-sdk';
+import { CLPublicKey, CLValueBuilder, DeployUtil, RuntimeArgs } from 'casper-js-sdk';
 
 import { CasperNetworkClient } from '@/api/casper';
 import { CasperMatchTransaction } from '@/matches';
@@ -14,8 +14,6 @@
     TOKEN_ID = 'token_id'
 }
 
-const chainName = 'casper-test';
-
 /** Desctibes parameters for transaction */
 export class CasperTransactionIdentificators {
     /** Includes wallet address, and card id */
@@ -24,6 +22,7 @@
         public cardId: string
     ) { }
 }
+
 const CHAIN_NAME = 'casper-test';
 const ACCOUNT_HASH_PREFIX = 'account-hash-';
 
@@ -67,11 +66,7 @@
 
         const walletAddressConverted = CLPublicKey.fromHex(this.walletAddress);
 
-<<<<<<< HEAD
         const deployParams = new DeployUtil.DeployParams(walletAddressConverted, CHAIN_NAME, this.gasPrice, this.ttl);
-=======
-        const deployParams = new DeployUtil.DeployParams(walletAddressConverted, chainName, this.gasPrice, this.ttl);
->>>>>>> 2dee342b
 
         const deploy = DeployUtil.makeDeploy(
             deployParams,
@@ -113,14 +108,7 @@
             await this.client.claim(nftWaitlist.rpcNodeAddress, JSON.stringify(signature));
         }
         catch (error: any) {
-<<<<<<< HEAD
-            toast.error(`${error.message}`, {
-                position: toast.POSITION.TOP_RIGHT,
-                theme: 'colored',
-            });
-=======
-            ToastNotifications.casperError(error.error);
->>>>>>> 2dee342b
+            ToastNotifications.casperError(`${error.error}`);
         }
     }
 
@@ -144,14 +132,7 @@
             await this.client.claim(rpcNodeAddress, JSON.stringify(signature), this.walletAddress);
         }
         catch (error: any) {
-<<<<<<< HEAD
-            toast.error(`${error.message}`, {
-                position: toast.POSITION.TOP_RIGHT,
-                theme: 'colored',
-            });
-=======
-            ToastNotifications.notify(error.message);
->>>>>>> 2dee342b
+            ToastNotifications.casperError(`${error.error}`);
         }
     }
 }
