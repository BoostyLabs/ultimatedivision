--- conflicted
+++ resolved
@@ -139,12 +139,6 @@
                 await window.casperlabsHelper.requestConnection();
             }
 
-<<<<<<< HEAD
-            console.log('transaction', transaction)
-            console.log(this.walletAddress)
-            console.log(rpcNodeAddress)
-=======
->>>>>>> cbf95fd5
             const signature = await this.contractSign('claim', runtimeArgs, TOKEN_PAYMENT_AMOUNT, transaction.casperTokenContract.address);
 
             await this.client.claim(rpcNodeAddress, JSON.stringify(signature), this.walletAddress);
