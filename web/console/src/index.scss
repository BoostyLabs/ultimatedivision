--- conflicted
+++ resolved
@@ -19,14 +19,11 @@
     &__home {
         background: #6facff;
     }
-<<<<<<< HEAD
-=======
 
     &.scroll-unset {
         overflow-y: hidden;
         max-height: 100vh;
     }
->>>>>>> 4e3f843a
 }
 
 @font-face {
