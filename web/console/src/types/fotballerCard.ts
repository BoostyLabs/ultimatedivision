--- conflicted
+++ resolved
@@ -53,12 +53,9 @@
         public price: number,
         public playerFace: string,
         public priceIcon: string,
-<<<<<<< HEAD
         public bgType: number,
-=======
         public priceGoldIcon: string,
         public confirmIcon: string,
->>>>>>> 0e407046
     ) { }
     get backgroundType() {
         /*
