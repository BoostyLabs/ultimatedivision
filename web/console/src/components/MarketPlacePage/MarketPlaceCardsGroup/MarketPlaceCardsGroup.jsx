/*
Copyright (C) 2021 Creditor Corp. Group.
See LICENSE for copying information.
 */

import React from 'react';
import { PropTypes } from 'prop-types';

import './MarketPlaceCardsGroup.scss';
import { MarketPlaceFootballerCard }
    from './MarketPlaceFootballerCard/MarketPlaceFootballerCard';
import { useSelector } from 'react-redux';

export const MarketPlaceCardsGroup = ({ cards, place }) => {
<<<<<<< HEAD
    const cardsf = useSelector(state => state.footballField)
    console.log(cardsf)
=======
>>>>>>> f44dd490
    return (
        <div className="marketplace-cards">
            <div className="marketplace-cards__wrapper">
                {cards.map((card, index) => (
                    <MarketPlaceFootballerCard
                        card={card}
                        key={index}
                        place={place}
                    />
                ))}
            </div>
        </div>
    );
};

MarketPlaceCardsGroup.propTypes = {
    cards: PropTypes.array.isRequired
};<|MERGE_RESOLUTION|>--- conflicted
+++ resolved
@@ -12,11 +12,6 @@
 import { useSelector } from 'react-redux';
 
 export const MarketPlaceCardsGroup = ({ cards, place }) => {
-<<<<<<< HEAD
-    const cardsf = useSelector(state => state.footballField)
-    console.log(cardsf)
-=======
->>>>>>> f44dd490
     return (
         <div className="marketplace-cards">
             <div className="marketplace-cards__wrapper">
