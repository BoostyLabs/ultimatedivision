/*
Copyright (C) 2021 Creditor Corp. Group.
See LICENSE for copying information.
 */

import React, { DragEvent } from 'react';
import './PlayingFormation_433.scss';
import { FootballField } from '../../../../../types/footballField';
<<<<<<< HEAD
import { useDispatch, useSelector } from 'react-redux';
import { choseCardPosition, setDragStart, setDragTarget }
=======
import { useDispatch } from 'react-redux';
import { choseCardPosition }
>>>>>>> d85a13f2
    from '../../../../../store/reducers/footballField';
import { PlayingAreaFootballerCard }
    from '../../../FootballFieldCardSelection/PlayingAreaFootballerCard/PlayingAreaFootballerCard';
import { exchangeCards }
    from '../../../../../store/reducers/footballField';
<<<<<<< HEAD
import { RootState } from '../../../../../store';
=======
import { useState } from 'react';
>>>>>>> d85a13f2

export const PlayingFormation_433: React.FC<{ props: FootballField }> = ({ props }) => {
    const dispatch = useDispatch();
    const fieldSetup = useSelector((state: RootState) => state.fieldReducer.options);

    function dragOverHandler(e: DragEvent<HTMLDivElement>) {
        e.preventDefault();
    };
    
    function dropHandler(e: DragEvent<HTMLDivElement>, index: number) {
        dispatch(setDragTarget(index));
        dispatch(exchangeCards(fieldSetup.dragStart, fieldSetup.dragTarget));
    };

    const [currentPosition, handleDrag] = useState(-1);
    const [dragTarget, handleDragTarget] = useState(-1);

    function dragOverHandler(e: DragEvent<HTMLDivElement>, index: number) {
        e.preventDefault();
        handleDragTarget(index);
    };

    function dropHandler(e: DragEvent<HTMLDivElement>) {
        dispatch(exchangeCards(currentPosition, dragTarget));
    };

    return (
        <div className="playing-formation-433">
            {props.cardsList.map((card, index) => {
                const data = card.cardData;
                return (
                    <div
                        key={index}
                        className="playing-formation-433__card box"
                        draggable={true}
<<<<<<< HEAD
                        onDragOver={e => dragOverHandler(e)}
                        onMouseDown={() => dispatch(setDragStart(index))}
                        onDrop={e => dropHandler(e, index)}
=======
                        onDragOver={e => dragOverHandler(e, index)}
                        onMouseDown={(e: React.MouseEvent) => handleDrag(index)}
                        onDrop={e => dropHandler(e)}
>>>>>>> d85a13f2
                    >
                        {
                            data
                                ? <PlayingAreaFootballerCard card={data} index={index} place={'PlayingArea'} />
                                : <a
                                    onClick={() => dispatch(choseCardPosition(index))}
                                    href="#cardList"
                                    className="playing-formation-433__link"
                                >
                                </a>
                        }
                    </div>
                )
            })}
        </div>
    )
}<|MERGE_RESOLUTION|>--- conflicted
+++ resolved
@@ -6,23 +6,14 @@
 import React, { DragEvent } from 'react';
 import './PlayingFormation_433.scss';
 import { FootballField } from '../../../../../types/footballField';
-<<<<<<< HEAD
 import { useDispatch, useSelector } from 'react-redux';
 import { choseCardPosition, setDragStart, setDragTarget }
-=======
-import { useDispatch } from 'react-redux';
-import { choseCardPosition }
->>>>>>> d85a13f2
     from '../../../../../store/reducers/footballField';
 import { PlayingAreaFootballerCard }
     from '../../../FootballFieldCardSelection/PlayingAreaFootballerCard/PlayingAreaFootballerCard';
 import { exchangeCards }
     from '../../../../../store/reducers/footballField';
-<<<<<<< HEAD
 import { RootState } from '../../../../../store';
-=======
-import { useState } from 'react';
->>>>>>> d85a13f2
 
 export const PlayingFormation_433: React.FC<{ props: FootballField }> = ({ props }) => {
     const dispatch = useDispatch();
@@ -31,22 +22,10 @@
     function dragOverHandler(e: DragEvent<HTMLDivElement>) {
         e.preventDefault();
     };
-    
+
     function dropHandler(e: DragEvent<HTMLDivElement>, index: number) {
         dispatch(setDragTarget(index));
         dispatch(exchangeCards(fieldSetup.dragStart, fieldSetup.dragTarget));
-    };
-
-    const [currentPosition, handleDrag] = useState(-1);
-    const [dragTarget, handleDragTarget] = useState(-1);
-
-    function dragOverHandler(e: DragEvent<HTMLDivElement>, index: number) {
-        e.preventDefault();
-        handleDragTarget(index);
-    };
-
-    function dropHandler(e: DragEvent<HTMLDivElement>) {
-        dispatch(exchangeCards(currentPosition, dragTarget));
     };
 
     return (
@@ -58,15 +37,9 @@
                         key={index}
                         className="playing-formation-433__card box"
                         draggable={true}
-<<<<<<< HEAD
                         onDragOver={e => dragOverHandler(e)}
                         onMouseDown={() => dispatch(setDragStart(index))}
                         onDrop={e => dropHandler(e, index)}
-=======
-                        onDragOver={e => dragOverHandler(e, index)}
-                        onMouseDown={(e: React.MouseEvent) => handleDrag(index)}
-                        onDrop={e => dropHandler(e)}
->>>>>>> d85a13f2
                     >
                         {
                             data
