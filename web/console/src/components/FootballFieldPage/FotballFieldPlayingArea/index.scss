@import '../../../index.scss';

.playing-area {
    max-width: 900px;
    width: 70%;
    height: 900px;
    border: 8px solid white;
    border-radius: 10px;
    background: url('../../../img/FootballFieldPage/football_field.jpg');
    background-size: cover;
    background-position: center;
    cursor: default;
    &__wrapper {
        display: flex;
        align-items: flex-start;
        justify-content: space-around;
    }

    &__4-4-2,
    &__4-3-3,
    &__4-2-4 {
        width: 100%;
        height: 100%;
        position: relative;
        &__card,
        &__empty-card {
            position: absolute;
            width: 110px;
            height: 162px;
            transition: transform 0.3s;
            z-index: 1;
            cursor: crosshair;
            &:hover {
                transform: scale(1.1);
            }
            &:nth-child(1) {
                @include footballFieldCardPosition(85%, 50%)
            }
            &:nth-child(2) {
                @include footballFieldCardPosition(70%, 10%)
            }
            &:nth-child(3) {
                @include footballFieldCardPosition(77%, 30%)
            }
            &:nth-child(4) {
                @include footballFieldCardPosition(77%, 70%)
            }
            &:nth-child(5) {
                @include footballFieldCardPosition(70%, 90%)
            }
            &:nth-child(6) {
                @include footballFieldCardPosition(50%, 20%)
            }
            &:nth-child(7) {
                @include footballFieldCardPosition(56%, 40%)
            }
            &:nth-child(8) {
                @include footballFieldCardPosition(56%, 60%)
            }
            &:nth-child(9) {
                @include footballFieldCardPosition(50%, 80%)
            }
            &:nth-child(10) {
                @include footballFieldCardPosition(34%, 35%)
            }
            &:nth-child(11) {
                @include footballFieldCardPosition(34%, 65%)
            }
        }
        &__empty-card {
<<<<<<< HEAD
            background-image: url('../../../img/FootballFieldPage/emptyCard.svg');
=======
            background-image: url('../../../img/FootballFieldPage/emtyCard.png');
>>>>>>> 7efbb864
            background-size: contain;
            background-position: center;
            background-repeat: no-repeat;
            &:hover {
<<<<<<< HEAD
                background-image: url('../../../img/FootballFieldPage/emptyCardHover.svg');
=======
                background-image: url('../../../img/FootballFieldPage/emtyCardHover.png');
>>>>>>> 7efbb864
            }
        }
    }

    &__4-2-4 {
        &__card,
        &__empty-card {
<<<<<<< HEAD
            &:hover {
                transform: scale(1.1);
            }
=======
>>>>>>> 7efbb864
            &:nth-child(1) {
                @include footballFieldCardPosition(85%, 50%)
            }
            &:nth-child(2) {
                @include footballFieldCardPosition(72%, 10%)
            }
            &:nth-child(3) {
                @include footballFieldCardPosition(78%, 30%)
            }
            &:nth-child(4) {
                @include footballFieldCardPosition(78%, 70%)
            }
            &:nth-child(5) {
                @include footballFieldCardPosition(72%, 90%)
            }
            &:nth-child(6) {
                @include footballFieldCardPosition(58%, 40%)
            }
            &:nth-child(7) {
                @include footballFieldCardPosition(58%, 60%)
            }
            &:nth-child(8) {
                @include footballFieldCardPosition(40%, 15%)
            }
            &:nth-child(9) {
                @include footballFieldCardPosition(35%, 35%)
            }
            &:nth-child(10) {
                @include footballFieldCardPosition(35%, 65%)
            }
            &:nth-child(11) {
                @include footballFieldCardPosition(40%, 85%)
            }
        }
    }

    &__4-3-3 {
        &__card,
        &__empty-card {
<<<<<<< HEAD
            &:hover {
                transform: scale(1.1);
            }
=======
>>>>>>> 7efbb864
            &:nth-child(1) {
                @include footballFieldCardPosition(85%, 50%)
            }
            &:nth-child(2) {
                @include footballFieldCardPosition(72%, 10%)
            }
            &:nth-child(3) {
                @include footballFieldCardPosition(78%, 30%)
            }
            &:nth-child(4) {
                @include footballFieldCardPosition(78%, 70%)
            }
            &:nth-child(5) {
                @include footballFieldCardPosition(72%, 90%)
            }
            &:nth-child(6) {
                @include footballFieldCardPosition(56%, 25%)
            }
            &:nth-child(7) {
                @include footballFieldCardPosition(62%, 50%)
            }
            &:nth-child(8) {
                @include footballFieldCardPosition(56%, 75%)
            }
            &:nth-child(9) {
                @include footballFieldCardPosition(35%, 20%)
            }
            &:nth-child(10) {
                @include footballFieldCardPosition(30%, 50%)
            }
            &:nth-child(11) {
                @include footballFieldCardPosition(34%, 80%)
            }
        }
    }
}<|MERGE_RESOLUTION|>--- conflicted
+++ resolved
@@ -68,20 +68,12 @@
             }
         }
         &__empty-card {
-<<<<<<< HEAD
             background-image: url('../../../img/FootballFieldPage/emptyCard.svg');
-=======
-            background-image: url('../../../img/FootballFieldPage/emtyCard.png');
->>>>>>> 7efbb864
             background-size: contain;
             background-position: center;
             background-repeat: no-repeat;
             &:hover {
-<<<<<<< HEAD
                 background-image: url('../../../img/FootballFieldPage/emptyCardHover.svg');
-=======
-                background-image: url('../../../img/FootballFieldPage/emtyCardHover.png');
->>>>>>> 7efbb864
             }
         }
     }
@@ -89,12 +81,6 @@
     &__4-2-4 {
         &__card,
         &__empty-card {
-<<<<<<< HEAD
-            &:hover {
-                transform: scale(1.1);
-            }
-=======
->>>>>>> 7efbb864
             &:nth-child(1) {
                 @include footballFieldCardPosition(85%, 50%)
             }
@@ -134,12 +120,6 @@
     &__4-3-3 {
         &__card,
         &__empty-card {
-<<<<<<< HEAD
-            &:hover {
-                transform: scale(1.1);
-            }
-=======
->>>>>>> 7efbb864
             &:nth-child(1) {
                 @include footballFieldCardPosition(85%, 50%)
             }
