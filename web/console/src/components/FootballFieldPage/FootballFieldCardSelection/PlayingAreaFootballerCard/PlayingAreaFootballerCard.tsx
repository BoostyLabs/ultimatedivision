--- conflicted
+++ resolved
@@ -34,21 +34,13 @@
             onClick={place ? () => changeVisibility(prev => !prev) : () => dispatch(addCard(card, chosenCard))}
             className="football-field-card"
         >
-<<<<<<< HEAD
             <div
                 className="football-field-card__wrapper"
                 style={{ display: style }}
             ></div>
-            <img
-                className="football-field-card__background"
-                src={card.mainInfo.backgroundType}
-                alt='background img'
-                draggable={false}
-=======
             <PlayerCard
                 card={card}
                 parentClassName={"football-field-card"}
->>>>>>> 0bda4a69
             />
             <div
                 style={{ display: style }}
