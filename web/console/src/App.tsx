--- conflicted
+++ resolved
@@ -3,15 +3,11 @@
 
 import { Suspense } from 'react';
 import { BrowserRouter } from 'react-router-dom';
-import { Routes } from '@/app/routes';
+import { ToastContainer } from 'react-toastify';
 
 import { AboutMenu } from '@components/common/AboutMenu';
 
-import { ToastContainer } from 'react-toastify';
-<<<<<<< HEAD
-=======
-import 'react-toastify/dist/ReactToastify.min.css';
->>>>>>> 4deea2d7
+import { Routes } from '@/app/routes';
 
 /** initial App setup */
 export function App() {
