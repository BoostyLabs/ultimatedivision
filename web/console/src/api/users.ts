// Copyright (C) 2021 Creditor Corp. Group.
// See LICENSE for copying information.

import { User } from '@/users';
import { APIClient } from '.';

/**
 * UsersClient is a http implementation of users API.
 * Exposes all users-related functionality.
 */
export class UsersClient extends APIClient {
    private readonly ROOT_PATH: string = '/api/v0/auth';
    /** exposes user registration logic */
    public async register(user: User): Promise<void> {
        const path = `${this.ROOT_PATH}/register`;
        const response = await this.http.post(path, JSON.stringify(user));

        if (!response.ok) {
            await this.handleError(response);
        }
    }
    /** exposes user login logic */
    public async login(email: string, password: string): Promise<void> {
        const path = `${this.ROOT_PATH}/login`;
        const response = await this.http.post(
            path,
            JSON.stringify({
                email,
                password,
            })
        );

        if (!response.ok) {
            await this.handleError(response);
        }
    }
<<<<<<< HEAD

    /** Gets creds to fill velas vaclient */
=======
    /** Gets user */
>>>>>>> c6dd567f
    public async getUser(): Promise<User> {
        const path = '/api/v0/profile';
        const response = await this.http.get(path);

        if (!response.ok) {
            await this.handleError(response);
        }
<<<<<<< HEAD
        const result = await response.json();

        return result;
=======
        const user = await response.json();

        return new User(user.casperWallet,
            user.email,
            user.id,
            user.lastLogin,
            user.nickName,
            user.registerDate,
            user.wallet,
            user.walletType);
>>>>>>> c6dd567f
    }
}<|MERGE_RESOLUTION|>--- conflicted
+++ resolved
@@ -34,12 +34,7 @@
             await this.handleError(response);
         }
     }
-<<<<<<< HEAD
-
-    /** Gets creds to fill velas vaclient */
-=======
     /** Gets user */
->>>>>>> c6dd567f
     public async getUser(): Promise<User> {
         const path = '/api/v0/profile';
         const response = await this.http.get(path);
@@ -47,11 +42,6 @@
         if (!response.ok) {
             await this.handleError(response);
         }
-<<<<<<< HEAD
-        const result = await response.json();
-
-        return result;
-=======
         const user = await response.json();
 
         return new User(user.casperWallet,
@@ -62,6 +52,5 @@
             user.registerDate,
             user.wallet,
             user.walletType);
->>>>>>> c6dd567f
     }
 }