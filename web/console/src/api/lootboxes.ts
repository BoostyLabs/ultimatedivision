// Copyright (C) 2021 Creditor Corp. Group.
// See LICENSE for copying information.

import { APIClient } from '@/api/index';
import { Lootbox } from '@/lootbox';

/** LootboxClient is a lootbox api client */
export class LootboxClient extends APIClient {
    private readonly ROOT_PATH: string = '/lootboxes';
    /** buys and opens lootbox */
    public async buy(lootbox: Lootbox): Promise<Response> {
        /** TODO: delete post http method after back-end reworks */
<<<<<<< HEAD
        await this.http.post(this.ROOT_PATH, JSON.stringify({ type: lootbox.type }));

        return await this.http.delete(`${this.ROOT_PATH}/${lootbox.uuid}`);
=======
        await this.http.post(this.ROOT_PATH, JSON.stringify({type: lootbox.type}));

        return await this.http.delete(this.ROOT_PATH + "/" + lootbox.uuid);
>>>>>>> ddbfde8a
    };
};<|MERGE_RESOLUTION|>--- conflicted
+++ resolved
@@ -10,14 +10,8 @@
     /** buys and opens lootbox */
     public async buy(lootbox: Lootbox): Promise<Response> {
         /** TODO: delete post http method after back-end reworks */
-<<<<<<< HEAD
-        await this.http.post(this.ROOT_PATH, JSON.stringify({ type: lootbox.type }));
-
-        return await this.http.delete(`${this.ROOT_PATH}/${lootbox.uuid}`);
-=======
         await this.http.post(this.ROOT_PATH, JSON.stringify({type: lootbox.type}));
 
         return await this.http.delete(this.ROOT_PATH + "/" + lootbox.uuid);
->>>>>>> ddbfde8a
     };
 };