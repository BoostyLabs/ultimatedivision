// Copyright (C) 2021 Creditor Corp. Group.
// See LICENSE for copying information.

import { HttpClient } from '@/private/http/client';

/**
 * ErrorUnauthorized is a custom error type for performing unauthorized operations.
 */
export class UnauthorizedError extends Error {
    /** Error message while unautorized */
    public constructor(message = 'authorization required') {
        super(message);
    }
}

/**
 * NotFoundError is a custom error type which indicates that the server can't find the requested resource.
 */
export class NotFoundError extends Error {
    /** Error message while bad request */
    public constructor(message = 'not found') {
        super(message);
    };
};

/**
 * NotFoundError is a custom error type which indicates that the server can't find the requested resource.
 */
export class NotFoundError extends Error {
    /** Error message while not found request */
    public constructor(message = 'not found') {
        super(message);
    };
};

/**
 * InternalError is a custom error type for internal server error.
 */
export class InternalError extends Error {
    /** Error message for internal server error */
    public constructor(message = 'internal server error') {
        super(message);
    };
};

const BAD_REQUEST_ERROR = 400;
const UNAUTORISED_ERROR = 401;
const NOT_FOUND_ERROR = 404;
const INTERNAL_ERROR = 500;

/**
 * APIClient is base client that holds http client and error handler.
 */
export class APIClient {
    protected readonly http: HttpClient = new HttpClient();

    /**
     * handles error due to response code.
     * @param response - response from server.
     *
     * @throws {@link NotFoundError}
     * This exception is thrown if the input is not a valid ISBN number.
     *
     * @throws {@link UnauthorizedError}
     * Thrown if the ISBN number is valid, but no such book exists in the catalog.
     *
     * @throws {@link InternalError}
     * Thrown if the ISBN number is valid, but no such book exists in the catalog.
     *
     * @private
     */
    /* eslint-disable */
    protected async handleError(response: Response): Promise<void> {

        switch (response.status) {
<<<<<<< HEAD
        case UNAUTORISED_ERROR: throw new UnauthorizedError();
        case NOT_FOUND_ERROR: throw new NotFoundError();
=======
        case BAD_REQUEST_ERROR: throw new BadRequestError();
        case NOT_FOUND_ERROR: throw new NotFoundError();
        case UNAUTORISED_ERROR: throw new UnauthorizedError();
>>>>>>> 9c93b7df
        case INTERNAL_ERROR:
        default:
            throw new InternalError();
        }
    }
}<|MERGE_RESOLUTION|>--- conflicted
+++ resolved
@@ -14,11 +14,11 @@
 }
 
 /**
- * NotFoundError is a custom error type which indicates that the server can't find the requested resource.
+ * BadRequestError is a custom error type for performing bad request.
  */
-export class NotFoundError extends Error {
+export class BadRequestError extends Error {
     /** Error message while bad request */
-    public constructor(message = 'not found') {
+    public constructor(message = 'bad request') {
         super(message);
     };
 };
@@ -73,17 +73,12 @@
     protected async handleError(response: Response): Promise<void> {
 
         switch (response.status) {
-<<<<<<< HEAD
-        case UNAUTORISED_ERROR: throw new UnauthorizedError();
-        case NOT_FOUND_ERROR: throw new NotFoundError();
-=======
-        case BAD_REQUEST_ERROR: throw new BadRequestError();
-        case NOT_FOUND_ERROR: throw new NotFoundError();
-        case UNAUTORISED_ERROR: throw new UnauthorizedError();
->>>>>>> 9c93b7df
-        case INTERNAL_ERROR:
-        default:
-            throw new InternalError();
+            case BAD_REQUEST_ERROR: throw new BadRequestError();
+            case NOT_FOUND_ERROR: throw new NotFoundError();
+            case UNAUTORISED_ERROR: throw new UnauthorizedError();
+            case INTERNAL_ERROR:
+            default:
+                throw new InternalError();
         }
     }
 }