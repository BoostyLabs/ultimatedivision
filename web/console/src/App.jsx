--- conflicted
+++ resolved
@@ -1,11 +1,7 @@
 import React from 'react';
 import { BrowserRouter } from 'react-router-dom';
 
-<<<<<<< HEAD
-import { UltimateDivisionNavbar }
-=======
 import { Navbar }
->>>>>>> 8fdb8e59
     from './components/Navbar/Navbar';
 import { Routes } from './routes/index'
 
