import React from 'react';

<<<<<<< HEAD
import { Routes } from './routes/index'
=======
import { UltimateDivisionNavbar }
    from './components/UltimateDivisionNavbar/UltimateDivisionNavbar';
import { Routes } from './routes/index'

import { FootballField }
    from './components/FootballFieldPage/FootballField/FootballField';
>>>>>>> cf2af56b

import './App.scss';
import { BrowserRouter } from 'react-router-dom';

export function App() {
    return (
<<<<<<< HEAD
        <Routes />
=======
        <BrowserRouter>
            <UltimateDivisionNavbar />
            <Routes />
        </BrowserRouter>
>>>>>>> cf2af56b
    );
}

export default App;<|MERGE_RESOLUTION|>--- conflicted
+++ resolved
@@ -1,29 +1,22 @@
 import React from 'react';
+import { BrowserRouter } from 'react-router-dom';
 
-<<<<<<< HEAD
-import { Routes } from './routes/index'
-=======
 import { UltimateDivisionNavbar }
     from './components/UltimateDivisionNavbar/UltimateDivisionNavbar';
 import { Routes } from './routes/index'
 
 import { FootballField }
     from './components/FootballFieldPage/FootballField/FootballField';
->>>>>>> cf2af56b
 
 import './App.scss';
-import { BrowserRouter } from 'react-router-dom';
+
 
 export function App() {
     return (
-<<<<<<< HEAD
-        <Routes />
-=======
         <BrowserRouter>
             <UltimateDivisionNavbar />
             <Routes />
         </BrowserRouter>
->>>>>>> cf2af56b
     );
 }
 
