--- conflicted
+++ resolved
@@ -2,11 +2,7 @@
 // See LICENSE for copying information.
 
 import { ClubClient } from '@/api/club';
-<<<<<<< HEAD
-import { Club } from '.';
-=======
 import { Club, Squad } from '.';
->>>>>>> c26ba9be
 
 /**
  * exposes all bandwidth related logic
@@ -35,30 +31,17 @@
     };
 
     /** adding card to squad cards list */
-<<<<<<< HEAD
-    public async addCard({ clubId, squadId, cardId, position }: { clubId: string; squadId: string; cardId: string; position: number }): Promise<void> {
-        return await this.club.addCard({ clubId, squadId, cardId, position });
-    };
-
-    /** change position of existing card */
-    public async changeCardPosition({ clubId, squadId, cardId, position }: { clubId: string; squadId: string; cardId: string; position: number }): Promise<void> {
-=======
     public async addCard({ squad, cardId, position }: {squad: Squad, cardId: string, position: number }): Promise<void> {
         return await this.club.addCard({ squad, cardId, position });
     };
 
     /** change position of existing card */
     public async changeCardPosition({ clubId, squadId, cardId, position }: { clubId: string, squadId: string, cardId: string, position: number }): Promise<void> {
->>>>>>> c26ba9be
         return await this.club.changeCardPosition({ clubId, squadId, cardId, position });
     };
 
     /** delete card from squad cards list */
-<<<<<<< HEAD
-    public async deleteCard({ clubId, squadId, cardId }: { clubId: string; squadId: string; cardId: string }): Promise<void> {
-=======
     public async deleteCard({ clubId, squadId, cardId }: { clubId: string, squadId: string, cardId: string }): Promise<void> {
->>>>>>> c26ba9be
         return await this.club.deleteCard({ clubId, squadId, cardId });
     };
 
