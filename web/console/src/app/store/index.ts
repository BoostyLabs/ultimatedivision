--- conflicted
+++ resolved
@@ -5,14 +5,9 @@
 import thunk from 'redux-thunk';
 
 import { cardsReducer } from '@/app/store/reducers/cards';
-<<<<<<< HEAD
 import { clubReducer } from '@/app/store/reducers/club';
-import { lootboxReducer } from './reducers/lootboxes';
-=======
-import { fieldReducer } from '@/app/store/reducers/footballField';
 import { lootboxReducer } from '@/app/store/reducers/lootboxes';
 import { marketplaceReducer } from '@/app/store/reducers/marketplace';
->>>>>>> 7d428894
 
 const reducer = combineReducers({
     cardsReducer,
