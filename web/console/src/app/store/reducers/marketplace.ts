// Copyright (C) 2021 Creditor Corp. Group.
// See LICENSE for copying information.

import { Card } from '@/card';

import { MarketPlacePage } from '@/marketplace';

import { GET_SELLING_CARDS, MARKETPLACE_CARD } from '../actions/marketplace';

/** Markeplace state base implementation */
class MarketplaceState {
    /** default state implementation */
    constructor(
        public marketplacePage: MarketPlacePage,
        public openedCard: Card,
    ) { };
};

const DEFAULT_OFFSET_VALUE: number = 0;
const DEFAULT_LIMIT_VALUE: number = 24;
const FIRST_PAGE: number = 1;
const PAGES_COUNT: number = 1;
const LOTS_TOTAL_COUNT: number = 1;

const page = {
    offset: DEFAULT_OFFSET_VALUE,
    limit: DEFAULT_LIMIT_VALUE,
    currentPage: FIRST_PAGE,
    pageCount: PAGES_COUNT,
    totalCount: LOTS_TOTAL_COUNT,
};

const marketplacePage = new MarketPlacePage([], page);
const openedCard = new Card();

export const marketplaceReducer = (marketplaceState: MarketplaceState = new MarketplaceState(marketplacePage, openedCard), action: any = {}) => {
    switch (action.type) {
<<<<<<< HEAD
    case GET_SELLING_CARDS:
        return {
            ...marketplaceState,
            marketplace: action.marketplace,
        };
    case MARKETPLACE_CARD:
        return {
            ...marketplaceState,
            openedCard: action.card,
        };
    default:
        return marketplaceState;
=======
        case GET_SELLING_CARDS:
            return {
                ...marketplaceState,
                marketplacePage: action.marketplacePage,
            };
        case MARKETPLACE_CARD:
            return {
                ...marketplaceState,
                openedCard: action.card,
            };
        default:
            return marketplaceState;
>>>>>>> 79d705b6
    }
};<|MERGE_RESOLUTION|>--- conflicted
+++ resolved
@@ -35,20 +35,6 @@
 
 export const marketplaceReducer = (marketplaceState: MarketplaceState = new MarketplaceState(marketplacePage, openedCard), action: any = {}) => {
     switch (action.type) {
-<<<<<<< HEAD
-    case GET_SELLING_CARDS:
-        return {
-            ...marketplaceState,
-            marketplace: action.marketplace,
-        };
-    case MARKETPLACE_CARD:
-        return {
-            ...marketplaceState,
-            openedCard: action.card,
-        };
-    default:
-        return marketplaceState;
-=======
         case GET_SELLING_CARDS:
             return {
                 ...marketplaceState,
@@ -61,6 +47,5 @@
             };
         default:
             return marketplaceState;
->>>>>>> 79d705b6
     }
 };