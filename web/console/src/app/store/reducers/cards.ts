--- conflicted
+++ resolved
@@ -10,29 +10,12 @@
 const PAGES_COUNT: number = 1;
 const CARDS_TOTAL_COUNT: number = 1;
 
-<<<<<<< HEAD
-const DEFAULT_CURRENT_PAGE_NUMBER: number = 1;
-const DEFAULT_PAGES_COUNT: number = 1;
-/** Card state base implementation */
-class CardSetup {
-    /** class implementation */
-    constructor(
-        public cardService: CardService,
-        public marketplace: MarketplaceLot[],
-        public club: Card[],
-        public openedCard: Card,
-        public marketplacePagesCount: number = DEFAULT_PAGES_COUNT,
-        public clubPagesCount: number = DEFAULT_PAGES_COUNT,
-        public marketplaceCurrentPage: number = DEFAULT_CURRENT_PAGE_NUMBER,
-        public clubCurrentPage: number = DEFAULT_CURRENT_PAGE_NUMBER,
-=======
 /** class for data from backent (test) */
 class CardsState {
     /** class implementation */
     constructor(
         public cards: Cards,
         public openedCard: Card,
->>>>>>> 5d4add69
     ) { };
 };
 
@@ -50,28 +33,6 @@
 export const cardsReducer = (cardsState: CardsState = new CardsState(cards, openedCard), action: any = {}) => {
     switch (action.type) {
         case GET_USER_CARDS:
-<<<<<<< HEAD
-            cardState.club = action.cards.cards;
-            cardState.clubPagesCount = action.cards.pagesCount;
-            cardState.clubCurrentPage = action.cards.currentPage;
-            break;
-        case GET_SELLING_CARDS:
-            cardState.marketplace = action.lots.lots;
-            cardState.marketplacePagesCount = action.lots.pagesCount;
-            cardState.marketplaceCurrentPage = action.lots.currentPage;
-            break;
-        case MARKETPLACE_CARD:
-            cardState.openedCard = action.card;
-            break;
-        case USER_CARD:
-            cardState.openedCard = action.card;
-            break;
-        default:
-            break;
-    };
-
-    return { ...cardState };
-=======
             return {
                 ...cardsState,
                 cards: action.cards,
@@ -84,5 +45,4 @@
         default:
             return cardsState;
     };
->>>>>>> 5d4add69
 };