--- conflicted
+++ resolved
@@ -13,15 +13,7 @@
 export const GET_USER_CARDS = ' GET_USER_CARDS';
 export const USER_CARD = 'OPEN_USER_CARD';
 
-<<<<<<< HEAD
-export const getCards = ({ cards, pagesCount, currentPage }: {
-    cards: Card[],
-    pagesCount: number,
-    currentPage: number,
-}) => ({
-=======
 const getCards = (cards: Cards) => ({
->>>>>>> 5d4add69
     type: GET_USER_CARDS,
     cards: {
         cards,
@@ -29,27 +21,7 @@
         currentPage,
     },
 });
-<<<<<<< HEAD
-export const getLots = ({ lots, pagesCount, currentPage }: {
-    lots: Array<Partial<MarketplaceLot>>,
-    pagesCount: number,
-    currentPage: number,
-}) => ({
-    type: GET_SELLING_CARDS,
-    lots: {
-        lots,
-        pagesCount,
-        currentPage,
-    },
-});
-export const marketplaceCard = (card: Card) => ({
-    type: MARKETPLACE_CARD,
-    card,
-});
-export const userCard = (card: Card) => ({
-=======
 const userCard = (card: Card) => ({
->>>>>>> 5d4add69
     type: USER_CARD,
     card,
 });
@@ -59,40 +31,6 @@
 
 const DEFAULT_PAGE_NUMBER: number = 1;
 /** thunk for creating user cards list */
-<<<<<<< HEAD
-export const userCards = ({ page = DEFAULT_PAGE_NUMBER, limit }: {
-    page: number,
-    limit: number,
-}) => async function(dispatch: Dispatch) {
-    const response = await service.getCards({ page, limit });
-    const pagesCount = response.page.pageCount;
-    const currentPage = response.page.currentPage;
-    const cards = response.cards.
-        map((card: Partial<CardInterface>) => new Card(card));
-    dispatch(getCards({ cards, pagesCount, currentPage }));
-};
-/** thunk for opening fotballerCardPage with reload possibility */
-export const openUserCard = (id: string) => async function(dispatch: any) {
-    const response = await service.getCardById(id);
-    const card = await response.json();
-    dispatch(userCard(new Card(card)));
-};
-/** thunk for creating user cards list */
-export const marketplaceLots = ({ page = DEFAULT_PAGE_NUMBER, limit }: {
-    page: number,
-    limit: number,
-}) => async function(dispatch: Dispatch) {
-    const response = await service.getLots({ page, limit });
-    const pagesCount = response.page.pageCount;
-    const currentPage = response.page.currentPage;
-    const lots = response.lots.
-        map((lot: Partial<MarketplaceLot>) => ({ ...lot, card: new Card(lot.card) }));
-    dispatch(getLots({ lots, pagesCount, currentPage }));
-};
-
-export const createLot = (lot: CreatedLot) => async function(dispatch: Dispatch) {
-    await service.createLot(lot);
-=======
 export const listOfCards = ({ selectedPage, limit }: Pagination) => async function(dispatch: Dispatch) {
     const response = await service.list({ selectedPage, limit });
 
@@ -100,19 +38,11 @@
         map((card: Partial<ICard>) => new Card(card));
     const page = response.page;
     dispatch(getCards({ cards, page }));
->>>>>>> 5d4add69
 };
 /** thunk for opening fotballerCardPage with reload possibility */
-<<<<<<< HEAD
-export const openMarketplaceCard = (id: string) => async function(dispatch: Dispatch) {
-    const response = await service.getLotById(id);
-    const lot = await response.json();
-    dispatch(marketplaceCard(new Card(lot.card)));
-=======
 export const openUserCard = (id: string) => async function(dispatch: Dispatch) {
     const card = await service.getCardById(id);
     dispatch(userCard(new Card(card)));
->>>>>>> 5d4add69
 };
 
 /** thunk returns filtered cards */
