// Copyright (C) 2021 Creditor Corp. Group.
// See LICENSE for copying information.

import { Dispatch } from 'redux';

import { CardClient } from '@/api/cards';

<<<<<<< HEAD
import { Card, Cards, ICard } from '@/card';
=======
import { Card, CardsPage, ICard } from '@/card';
>>>>>>> c26ba9be
import { CardService } from '@/card/service';

import { Pagination } from '@/app/types/pagination';

export const GET_USER_CARDS = ' GET_USER_CARDS';
export const USER_CARD = 'OPEN_USER_CARD';

<<<<<<< HEAD
const getCards = (cards: Cards) => ({
    type: GET_USER_CARDS,
    cards,
=======
const getCards = (cardsPage: CardsPage) => ({
    type: GET_USER_CARDS,
    cardsPage,
>>>>>>> c26ba9be
});
const userCard = (card: Card) => ({
    type: USER_CARD,
    card,
});

const client = new CardClient();
const service = new CardService(client);

const DEFAULT_PAGE_NUMBER: number = 1;
/** thunk for creating user cards list */
export const listOfCards = ({ selectedPage, limit }: Pagination) => async function(dispatch: Dispatch) {
    const response = await service.list({ selectedPage, limit });

    const cards = response.cards.
        map((card: Partial<ICard>) => new Card(card));
    const page = response.page;
    dispatch(getCards({ cards, page }));
};
/** thunk for opening fotballerCardPage with reload possibility */
export const openUserCard = (id: string) => async function(dispatch: Dispatch) {
    const card = await service.getCardById(id);
    dispatch(userCard(new Card(card)));
};

/** thunk returns filtered cards */
export const filteredCards = (lowRange: string, topRange: string) => async function(dispatch: Dispatch) {
    const filterParam = `${lowRange}&${topRange}`;
    const response = await service.filteredList(filterParam);
    const cards = response.cards.
        map((card: Partial<ICard>) => new Card(card));
    const page = response.page;
    dispatch(getCards({ cards, page }));
};<|MERGE_RESOLUTION|>--- conflicted
+++ resolved
@@ -5,11 +5,7 @@
 
 import { CardClient } from '@/api/cards';
 
-<<<<<<< HEAD
-import { Card, Cards, ICard } from '@/card';
-=======
 import { Card, CardsPage, ICard } from '@/card';
->>>>>>> c26ba9be
 import { CardService } from '@/card/service';
 
 import { Pagination } from '@/app/types/pagination';
@@ -17,15 +13,9 @@
 export const GET_USER_CARDS = ' GET_USER_CARDS';
 export const USER_CARD = 'OPEN_USER_CARD';
 
-<<<<<<< HEAD
-const getCards = (cards: Cards) => ({
-    type: GET_USER_CARDS,
-    cards,
-=======
 const getCards = (cardsPage: CardsPage) => ({
     type: GET_USER_CARDS,
     cardsPage,
->>>>>>> c26ba9be
 });
 const userCard = (card: Card) => ({
     type: USER_CARD,
