// Copyright (C) 2021 Creditor Corp. Group.
// See LICENSE for copying information.

import { useEffect, useState } from 'react';
import { useDispatch, useSelector } from 'react-redux';

import { FieldControlsArea } from '@components/Field/FieldControlsArea';
import { FootballerCard } from '@components/Field/FootballerCard';

import { CardEditIdentificators } from '@/api/club';
import { RootState } from '@/app/store';
import { Card, DeleteCardVisability } from '@/card';
import { SquadCard } from '@/club';
import {
    cardSelectionVisibility,
    changeCardPosition,
    choosePosition,
    deleteCard,
    setDragStart,
    swapCards,
} from '@/app/store/actions/clubs';

import './index.scss';

export const FieldPlayingArea: React.FC = () => {
    const dispatch = useDispatch();

    const cards = useSelector(
        (state: RootState) => state.cardsReducer.cardsPage.cards
    );
    const formation = useSelector(
        (state: RootState) => state.clubsReducer.activeClub.squad.formation
    );
    const dragStartIndex = useSelector(
        (state: RootState) => state.clubsReducer.options.dragStart
    );
    const club = useSelector(
        (state: RootState) => state.clubsReducer.activeClub
    );
    const squad = useSelector(
        (state: RootState) => state.clubsReducer.activeClub.squad
    );

<<<<<<< HEAD
    const [targerCard, setTargetCard] = useState<Element | null>(null);
=======
    const [deleteCardVisability, setDeleteCardVisability] =
        useState<DeleteCardVisability>(new DeleteCardVisability('', false));
>>>>>>> 4222f637
    /** MouseMove event Position */
    const [mousePosition, setMousePosition] = useState({ x: 0, y: 0 });
    /** This var created to not allow mouseUpEvent without Dragging before it */
    const [isDragging, handleDrag] = useState(false);
    /** Playing area position */
    const [playingAreaPosition, setplayingAreaPosition] = useState({
        x: 0,
        y: 0,
    });

    const DEFAULT_VALUE = 0;
    const X_SCROLL_POINT = 0;
    const Y_SCROLL_POINT = 1200;
    const DELAY = 100;

    /** Gets playing area position */
    useEffect(() => {
        const playingArea = document.getElementById('playingArea');
        playingArea &&
            setplayingAreaPosition({
                x: playingArea.offsetLeft,
                y: playingArea.offsetTop,
            });
    }, []);
    const useMousePosition = (ev: any) => {
        setMousePosition({ x: ev.pageX, y: ev.pageY });
    };

    /** Compares card id with default id */
    function isCardDefined(id: string) {
        const defaultId = '00000000-0000-0000-0000-000000000000';

        return id !== defaultId;
    }

    /** Add card position, and shows card selection */
    function handleClick(index: number, e: React.MouseEvent<HTMLDivElement>) {
        if ((e.target as Element).className.includes('empty')) {
            dispatch(choosePosition(index));
            dispatch(cardSelectionVisibility(true));
            setTimeout(() => {
                window.scroll(X_SCROLL_POINT, Y_SCROLL_POINT);
            }, DELAY);
        }
    }

    /** getting dragged card index and changing state to allow mouseUp */
    function dragStart(
        e: React.MouseEvent<HTMLDivElement>,
        index: number = DEFAULT_VALUE
    ): void {
        handleDrag(true);
        dispatch(setDragStart(index));
    }
    /** getting second drag index  and exchanging with first index*/
    function onMouseUp(
        e: React.MouseEvent<HTMLDivElement>,
        index: number = DEFAULT_VALUE
    ): void {
        e.stopPropagation();
        if (isDragging && dragStartIndex !== null) {
            const cards = club.squadCards;
            isCardDefined(cards[index].card.id)
                ? dispatch(
                    swapCards(
                        new CardEditIdentificators(
                            squad.clubId,
                            squad.id,
                            cards[dragStartIndex].card.id,
                            index
                        ),
                        new CardEditIdentificators(
                            squad.clubId,
                            squad.id,
                            cards[index].card.id,
                            dragStartIndex
                        )
                    )
                )
                : dispatch(
                    changeCardPosition(
                        new CardEditIdentificators(
                            squad.clubId,
                            squad.id,
                            cards[dragStartIndex].card.id,
                            index
                        )
                    )
                );
        }

        dispatch(setDragStart());
        handleDrag(false);
    }

    /** when we release card not on target it just brings it on start position*/
    function mouseUpOnArea(e: React.MouseEvent<HTMLInputElement>) {
        e.stopPropagation();
        dispatch(setDragStart());
    }

    /** deleting card when release beyond playing area */
    function removeFromArea() {
<<<<<<< HEAD
        if (isDragging && dragStartIndex !== null) {
=======
        if (isDragging && dragStartIndex) {
>>>>>>> 4222f637
            dispatch(
                deleteCard(
                    new CardEditIdentificators(
                        squad.clubId,
                        squad.id,
                        club.squadCards[dragStartIndex].card.id,
                        dragStartIndex
                    )
                )
            );
        }
        dispatch(setDragStart());
        handleDrag(false);
    }

    /** Show/hide delete block, preventing scroll to cardSelection. */
    const handleVisibility = (e: React.MouseEvent<HTMLInputElement>) => {
        e.stopPropagation();

        const target = e.target as Element;

        target && target.id
            ? targerCard && target.id === targerCard.id
                ? setTargetCard(null)
                : setTargetCard(target)
            : setTargetCard(null);
    };

    return (
        <div
            className="playing-area__wrapper"
            onMouseMove={(ev) => useMousePosition(ev)}
            onMouseUp={removeFromArea}
            style={isDragging ? { cursor: 'not-allowed' } : {}}
            onClick={handleVisibility}
        >
            <div className="playing-area" id="playingArea">
                <div
                    style={dragStartIndex ? { cursor: 'grabbing' } : {}}
                    className={`playing-area__${formation}`}
                    onMouseUp={mouseUpOnArea}
                >
                    {club.squadCards.map(
                        (fieldCard: SquadCard, index: number) => {
                            const isDefined = isCardDefined(fieldCard.card.id);
                            const isDragging = dragStartIndex === index;

                            return (
                                <div
                                    style={
                                        isDragging
                                            ? {
<<<<<<< HEAD
                                                left:
                                                      mousePosition.x -
                                                      playingAreaPosition.x,
                                                top:
                                                      mousePosition.y -
                                                      playingAreaPosition.y,
                                                transform:
                                                      'translate(-55%, -50%)',
=======
                                                left: mousePosition.x - playingAreaPosition.x,
                                                top: mousePosition.y - playingAreaPosition.y,
                                                transform: 'translate(-55%, -50%)',
>>>>>>> 4222f637
                                                zIndex: 5,
                                                pointerEvents: 'none',
                                            }
                                            : undefined
                                    }
                                    key={index}
<<<<<<< HEAD
                                    className={`playing-area__${formation}__${
                                        isDefined ? 'card' : 'empty-card'
                                    }`}
                                    onClick={(e) => handleClick(index, e)}
=======
                                    className={`playing-area__${formation}__${isDefined ? 'card' : 'empty-card'}`}
                                    onClick={() => handleClick(index)}
>>>>>>> 4222f637
                                    onDragStart={(e) => dragStart(e, index)}
                                    onMouseUp={(e) => onMouseUp(e, index)}
                                    draggable={true}
                                >
                                    {isDefined && 
                                        <FootballerCard
                                            card={fieldCard.card}
                                            index={index}
<<<<<<< HEAD
                                            place={"PlayingArea"}
                                            setTargetCard={setTargetCard}
                                            targerCard={targerCard}
=======
                                            place={'PlayingArea'}
                                            setDeleteCardVisability={
                                                setDeleteCardVisability
                                            }
                                            deleteCardVisability={
                                                deleteCardVisability
                                            }
>>>>>>> 4222f637
                                        />
                                    }
                                </div>
                            );
                        }
                    )}
                </div>
                <div className={`playing-area__${formation}-shadows`}>
                    {club.squadCards.map(
                        (fieldCard: SquadCard, index: number) => {
                            const isDefined = isCardDefined(fieldCard.card.id);

                            return (
                                <div
                                    className={`playing-area__${formation}-shadows__card`}
                                    key={index}
                                >
                                    {isDefined && 
                                        <img
                                            src={fieldCard.card.shadow}
                                            alt="card shadow"
                                            className={`playing-area__${formation}-shadows__shadow`}
                                        />
                                    }
                                </div>
                            );
                        }
                    )}
                </div>
            </div>
            <FieldControlsArea />
        </div>
    );
};<|MERGE_RESOLUTION|>--- conflicted
+++ resolved
@@ -9,7 +9,7 @@
 
 import { CardEditIdentificators } from '@/api/club';
 import { RootState } from '@/app/store';
-import { Card, DeleteCardVisability } from '@/card';
+import { Card } from '@/card';
 import { SquadCard } from '@/club';
 import {
     cardSelectionVisibility,
@@ -41,12 +41,7 @@
         (state: RootState) => state.clubsReducer.activeClub.squad
     );
 
-<<<<<<< HEAD
     const [targerCard, setTargetCard] = useState<Element | null>(null);
-=======
-    const [deleteCardVisability, setDeleteCardVisability] =
-        useState<DeleteCardVisability>(new DeleteCardVisability('', false));
->>>>>>> 4222f637
     /** MouseMove event Position */
     const [mousePosition, setMousePosition] = useState({ x: 0, y: 0 });
     /** This var created to not allow mouseUpEvent without Dragging before it */
@@ -150,11 +145,7 @@
 
     /** deleting card when release beyond playing area */
     function removeFromArea() {
-<<<<<<< HEAD
         if (isDragging && dragStartIndex !== null) {
-=======
-        if (isDragging && dragStartIndex) {
->>>>>>> 4222f637
             dispatch(
                 deleteCard(
                     new CardEditIdentificators(
@@ -207,35 +198,19 @@
                                     style={
                                         isDragging
                                             ? {
-<<<<<<< HEAD
-                                                left:
-                                                      mousePosition.x -
-                                                      playingAreaPosition.x,
-                                                top:
-                                                      mousePosition.y -
-                                                      playingAreaPosition.y,
-                                                transform:
-                                                      'translate(-55%, -50%)',
-=======
                                                 left: mousePosition.x - playingAreaPosition.x,
                                                 top: mousePosition.y - playingAreaPosition.y,
                                                 transform: 'translate(-55%, -50%)',
->>>>>>> 4222f637
                                                 zIndex: 5,
                                                 pointerEvents: 'none',
                                             }
                                             : undefined
                                     }
                                     key={index}
-<<<<<<< HEAD
                                     className={`playing-area__${formation}__${
                                         isDefined ? 'card' : 'empty-card'
                                     }`}
                                     onClick={(e) => handleClick(index, e)}
-=======
-                                    className={`playing-area__${formation}__${isDefined ? 'card' : 'empty-card'}`}
-                                    onClick={() => handleClick(index)}
->>>>>>> 4222f637
                                     onDragStart={(e) => dragStart(e, index)}
                                     onMouseUp={(e) => onMouseUp(e, index)}
                                     draggable={true}
@@ -244,19 +219,9 @@
                                         <FootballerCard
                                             card={fieldCard.card}
                                             index={index}
-<<<<<<< HEAD
                                             place={"PlayingArea"}
                                             setTargetCard={setTargetCard}
                                             targerCard={targerCard}
-=======
-                                            place={'PlayingArea'}
-                                            setDeleteCardVisability={
-                                                setDeleteCardVisability
-                                            }
-                                            deleteCardVisability={
-                                                deleteCardVisability
-                                            }
->>>>>>> 4222f637
                                         />
                                     }
                                 </div>
