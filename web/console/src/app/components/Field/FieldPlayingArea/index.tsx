--- conflicted
+++ resolved
@@ -145,8 +145,7 @@
 
     /** deleting card when release beyond playing area */
     function removeFromArea() {
-<<<<<<< HEAD
-        if (isDragging && dragStartIndex) {
+        if (isDragging && dragStartIndex !== null) {
             dispatch(
                 deleteCard(
                     new CardEditIdentificators(
@@ -156,11 +155,6 @@
                         dragStartIndex
                     )
                 )
-=======
-        if (isDragging && dragStartIndex !== null) {
-            dispatch(deleteCard(
-                new CardEditIdentificators(squad.clubId, squad.id, club.squadCards[dragStartIndex].card.id, dragStartIndex))
->>>>>>> e8e2f337
             );
         }
         dispatch(setDragStart());
