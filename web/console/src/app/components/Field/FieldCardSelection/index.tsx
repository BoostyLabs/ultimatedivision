// Copyright (C) 2021 Creditor Corp. Group.
// See LICENSE for copying information.

<<<<<<< HEAD
import { useState } from 'react';
=======
import { useEffect } from 'react';
>>>>>>> f626ae57
import { useDispatch, useSelector } from 'react-redux';

import { Paginator } from '@components/common/Paginator';
import { PlayerCard } from '@components/common/PlayerCard';
import { FilterField } from '@/app/components/common/FilterField';
import { FilterByPrice } from '@components/common/FilterField/FilterByPrice';
import { FilterByStats } from '@components/common/FilterField/FilterByStats';
import { FilterByStatus } from '@components/common/FilterField/FilterByStatus';
import { FilterByVersion } from '@components/common/FilterField/FilterByVersion';

import { RootState } from '@/app/store';
import { fieldCards, createFieldCardsQueryParameters } from '@/app/store/actions/cards';
import { addCard, cardSelectionVisibility } from '@/app/store/actions/clubs';
import { CardEditIdentificators } from '@/api/club';
import { Card, CardsPage, CardsQueryParametersField } from '@/card';
import { Squad, SquadCard } from '@/club';
import { CardsClient } from '@/api/cards';
import { CardService } from '@/card/service';

import './index.scss';

export const FieldCardSelection = () => {
    const dispatch = useDispatch();
    const squad: Squad = useSelector((state: RootState) => state.clubsReducer.activeClub.squad);
    const squadCards: SquadCard[] = useSelector((state: RootState) => state.clubsReducer.activeClub.squadCards);
    const isCardsVisible = useSelector((state: RootState) => state.clubsReducer.options.showCardSeletion);

    const { cards, page }: CardsPage = useSelector((state: RootState) => state.cardsReducer.cardsPage);
    const { currentFieldCardsPage } = useSelector((state: RootState) => state.cardsReducer);
    const club = useSelector((state: RootState) => state.clubsReducer);

    const Y_SCROLL_POINT = 200;
    const X_SCROLL_POINT = 0;
    const DELAY = 10;

    /** Function filters card list each time when we add card on field */
    function getAvailableCards() {
        const squadCardsIds = squadCards.map(card => card.card.id);

        return cards.filter((card: Card) => !squadCardsIds.includes(card.id));
    };

    const cardsClient = new CardsClient();
    const cardsService = new CardService(cardsClient);
    /** Add card to field, and hide card selection component */
    function addCardOnField(cardId: string) {
        dispatch(
            addCard(
                new CardEditIdentificators(squad.clubId, squad.id, cardId, club.options.chosedCard)
            ));
        dispatch(cardSelectionVisibility(false));
        setTimeout(() => {
            window.scroll(X_SCROLL_POINT, Y_SCROLL_POINT);
        }, DELAY);
    }

    const availableCards = getAvailableCards();
    /** Exposes default page number. */
    const DEFAULT_PAGE_INDEX: number = 1;

    /** Submits search by cards query parameters. */
    const submitSearch = async(cardsQueryParameters: CardsQueryParametersField[]) => {
        createFieldCardsQueryParameters(cardsQueryParameters);
        await dispatch(fieldCards(DEFAULT_PAGE_INDEX));
    };

<<<<<<< HEAD
    return (
        <div id="cardList" className="card-selection">
            <FilterField >
                <FilterByVersion
                    submitSearch={submitSearch}
                />
                <FilterByStats
                    submitSearch={submitSearch}
                />
=======
    useEffect(() => {
        (async() => {
            // clearCardsQueryParameters();
            await dispatch(listOfCards(DEFAULT_PAGE_INDEX));
        })();
    }, [isCardsVisible]);

    return (
        <div id="cardList" className="card-selection">
            <FilterField >
                <FilterByVersion submitSearch={submitSearch} />
>>>>>>> f626ae57
                <FilterByPrice />
                <FilterByStats />
                <FilterByStatus />
            </FilterField>
            <div className="card-selection__list">
                {cards &&
                    availableCards.map((card: Card, index: number) =>
                        <div
                            key={index}
                            className="card-selection__card"
                            onClick={() => addCardOnField(card.id)}
                        >
                            <PlayerCard
                                id={card.id}
                                className={'card-selection__card'}
                            />
                        </div>
                    )}
            </div>
            <Paginator
                getCardsOnPage={fieldCards}
                itemsCount={page.totalCount}
                selectedPage={currentFieldCardsPage}
            />
        </div>
    );
};<|MERGE_RESOLUTION|>--- conflicted
+++ resolved
@@ -1,11 +1,7 @@
 // Copyright (C) 2021 Creditor Corp. Group.
 // See LICENSE for copying information.
 
-<<<<<<< HEAD
-import { useState } from 'react';
-=======
-import { useEffect } from 'react';
->>>>>>> f626ae57
+import { useState, useEffect } from 'react';
 import { useDispatch, useSelector } from 'react-redux';
 
 import { Paginator } from '@components/common/Paginator';
@@ -72,7 +68,6 @@
         await dispatch(fieldCards(DEFAULT_PAGE_INDEX));
     };
 
-<<<<<<< HEAD
     return (
         <div id="cardList" className="card-selection">
             <FilterField >
@@ -82,19 +77,6 @@
                 <FilterByStats
                     submitSearch={submitSearch}
                 />
-=======
-    useEffect(() => {
-        (async() => {
-            // clearCardsQueryParameters();
-            await dispatch(listOfCards(DEFAULT_PAGE_INDEX));
-        })();
-    }, [isCardsVisible]);
-
-    return (
-        <div id="cardList" className="card-selection">
-            <FilterField >
-                <FilterByVersion submitSearch={submitSearch} />
->>>>>>> f626ae57
                 <FilterByPrice />
                 <FilterByStats />
                 <FilterByStatus />
