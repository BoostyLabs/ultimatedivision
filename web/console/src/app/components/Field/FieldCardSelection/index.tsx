--- conflicted
+++ resolved
@@ -30,10 +30,6 @@
     /** Function filters card list each time when we add card on field */
     function getAvailableCards() {
         const squadCardsIds = squadCards.map(card => card.cardId);
-<<<<<<< HEAD
-
-=======
->>>>>>> 90eeaefa
         return cards.filter((card: CardWithStats) => !squadCardsIds.includes(card.id));
     };
 
