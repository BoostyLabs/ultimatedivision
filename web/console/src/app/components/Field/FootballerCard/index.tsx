// Copyright (C) 2021 Creditor Corp. Group.
// See LICENSE for copying information.

import { useState, useEffect } from 'react';
import { useDispatch, useSelector } from 'react-redux';

import { PlayerCard } from '@components/common/PlayerCard';

import { Card, DeleteCardVisability } from '@/card';
import { CardEditIdentificators } from '@/api/club';
import { deleteCard } from '@/app/store/actions/clubs';
import { RootState } from '@/app/store';

import './index.scss';

type FootballerCardProps = {
    card: Card;
    index?: number;
    place?: string;
<<<<<<< HEAD
    setTargetCard: (targerCard: Element | null) => void;
    targerCard: Element | null;
=======
    setDeleteCardVisability: (
        deleteCardVisability: DeleteCardVisability
    ) => void;
    deleteCardVisability: DeleteCardVisability;
>>>>>>> 4222f637
};

export const FootballerCard: React.FC<FootballerCardProps> = ({
    card,
<<<<<<< HEAD
    index,
    setTargetCard,
    targerCard,
=======
    setDeleteCardVisability,
    deleteCardVisability,
>>>>>>> 4222f637
}) => {
    const dispatch = useDispatch();
    const squad = useSelector(
        (state: RootState) => state.clubsReducer.activeClub.squad
    );

<<<<<<< HEAD
=======
    /** Show/hide delete block, preventing scroll to cardSelection. */
    const handleVisibility = (e: React.MouseEvent<HTMLInputElement>) => {
        e.stopPropagation();

        setDeleteCardVisability(
            deleteCardVisability.id === card.id
                ? new DeleteCardVisability(
                    deleteCardVisability.id,
                    !deleteCardVisability.isVisible
                )
                : new DeleteCardVisability(card.id, true)
        );
    };

>>>>>>> 4222f637
    /** Remove player card implementation. */
    function handleDeletion(e: React.MouseEvent<HTMLInputElement>) {
        e.stopPropagation();
        e.preventDefault();
<<<<<<< HEAD
=======

        setDeleteCardVisability(new DeleteCardVisability('', false));

>>>>>>> 4222f637
        dispatch(
            deleteCard(
                new CardEditIdentificators(squad.clubId, squad.id, card.id)
            )
        );
    }

    /** Changing the state of a card class. */
    const visibilityBlock =
<<<<<<< HEAD
        targerCard && Number(targerCard.id) === index ? '-active' : '-inactive';
=======
        card.id === deleteCardVisability.id && deleteCardVisability.isVisible
            ? '-active'
            : '-inactive';
>>>>>>> 4222f637

    return (
        <div className="footballer-card">
            <div
                className={`football-field-card__wrapper${visibilityBlock}`}
            ></div>
            <PlayerCard
                id={card.id}
                className="footballer-card"
                index={index}
            />
            <div
                onClick={handleDeletion}
                className={`footballer-card__control${visibilityBlock}`}
            >
                &#10006; delete a player
            </div>
        </div>
    );
};<|MERGE_RESOLUTION|>--- conflicted
+++ resolved
@@ -6,7 +6,7 @@
 
 import { PlayerCard } from '@components/common/PlayerCard';
 
-import { Card, DeleteCardVisability } from '@/card';
+import { Card } from '@/card';
 import { CardEditIdentificators } from '@/api/club';
 import { deleteCard } from '@/app/store/actions/clubs';
 import { RootState } from '@/app/store';
@@ -17,60 +17,28 @@
     card: Card;
     index?: number;
     place?: string;
-<<<<<<< HEAD
     setTargetCard: (targerCard: Element | null) => void;
     targerCard: Element | null;
-=======
-    setDeleteCardVisability: (
-        deleteCardVisability: DeleteCardVisability
-    ) => void;
-    deleteCardVisability: DeleteCardVisability;
->>>>>>> 4222f637
 };
 
 export const FootballerCard: React.FC<FootballerCardProps> = ({
     card,
-<<<<<<< HEAD
     index,
     setTargetCard,
     targerCard,
-=======
-    setDeleteCardVisability,
-    deleteCardVisability,
->>>>>>> 4222f637
 }) => {
     const dispatch = useDispatch();
     const squad = useSelector(
         (state: RootState) => state.clubsReducer.activeClub.squad
     );
 
-<<<<<<< HEAD
-=======
-    /** Show/hide delete block, preventing scroll to cardSelection. */
-    const handleVisibility = (e: React.MouseEvent<HTMLInputElement>) => {
-        e.stopPropagation();
-
-        setDeleteCardVisability(
-            deleteCardVisability.id === card.id
-                ? new DeleteCardVisability(
-                    deleteCardVisability.id,
-                    !deleteCardVisability.isVisible
-                )
-                : new DeleteCardVisability(card.id, true)
-        );
-    };
-
->>>>>>> 4222f637
     /** Remove player card implementation. */
     function handleDeletion(e: React.MouseEvent<HTMLInputElement>) {
         e.stopPropagation();
         e.preventDefault();
-<<<<<<< HEAD
-=======
 
         setDeleteCardVisability(new DeleteCardVisability('', false));
 
->>>>>>> 4222f637
         dispatch(
             deleteCard(
                 new CardEditIdentificators(squad.clubId, squad.id, card.id)
@@ -80,13 +48,7 @@
 
     /** Changing the state of a card class. */
     const visibilityBlock =
-<<<<<<< HEAD
         targerCard && Number(targerCard.id) === index ? '-active' : '-inactive';
-=======
-        card.id === deleteCardVisability.id && deleteCardVisability.isVisible
-            ? '-active'
-            : '-inactive';
->>>>>>> 4222f637
 
     return (
         <div className="footballer-card">
