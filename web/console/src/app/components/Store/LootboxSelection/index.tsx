// Copyright (C) 2021 Creditor Corp. Group.
// See LICENSE for copying information.

import { Dispatch, SetStateAction } from 'react';

<<<<<<< HEAD
import { LootboxStats } from '@/app/types/lootbox';
=======
import { LootboxStats, LootboxTypes } from '@/app/types/lootBox';
>>>>>>> f1fef77c


import box from '@static/img/StorePage/BoxCard/box.svg';
import coolBox from '@static/img/StorePage/BoxCard/coolBox.svg';
import { LootboxCard } from './LootboxCard';

import './index.scss';

export const LootboxSelection: React.FC<{ handleOpening: Dispatch<SetStateAction<boolean>> }> = ({ handleOpening }) => {
    const REGULAR_BOX_CARDS_QUANTITY = 5;
    const COOL_BOX_CARDS_QUANTITY = 10;
    /** TODO: remove test code */
    const boxesData = [
        new LootboxStats(
            '1',
            box,
            LootboxTypes['Regular Box'],
            REGULAR_BOX_CARDS_QUANTITY,
            // eslint-disable-next-line
            [80, 15, 4, 1],
            '200,000',
        ),
        new LootboxStats(
            '2',
            coolBox,
            LootboxTypes['Cool box'],
            COOL_BOX_CARDS_QUANTITY,
            // eslint-disable-next-line
            [70, 20, 8, 2],
            '500,000',
        ),
    ];

    return (
        <div className="box-selection">
            {boxesData.map((item, index) =>
                <LootboxCard
                    data={item}
                    key={index}
                    handleOpening={handleOpening}
                />
            )}
        </div>
    );
};<|MERGE_RESOLUTION|>--- conflicted
+++ resolved
@@ -3,11 +3,7 @@
 
 import { Dispatch, SetStateAction } from 'react';
 
-<<<<<<< HEAD
-import { LootboxStats } from '@/app/types/lootbox';
-=======
-import { LootboxStats, LootboxTypes } from '@/app/types/lootBox';
->>>>>>> f1fef77c
+import { LootboxStats, LootboxTypes } from '@/app/types/lootbox';
 
 
 import box from '@static/img/StorePage/BoxCard/box.svg';
