--- conflicted
+++ resolved
@@ -39,12 +39,8 @@
         },
     ];
 
-<<<<<<< HEAD
-    const handleAnimation = async() => {
-=======
     const  handleAnimation = async() => {
         // TODO: need add id lootbox from BD after be create endpoint fetch lootboxex.
->>>>>>> 8f7df517
         await dispatch(openLootbox({ id: data.id, type: data.type }));
         handleOpening(true);
     };
