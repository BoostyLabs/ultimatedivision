--- conflicted
+++ resolved
@@ -39,12 +39,9 @@
         },
     ];
 
-<<<<<<< HEAD
     const  handleAnimation = async() => {
         // TODO: need add id lootbox from BD after be create endpoint fetch lootboxex.
-=======
     const handleAnimation = async() => {
->>>>>>> 10c36679
         await dispatch(openLootbox({ id: data.id, type: data.type }));
         handleOpening(true);
     };
