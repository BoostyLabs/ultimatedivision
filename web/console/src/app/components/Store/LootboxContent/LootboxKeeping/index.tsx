--- conflicted
+++ resolved
@@ -3,18 +3,15 @@
 
 import { Dispatch, SetStateAction } from 'react';
 import { useSelector } from 'react-redux';
+import Slider from "react-slick";
 
 import { MyCard } from '@/app/components/Club/ClubCardsArea/MyCard';
 
 import boxLight from '@static/img/StorePage/BoxContent/boxLight.svg';
 import ribbons from '@static/img/StorePage/BoxContent/ribbons.svg';
 
-<<<<<<< HEAD
-import Slider from "react-slick";
-=======
 import { RootState } from '@/app/store';
 import { boxStyle } from '@/app/utils/lootboxStyle';
->>>>>>> d261cb4e
 
 import './index.scss';
 
