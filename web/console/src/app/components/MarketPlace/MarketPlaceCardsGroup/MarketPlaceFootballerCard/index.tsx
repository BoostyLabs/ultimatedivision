// Copyright (C) 2021 Creditor Corp. Group.
// See LICENSE for copying information.

import { PlayerCard } from '@components/common/PlayerCard';
import { Lot } from '@/marketplace';

import './index.scss';

const ONE_COIN = 1;

<<<<<<< HEAD
export const MarketPlaceFootballerCard: React.FC<{ lot: Lot; handleShowModal: (lot: Lot) => void; place?: string}> =
    ({ lot, handleShowModal }) => {
=======
export const MarketPlaceFootballerCard: React.FC<{ lot: Lot; place?: string }> =
    ({ lot }) => {
>>>>>>> f0dc4b06
        /** TODO: add function entity */
        const buyNowButton = () => { };
        const bidButton = () => { };

<<<<<<< HEAD
        return <div className="marketplace-playerCard" onClick={() => handleShowModal(lot) }>
            <PlayerCard
                id={lot.card.id}
                className={'marketplace-playerCard__image'}
            />
            <div className="marketplace-playerCard__info">
                <div className="marketplace-playerCard__text">
                    <p className="marketplace-playerCard__text__info"> Max Bid</p>
                    <span className="marketplace-playerCard__price" onClick={() => bidButton()}>
                        {lot.maxPrice} {lot.maxPrice > ONE_COIN ? 'coins' : 'coin'}
                    </span>
                </div>
                <button className="marketplace-playerCard__button">
                        Bid
                </button>
            </div>
            <div className="marketplace-playerCard__info">
                <div className="marketplace-playerCard__text">
                    <p className="marketplace-playerCard__text__info">Current bid</p>
                    <span className="marketplace-playerCard__price">
                        {lot.currentPrice} {lot.currentPrice > ONE_COIN ? 'coins' : 'coin'}
                    </span>
=======
        return <div className="marketplace-playerCard">
            <Link
                className="marketplace-playerCard__link"
                to={`/lot/${lot.id}`}
            >
                <PlayerCard
                    id={lot.card.id}
                    className={'marketplace-playerCard__image'}
                />
                <div className="marketplace-playerCard__info">
                    <div className="marketplace-playerCard__text">
                        <p className="marketplace-playerCard__text__info"> Max Bid</p>
                        <span className="marketplace-playerCard__price" onClick={() => bidButton()}>
                            {lot.maxPrice} {lot.maxPrice > ONE_COIN ? 'coins' : 'coin'}
                        </span>
                    </div>
                    <button className="marketplace-playerCard__button">
                        Bid
                    </button>
                </div>
                <div className="marketplace-playerCard__info">
                    <div className="marketplace-playerCard__text">
                        <p className="marketplace-playerCard__text__info">Current bid</p>
                        <span className="marketplace-playerCard__price">
                            {lot.currentPrice} {lot.currentPrice > ONE_COIN ? 'coins' : 'coin'}
                        </span>
                    </div>
                    <button className="marketplace-playerCard__button" onClick={() => buyNowButton()}>
                        Buy now
                    </button>
                </div>
                {/** TODO: change to real data. */}
                <div className="marketplace-playerCard__timer">
                    3 : 10 : 15
>>>>>>> f0dc4b06
                </div>
                <button className="marketplace-playerCard__button" onClick={() => buyNowButton()}>
                        Buy now
                </button>
            </div>
            {/** TODO: change to real data. */}
            <div className="marketplace-playerCard__timer">
                    3 : 10 : 15
            </div>
        </div>;
    };

<|MERGE_RESOLUTION|>--- conflicted
+++ resolved
@@ -8,18 +8,12 @@
 
 const ONE_COIN = 1;
 
-<<<<<<< HEAD
 export const MarketPlaceFootballerCard: React.FC<{ lot: Lot; handleShowModal: (lot: Lot) => void; place?: string}> =
     ({ lot, handleShowModal }) => {
-=======
-export const MarketPlaceFootballerCard: React.FC<{ lot: Lot; place?: string }> =
-    ({ lot }) => {
->>>>>>> f0dc4b06
         /** TODO: add function entity */
         const buyNowButton = () => { };
         const bidButton = () => { };
 
-<<<<<<< HEAD
         return <div className="marketplace-playerCard" onClick={() => handleShowModal(lot) }>
             <PlayerCard
                 id={lot.card.id}
@@ -42,42 +36,6 @@
                     <span className="marketplace-playerCard__price">
                         {lot.currentPrice} {lot.currentPrice > ONE_COIN ? 'coins' : 'coin'}
                     </span>
-=======
-        return <div className="marketplace-playerCard">
-            <Link
-                className="marketplace-playerCard__link"
-                to={`/lot/${lot.id}`}
-            >
-                <PlayerCard
-                    id={lot.card.id}
-                    className={'marketplace-playerCard__image'}
-                />
-                <div className="marketplace-playerCard__info">
-                    <div className="marketplace-playerCard__text">
-                        <p className="marketplace-playerCard__text__info"> Max Bid</p>
-                        <span className="marketplace-playerCard__price" onClick={() => bidButton()}>
-                            {lot.maxPrice} {lot.maxPrice > ONE_COIN ? 'coins' : 'coin'}
-                        </span>
-                    </div>
-                    <button className="marketplace-playerCard__button">
-                        Bid
-                    </button>
-                </div>
-                <div className="marketplace-playerCard__info">
-                    <div className="marketplace-playerCard__text">
-                        <p className="marketplace-playerCard__text__info">Current bid</p>
-                        <span className="marketplace-playerCard__price">
-                            {lot.currentPrice} {lot.currentPrice > ONE_COIN ? 'coins' : 'coin'}
-                        </span>
-                    </div>
-                    <button className="marketplace-playerCard__button" onClick={() => buyNowButton()}>
-                        Buy now
-                    </button>
-                </div>
-                {/** TODO: change to real data. */}
-                <div className="marketplace-playerCard__timer">
-                    3 : 10 : 15
->>>>>>> f0dc4b06
                 </div>
                 <button className="marketplace-playerCard__button" onClick={() => buyNowButton()}>
                         Buy now
@@ -90,3 +48,5 @@
         </div>;
     };
 
+    
+
