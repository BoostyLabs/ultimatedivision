// Copyright (C) 2021 Creditor Corp. Group.
// See LICENSE for copying information.
import { useState } from 'react';
<<<<<<< HEAD
import { Link } from 'react-router-dom';

import { RouteConfig } from '@/app/routes';

=======
>>>>>>> 7263ed17
import { DropdownStyle } from '@/app/utils/dropdownStyle';
import ultimate from '@static/img/Navbar/ultimate.png';
import triangle from '@static/img/FootballFieldPage/triangle.svg';
import './index.scss';
<<<<<<< HEAD

=======
import { Link } from 'react-router-dom';
import { RouteConfig } from '@/app/routes';
>>>>>>> 7263ed17
export const AboutMenu = () => {
    const [whitePaperVisibility, changeWhitePaperVisibility] = useState(false);
    const [tokenomicsVisibility, changeTokenomicsVisibility] = useState(false);
    const LIST_HEIGHT = 130;
    const whitePaperStyle = new DropdownStyle(whitePaperVisibility, LIST_HEIGHT);
    const tokenomicsStyle = new DropdownStyle(tokenomicsVisibility, LIST_HEIGHT);
    const menuFields = {
        whitepaper:
            [
                'Summary',
                'Game Mechanics',
                'Play to Earn and Economy',
                'Technology',
                'Team',
            ],
        tokenomics:
            [
                'UDT Spending',
                'Play to Earn',
                'Staking',
                'UD DAO Fund',
            ],
    };
    return (
        <div className="about-menu">
            <div className="about-menu__logo-wrapper">
                <img src={ultimate} alt="ultimate logo" />
            </div>
            <div
                className="about-menu__whitepaper"
                onClick={() => changeWhitePaperVisibility(prev => !prev)}
            >
                <h2>Whitepaper</h2>
                <img
                    className="about-menu__whitepaper-image"
                    src={triangle}
                    style={{ transform: whitePaperStyle.triangleRotate }}
                    alt="triangle img"
                />
            </div>
            <ul
                className="about-menu__whitepaper-list"
                style={{ height: whitePaperStyle.listHeight }}
            >
                {
                    RouteConfig.About.subRoutes?.whitePaper &&
                    RouteConfig.About.subRoutes?.whitePaper.map((item, index) =>
                        <li
                            key={index}
                            className="about-menu__whitepaper-item"
                        >
                            <Link
                                to={item.path}
                                className="about-menu__whitepaper-link"
                            >
                                {menuFields.whitepaper[index]}
                            </Link>
                        </li>
                    )
                }
            </ul>
            <div
                className="about-menu__tokenomics"
                onClick={() => changeTokenomicsVisibility(prev => !prev)}
            >
                <h2>Tokenomics</h2>
                <img
                    className="about-menu__whitepaper-image"
                    src={triangle}
                    style={{ transform: tokenomicsStyle.triangleRotate }}
                    alt="triangle img"
                />
            </div>
            <ul
                className="about-menu__tokenomics-list"
                style={{ height: tokenomicsStyle.listHeight }}
            >
                {
                    RouteConfig.About.subRoutes?.tokenomics &&
                    RouteConfig.About.subRoutes?.tokenomics.map((item, index) =>
                        <li
                            key={index}
                            className="about-menu__tokenomics-item"
                        >
                            <Link
                                to={item.path}
                                className="about-menu__tokenomics-link"
                            >
                                {menuFields.tokenomics[index]}
                            </Link>
                        </li>
                    )
                }
            </ul>
        </div>
    );
};<|MERGE_RESOLUTION|>--- conflicted
+++ resolved
@@ -1,23 +1,16 @@
 // Copyright (C) 2021 Creditor Corp. Group.
 // See LICENSE for copying information.
+
 import { useState } from 'react';
-<<<<<<< HEAD
 import { Link } from 'react-router-dom';
 
 import { RouteConfig } from '@/app/routes';
 
-=======
->>>>>>> 7263ed17
 import { DropdownStyle } from '@/app/utils/dropdownStyle';
 import ultimate from '@static/img/Navbar/ultimate.png';
 import triangle from '@static/img/FootballFieldPage/triangle.svg';
 import './index.scss';
-<<<<<<< HEAD
 
-=======
-import { Link } from 'react-router-dom';
-import { RouteConfig } from '@/app/routes';
->>>>>>> 7263ed17
 export const AboutMenu = () => {
     const [whitePaperVisibility, changeWhitePaperVisibility] = useState(false);
     const [tokenomicsVisibility, changeTokenomicsVisibility] = useState(false);
