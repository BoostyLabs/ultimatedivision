--- conflicted
+++ resolved
@@ -1,61 +1,11 @@
 // Copyright (C) 2021 Creditor Corp. Group.
 // See LICENSE for copying information.
 
-<<<<<<< HEAD
-import { useState } from 'react';
-
-import { FilterFieldDropdown } from './FilterFieldDropdown';
-
-import rectangle from '@static/img/FilterField/rectangle.svg';
-=======
->>>>>>> 181e7840
 import search from '@static/img/FilterField/search.svg';
 import filters from '@static/img/MarketPlacePage/filter_icon.svg';
 
 import './index.scss';
 
-<<<<<<< HEAD
-export const FilterField: React.FC = () => {
-    const [searchData, setSearchData] = useState('');
-
-    /** Class for each filter field item */
-    class FilterItem {
-        /** labe is text filling of field, image - src for image  */
-        constructor(public label: string, public image: string) {}
-    }
-
-    const handleSerchChange = (event: any) => {
-        setSearchData(event.target.value);
-    };
-
-    const filterFieldTitles: FilterItem[] = [
-        new FilterItem('Version', rectangle),
-        new FilterItem('Positions', rectangle),
-        new FilterItem('Nations', rectangle),
-        new FilterItem('Leagues', rectangle),
-        new FilterItem('WRF', rectangle),
-        new FilterItem('Stats', rectangle),
-        new FilterItem('', star),
-        new FilterItem('PS', fut),
-        new FilterItem('T&S', rectangle),
-        new FilterItem('', eye),
-        new FilterItem('', star),
-        new FilterItem('RPP', rectangle),
-        new FilterItem('', parametres),
-        new FilterItem('Misc', rectangle),
-    ];
-
-    return (
-        <section className="filter-field">
-            <div className="filter-field__wrapper">
-                <div className="filter-field__use-filters">
-                    <img
-                        className="filter-field__use-filters__picture"
-                        src={filters}
-                        alt="use fitlers"
-                    />
-                    <span className="filter-field__use-filters__title">
-=======
 export const FilterField: React.FC = ({ children }) =>
     <section className="filter-field">
         <div className="filter-field__wrapper">
@@ -66,7 +16,6 @@
                     alt="use fitlers"
                 />
                 <span className="filter-field__use-filters__title">
->>>>>>> 181e7840
                         Use filters
                 </span>
             </div>
