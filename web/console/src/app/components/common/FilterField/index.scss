--- conflicted
+++ resolved
@@ -72,11 +72,7 @@
             &:nth-child(3) {
 
                 .filter-item__dropdown-active {
-<<<<<<< HEAD
-                    left: -65px;
-=======
                     left: -85px;
->>>>>>> 00743954
 
                     &:before {
                         left: 95px;
