// Copyright (C) 2021 Creditor Corp. Group.
// See LICENSE for copying information.

<<<<<<< HEAD
import { useState, useEffect, useContext } from 'react';

import { FilterByParameterWrapper } from '@/app/components/common/FilterField/FilterByParameterWrapper';

import { CardsQueryParameters, CardsQueryParametersField } from '@/card';
import { useCardsQueryParameters } from '@/app/hooks/useCardsQueryParameters';

import { FilterContext } from '../index';

=======
import { useEffect, useState } from 'react';

import { FilterByParameterWrapper } from '@/app/components/common/FilterField/FilterByParameterWrapper';

import { CardsQueryParametersField, CardsQueryParameters } from '@/card';

import { useCardsQueryParameters } from '@/app/hooks/useCardsQueryParameters';

// TODO: rework functionality.
>>>>>>> f626ae57
export const FilterByStats: React.FC<{
    submitSearch: (queryParameters: CardsQueryParametersField[]) => Promise<void>;
    clearsStatisticsField: (queryParameters: CardsQueryParametersField[]) => Promise<void>,
    cardsQueryParameters: CardsQueryParameters,
}> = ({ submitSearch, clearsStatisticsField, cardsQueryParameters }) => {
<<<<<<< HEAD
    const { activeFilterIndex, setActiveFilterIndex }: {
        activeFilterIndex: number;
        setActiveFilterIndex: React.Dispatch<React.SetStateAction<number>>;
    } = useContext(FilterContext);
    /** Exposes default index which does not exist in array. */
    const DEFAULT_FILTER_ITEM_INDEX = -1;
    const FILTER_BY_STATS_INDEX = 2;
=======

    /** Describes all statistics required fields. */
    const cardsQueryParametersFields = useCardsQueryParameters([
        'defence_gte',
        'defence_lt',
        'goalkeeping_gte',
        'goalkeeping_lt',
        'offense_gte',
        'offense_lt',
        'physique_gte',
        'physique_lt',
        'tactics_gte',
        'tactics_lt',
        'technique_gte',
        'technique_lt'
    ], cardsQueryParameters);

    /** Desrcribes stats values. */
    const [stats, setStats] = useState(cardsQueryParametersFields);

>>>>>>> f626ae57
    /** Indicates if FilterByStats component shown. */
    const [isFilterByStatsShown, setIsFilterByStatsShown] = useState(false);

    const isVisible = FILTER_BY_STATS_INDEX === activeFilterIndex && isFilterByStatsShown;

    /** Shows and closes FilterByStats component. */
    const showFilterByStats = () => {
        setActiveFilterIndex(FILTER_BY_STATS_INDEX);
        setIsFilterByStatsShown(isFilterByStatsShown => !isFilterByStatsShown);
    };

<<<<<<< HEAD
    /** Describes all statistics required fields. */
    const cardsQueryParametersFields = useCardsQueryParameters([
        'defence_gte',
        'defence_lt',
        'goalkeeping_gte',
        'goalkeeping_lt',
        'offense_gte',
        'offense_lt',
        'physique_gte',
        'physique_lt',
        'tactics_gte',
        'tactics_lt',
        'technique_gte',
        'technique_lt'
    ], cardsQueryParameters);

    /** Desrcribes stats values. */
    const [stats, setStats] = useState(cardsQueryParametersFields);

    /** Submits query parameters by stats. */
    const handleSubmit = async () => {
        await submitSearch([...stats]);
        setIsFilterByStatsShown(false);
        setActiveFilterIndex(DEFAULT_FILTER_ITEM_INDEX);
=======
    /** Submits query parameters by stats. */
    const handleSubmit = async () => {
        await submitSearch([...stats]);
        showFilterByStats();
>>>>>>> f626ae57
    };

    /** Clears all statistics values. */
    const clearAllValues = async () => {

        await clearsStatisticsField([...stats]);

        const clearedStats = [...stats];

        clearedStats.map((stat: CardsQueryParametersField, index: number) => {
            for (let property in stat) {
                clearedStats[index] = { [property]: '' }
            }
        });

        setStats(clearedStats);
    };

    /** Changes current stats field. */
    const changeCurrentStatsField = (index: number) => (e: React.ChangeEvent<HTMLInputElement>) => {
        const currentStats = [...stats];

        currentStats[index] = { [e.target.name]: e.target.value };

        setStats(currentStats);
    };

    useEffect(() => {
<<<<<<< HEAD
        FILTER_BY_STATS_INDEX !== activeFilterIndex && setIsFilterByStatsShown(false);
    }, [activeFilterIndex]);
=======
        setStats(cardsQueryParametersFields);
    }, [cardsQueryParametersFields]);
>>>>>>> f626ae57

    return (
        <FilterByParameterWrapper
            showComponent={showFilterByStats}
            isVisible={isVisible}
            title="Stats"
        >
            <div className="filter-item__dropdown-active__stats__wrapper">
                {stats.map((stat: CardsQueryParametersField, index: number) => {
                    for (let property in stat) {
                        return <div>
                            <input
                                name={property}
                                value={stat[property]}
                                onChange={changeCurrentStatsField(index)}
                                placeholder={`${index % 2 === 0 ? 'Min' : 'Max'}`}
                            />
                        </div>
                    }
                })}
                <div className="filter-item__dropdown-active__stats">
                    <input
                        value="APPLY"
                        type="submit"
                        className="filter-item__dropdown-active__stats__apply"
                        onClick={handleSubmit}
                    />
                </div>
                <div className="filter-item__dropdown-active__stats">
                    <input
                        onClick={clearAllValues}
                        type="submit"
                        className="filter-item__dropdown-active__stats__clear"
                        value="CLEAR ALL"
<<<<<<< HEAD
                        onClick={clearAllValues}
=======
>>>>>>> f626ae57
                    />
                </div>
            </div>
        </FilterByParameterWrapper>
    );
};<|MERGE_RESOLUTION|>--- conflicted
+++ resolved
@@ -1,7 +1,6 @@
 // Copyright (C) 2021 Creditor Corp. Group.
 // See LICENSE for copying information.
 
-<<<<<<< HEAD
 import { useState, useEffect, useContext } from 'react';
 
 import { FilterByParameterWrapper } from '@/app/components/common/FilterField/FilterByParameterWrapper';
@@ -11,23 +10,11 @@
 
 import { FilterContext } from '../index';
 
-=======
-import { useEffect, useState } from 'react';
-
-import { FilterByParameterWrapper } from '@/app/components/common/FilterField/FilterByParameterWrapper';
-
-import { CardsQueryParametersField, CardsQueryParameters } from '@/card';
-
-import { useCardsQueryParameters } from '@/app/hooks/useCardsQueryParameters';
-
-// TODO: rework functionality.
->>>>>>> f626ae57
 export const FilterByStats: React.FC<{
     submitSearch: (queryParameters: CardsQueryParametersField[]) => Promise<void>;
     clearsStatisticsField: (queryParameters: CardsQueryParametersField[]) => Promise<void>,
     cardsQueryParameters: CardsQueryParameters,
 }> = ({ submitSearch, clearsStatisticsField, cardsQueryParameters }) => {
-<<<<<<< HEAD
     const { activeFilterIndex, setActiveFilterIndex }: {
         activeFilterIndex: number;
         setActiveFilterIndex: React.Dispatch<React.SetStateAction<number>>;
@@ -35,28 +22,6 @@
     /** Exposes default index which does not exist in array. */
     const DEFAULT_FILTER_ITEM_INDEX = -1;
     const FILTER_BY_STATS_INDEX = 2;
-=======
-
-    /** Describes all statistics required fields. */
-    const cardsQueryParametersFields = useCardsQueryParameters([
-        'defence_gte',
-        'defence_lt',
-        'goalkeeping_gte',
-        'goalkeeping_lt',
-        'offense_gte',
-        'offense_lt',
-        'physique_gte',
-        'physique_lt',
-        'tactics_gte',
-        'tactics_lt',
-        'technique_gte',
-        'technique_lt'
-    ], cardsQueryParameters);
-
-    /** Desrcribes stats values. */
-    const [stats, setStats] = useState(cardsQueryParametersFields);
-
->>>>>>> f626ae57
     /** Indicates if FilterByStats component shown. */
     const [isFilterByStatsShown, setIsFilterByStatsShown] = useState(false);
 
@@ -68,7 +33,6 @@
         setIsFilterByStatsShown(isFilterByStatsShown => !isFilterByStatsShown);
     };
 
-<<<<<<< HEAD
     /** Describes all statistics required fields. */
     const cardsQueryParametersFields = useCardsQueryParameters([
         'defence_gte',
@@ -93,12 +57,6 @@
         await submitSearch([...stats]);
         setIsFilterByStatsShown(false);
         setActiveFilterIndex(DEFAULT_FILTER_ITEM_INDEX);
-=======
-    /** Submits query parameters by stats. */
-    const handleSubmit = async () => {
-        await submitSearch([...stats]);
-        showFilterByStats();
->>>>>>> f626ae57
     };
 
     /** Clears all statistics values. */
@@ -127,13 +85,8 @@
     };
 
     useEffect(() => {
-<<<<<<< HEAD
         FILTER_BY_STATS_INDEX !== activeFilterIndex && setIsFilterByStatsShown(false);
     }, [activeFilterIndex]);
-=======
-        setStats(cardsQueryParametersFields);
-    }, [cardsQueryParametersFields]);
->>>>>>> f626ae57
 
     return (
         <FilterByParameterWrapper
@@ -168,10 +121,6 @@
                         type="submit"
                         className="filter-item__dropdown-active__stats__clear"
                         value="CLEAR ALL"
-<<<<<<< HEAD
-                        onClick={clearAllValues}
-=======
->>>>>>> f626ae57
                     />
                 </div>
             </div>
