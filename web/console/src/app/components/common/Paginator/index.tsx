// Copyright (C) 2021 Creditor Corp. Group.
// See LICENSE for copying information.
import { useEffect, useState } from 'react';
import { useDispatch } from 'react-redux';

import { PaginatorBlockPages } from '@components/common/Paginator/PaginatorBlockPages';
<<<<<<< HEAD
=======

import { Pagination } from '@/app/types/pagination';
>>>>>>> 6cb105a4

import next from '@static/img/UltimateDivisionPaginator/next.svg';
import previous from '@static/img/UltimateDivisionPaginator/previous.svg';

import './index.scss';
import { Pagination } from '@/app/types/pagination';

export const Paginator: React.FC<{ getCardsOnPage: ({ selectedPage, limit }: Pagination) => void, pagesCount: number, selectedPage: number }> = ({
    getCardsOnPage,
    pagesCount,
    selectedPage,
}) => {
    const dispatch = useDispatch();
    const [currentPage, setCurrentPage] = useState<number>(selectedPage);

    useEffect(() => {
        getCards(currentPage);
        populatePages();
    }, [currentPage, pagesCount]);

    /** dispatch getCardsOnPage thunk with parameters: page and default limit value */
    async function getCards(selectedPage: number) {
        await dispatch(getCardsOnPage({ selectedPage, limit: CARDS_ON_PAGE }));
    };

<<<<<<< HEAD
=======
export const Paginator: React.FC<{ getCardsOnPage: ({ selectedPage, limit }: Pagination) => void, pagesCount: number, selectedPage: number }> = ({
    getCardsOnPage,
    pagesCount,
    selectedPage,
}) => {
    const dispatch = useDispatch();
    const [currentPage, setCurrentPage] = useState<number>(selectedPage);

>>>>>>> 6cb105a4
    /**
    * split the page into 3 blocks that can be needed
    * to separate page numbers
     */
    const [firstBlockPages, setFirstBlockPages] = useState<number[]>([]);
    const [middleBlockPages, setMiddleBlockPages] = useState<number[]>([]);
    const [lastBlockPages, setLastBlockPages] = useState<number[]>([]);

    const CARDS_ON_PAGE: number = 24;
    const MAX_PAGES_PER_BLOCK: number = 5;
    const MAX_PAGES_OFF_BLOCKS: number = 10;
    const FIRST_PAGE_INDEX: number = 0;
    const SECOND_PAGE_INDEX: number = 1;
    const FIRST_PAGE_INDEX_FROM_END: number = -1;
    const NEG_STEP_FROM_CURRENT_PAGE: number = -3;
    const POS_STEP_FROM_CURRENT_PAGE: number = 2;

    /** dispatch getCardsOnPage thunk with parameters: page and default limit value */
    async function getCards(selectedPage: number) {
        await dispatch(getCardsOnPage({ selectedPage, limit: CARDS_ON_PAGE }));
    };

    const pages: number[] = [];
    for (let i = 1; i <= Math.ceil(pagesCount); i++) {
        pages.push(i);
    };
    /** set block pages depends on current page */
    const setBlocksIfCurrentInFirstBlock = () => {
        setFirstBlockPages(pages.slice(FIRST_PAGE_INDEX, MAX_PAGES_PER_BLOCK));
        setMiddleBlockPages([]);
        setLastBlockPages(pages.slice(FIRST_PAGE_INDEX_FROM_END));
    };
    const setBlocksIfCurrentInMiddleBlock = () => {
        setFirstBlockPages(pages.slice(FIRST_PAGE_INDEX, SECOND_PAGE_INDEX));
        setMiddleBlockPages(pages.slice(currentPage + NEG_STEP_FROM_CURRENT_PAGE, currentPage + POS_STEP_FROM_CURRENT_PAGE));
        setLastBlockPages(pages.slice(FIRST_PAGE_INDEX_FROM_END));
    };
    const setBlocksIfCurrentInLastBlock = () => {
        setFirstBlockPages(pages.slice(FIRST_PAGE_INDEX, SECOND_PAGE_INDEX));
        setMiddleBlockPages([]);
        setLastBlockPages(pages.slice(-MAX_PAGES_PER_BLOCK));
    };
    /**
     * Indicates visibility of dots after first pages block
     */
    const isFirstDotsShown: boolean =
        middleBlockPages.length <= MAX_PAGES_PER_BLOCK
        && pages.length > MAX_PAGES_OFF_BLOCKS;
    /*
    * Indicates visibility of dots after middle pages block
    */
    const isSecondDotsShown: boolean = !!middleBlockPages.length;
    /**
     * indicates in which block current page
     */
    const isCurrentInFirstBlock: boolean = currentPage < MAX_PAGES_PER_BLOCK;
    const isCurrentInLastBlock: boolean = pages.length - currentPage < MAX_PAGES_PER_BLOCK - SECOND_PAGE_INDEX;
    /**
     * change page blocks reorganization depends
     * on current page
     */
    const isOneBlockRequired: boolean = pages.length <= MAX_PAGES_OFF_BLOCKS;

    const reorganizePagesBlock = () => {
        if (isOneBlockRequired) {
            return;
        }
        if (isCurrentInFirstBlock) {
            setBlocksIfCurrentInFirstBlock();

            return;
        }
        if (!isCurrentInFirstBlock && !isCurrentInLastBlock) {
            setBlocksIfCurrentInMiddleBlock();

            return;
        }
        if (isCurrentInLastBlock) {
            setBlocksIfCurrentInLastBlock();
        }
    };
    /*
    * indicates if dots delimiter is needed
    * to separate page numbers
    */
    const populatePages = () => {
        if (!pages.length) {
            return;
        }
        if (isOneBlockRequired) {
            setFirstBlockPages(pages.slice());
            setMiddleBlockPages([]);
            setLastBlockPages([]);

            return;
        }
        reorganizePagesBlock();
    };

    useEffect(() => {
        getCards(currentPage);
        populatePages();
    }, [currentPage, pagesCount]);
    /**
     * change current page and set pages block
     */
    const onPageChange = (type: string, pageNumber: number = currentPage): void => {
        const STEP_FROM_CURRENT_PAGE = 1;
        switch (type) {
            case 'next page':
                if (pageNumber < pages.length) {
                    setCurrentPage(pageNumber + STEP_FROM_CURRENT_PAGE);
                }
                populatePages();

                return;
            case 'previous page':
                if (pageNumber > SECOND_PAGE_INDEX) {
                    setCurrentPage(pageNumber - STEP_FROM_CURRENT_PAGE);
                }
                populatePages();

                return;
            case 'change page':
                setCurrentPage(pageNumber);
                populatePages();

                return;
            default:
                populatePages();
        }
    };

    return (
        <section className="ultimatedivision-paginator">
            <div className="ultimatedivision-paginator__wrapper">
                <a className="ultimatedivision-paginator__previous"
                    onClick={() => onPageChange('previous page')}>
                    <img className="ultimatedivision-paginator__previous__arrow"
                        src={previous}
                        alt="Previous page" />
                    <p className="ultimatedivision-paginator__previous__title">
                        Previous page
                    </p>
                </a>
                <PaginatorBlockPages
                    blockPages={firstBlockPages}
                    onPageChange={onPageChange}
                />
                {isFirstDotsShown
                    && <span className="ultimatedivision-paginator__pages__dots">
                        ...</span>}
                <PaginatorBlockPages
                    blockPages={middleBlockPages}
                    onPageChange={onPageChange}
                />
                {isSecondDotsShown
                    && <span className="ultimatedivision-paginator__pages__dots">
                        ...</span>}
                <PaginatorBlockPages
                    blockPages={lastBlockPages}
                    onPageChange={onPageChange}
                />
                <a className="ultimatedivision-paginator__next"
                    onClick={() => onPageChange('next page')}>
                    <p className="ultimatedivision-paginator__next__title">
                        Next page
                    </p>
                    <img className="ultimatedivision-paginator__next__arrow"
                        src={next}
                        alt="Next page" />
                </a>
            </div>
        </section>
    );
};<|MERGE_RESOLUTION|>--- conflicted
+++ resolved
@@ -4,17 +4,13 @@
 import { useDispatch } from 'react-redux';
 
 import { PaginatorBlockPages } from '@components/common/Paginator/PaginatorBlockPages';
-<<<<<<< HEAD
-=======
 
 import { Pagination } from '@/app/types/pagination';
->>>>>>> 6cb105a4
 
 import next from '@static/img/UltimateDivisionPaginator/next.svg';
 import previous from '@static/img/UltimateDivisionPaginator/previous.svg';
 
 import './index.scss';
-import { Pagination } from '@/app/types/pagination';
 
 export const Paginator: React.FC<{ getCardsOnPage: ({ selectedPage, limit }: Pagination) => void, pagesCount: number, selectedPage: number }> = ({
     getCardsOnPage,
@@ -23,28 +19,6 @@
 }) => {
     const dispatch = useDispatch();
     const [currentPage, setCurrentPage] = useState<number>(selectedPage);
-
-    useEffect(() => {
-        getCards(currentPage);
-        populatePages();
-    }, [currentPage, pagesCount]);
-
-    /** dispatch getCardsOnPage thunk with parameters: page and default limit value */
-    async function getCards(selectedPage: number) {
-        await dispatch(getCardsOnPage({ selectedPage, limit: CARDS_ON_PAGE }));
-    };
-
-<<<<<<< HEAD
-=======
-export const Paginator: React.FC<{ getCardsOnPage: ({ selectedPage, limit }: Pagination) => void, pagesCount: number, selectedPage: number }> = ({
-    getCardsOnPage,
-    pagesCount,
-    selectedPage,
-}) => {
-    const dispatch = useDispatch();
-    const [currentPage, setCurrentPage] = useState<number>(selectedPage);
-
->>>>>>> 6cb105a4
     /**
     * split the page into 3 blocks that can be needed
     * to separate page numbers
