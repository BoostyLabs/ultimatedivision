--- conflicted
+++ resolved
@@ -37,11 +37,7 @@
     const [middleBlockPages, setMiddleBlockPages] = useState<number[]>([]);
     const [lastBlockPages, setLastBlockPages] = useState<number[]>([]);
 
-<<<<<<< HEAD
     const CARDS_ON_PAGE: number = 24;
-=======
-    const CARDS_ON_PAGE: number = 8;
->>>>>>> 9d85c076
     const MAX_PAGES_PER_BLOCK: number = 5;
     const MAX_PAGES_OFF_BLOCKS: number = 10;
     const FIRST_PAGE_INDEX: number = 0;
@@ -154,17 +150,10 @@
             setCurrentPage(pageNumber);
             populatePages();
 
-<<<<<<< HEAD
-                return;
-            default:
-                populatePages();
-        };
-=======
             return;
         default:
             populatePages();
         }
->>>>>>> 9d85c076
     };
 
     return (
