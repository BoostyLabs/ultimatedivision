// Copyright (C) 2021 Creditor Corp. Group.
// See LICENSE for copying information.

<<<<<<< HEAD
import { Link } from "react-router-dom";

import { RouteConfig } from "@/app/router";

import { Card } from "@/card";
=======
import { Card } from '@/card';
>>>>>>> 3cdcfeb6

export const PlayerCard: React.FC<{ card: Card; parentClassName: string }> = ({
  card,
  parentClassName,
}) => (
  <>
    <img
      className={`${parentClassName}__background-type`}
      /** TODO: check for undefined will removed after correct Card type */
      src={card.style && card.style.background}
      alt="background img"
      draggable={false}
    />
    <div className={`${parentClassName}__wrapper`}>
      <img
        className={`${parentClassName}__wrapper-face-picture`}
        src={card.face}
        alt="Player face"
        draggable={false}
      />
    </div>
    <span className={`${parentClassName}__name`}>{card.playerName}</span>
    <ul className={`${parentClassName}__list`}>
      {card.statsArea.map((property, index) => (
        <li className={`${parentClassName}__list__item`} key={index}>
          {
            /**
             * get only average value of player's game property
             */
            `${property.abbreviated} ${property.average} `
          }
        </li>
      ))}
    </ul>
  </>
);<|MERGE_RESOLUTION|>--- conflicted
+++ resolved
@@ -1,15 +1,7 @@
 // Copyright (C) 2021 Creditor Corp. Group.
 // See LICENSE for copying information.
 
-<<<<<<< HEAD
-import { Link } from "react-router-dom";
-
-import { RouteConfig } from "@/app/router";
-
 import { Card } from "@/card";
-=======
-import { Card } from '@/card';
->>>>>>> 3cdcfeb6
 
 export const PlayerCard: React.FC<{ card: Card; parentClassName: string }> = ({
   card,
