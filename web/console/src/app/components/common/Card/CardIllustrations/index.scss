--- conflicted
+++ resolved
@@ -14,19 +14,4 @@
     &__card {
         width: 100%;
     }
-<<<<<<< HEAD
-
-    &__divider {
-        height: 1px;
-        width: 80%;
-        margin: 10% auto;
-        background: linear-gradient(
-            270deg,
-            rgba(41, 41, 72, 0) -11.8%,
-            #675eae 46.61%,
-            rgba(41, 41, 71, 0) 111.17%
-        );
-    }
-=======
->>>>>>> 50905de8
 }