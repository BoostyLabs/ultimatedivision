--- conflicted
+++ resolved
@@ -9,12 +9,8 @@
 
 import './index.scss';
 
-<<<<<<< HEAD
-export const FootballerCardPrice: React.FC<{ card: Card }> = ({ card }) => {
-=======
 export const FootballerCardPrice: React.FC<{ card: CardWithStats }> = ({ card }) => {
-    const FIRST_CARD_INDEX = 0;
->>>>>>> ea4fcf5d
+
     const FULL_VALUE_STATISTIC_SCALE = 100;
 
     const priceData = card.cardPrice;
