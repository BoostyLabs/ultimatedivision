--- conflicted
+++ resolved
@@ -7,14 +7,8 @@
 
 import './index.scss';
 
-<<<<<<< HEAD
-export const FootballerCardIllustrationsDiagramsArea: React.FC<{ card: Card }> =
-    ({ card }) => {
-        const diagramData = card.diagramArea;
-=======
 export const FootballerCardIllustrationsDiagramsArea: React.FC<{ card: CardWithStats }> = ({ card }) => {
     const diagramData = card.diagramArea;
->>>>>>> ea4fcf5d
 
         return (
             <div className="footballer-card-illustrations-diagram-area">
