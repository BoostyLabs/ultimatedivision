// Copyright (C) 2021 Creditor Corp. Group.
// See LICENSE for copying information.

import { useEffect, useState } from 'react';
import { useDispatch, useSelector } from 'react-redux';
import { useHistory } from 'react-router-dom';

import { AutoCloseTimer } from '@/app/components/common/MatchFinder/AutoCloseTimer';
import { Timer } from '@/app/components/common/MatchFinder/Timer';

import { WebSocketClient } from '@/api/websockets';
import { RouteConfig } from '@/app/routes';
import { RootState } from '@/app/store';
import { startSearchingMatch } from '@/app/store/actions/clubs';
import { getCurrentWebSocketClient, onCloseConnection, onOpenConnectionNoAction, sendAction, setMatchQueue } from '@/webSockets/service';
import { ToastNotifications } from '@/notifications/service';

import './index.scss';

const MatchFinder: React.FC = () => {
    const { squad } = useSelector(
        (state: RootState) => state.clubsReducer.activeClub
    );
    const { isSearchingMatch } = useSelector(
        (state: RootState) => state.clubsReducer
    );

    const [webSocketClient, setWebSocketClient] = useState<WebSocketClient | null>(null);

    const dispatch = useDispatch();
    const history = useHistory();

    /** Indicates if match is found. */
    const [isMatchFound, setIsMatchFound] = useState<boolean>(false);

    /** Indicates if match is confirmed. */
    const [isMatchConfirmed, setIsMatchConfirmed] = useState<boolean>(false);

    /** CANCEL_GAME_DELAY_MIN is min time delay for auto cancel game. */
    const CANCEL_GAME_DELAY_MIN: number = 29000;
    /** CANCEL_GAME_DELAY_MAX is max time delay for auto cancel game. */
    const CANCEL_GAME_DELAY_MAX: number = 31000;

    // TODO: it will be deleted after ./gameplage/queue/chore.go solution.
    /** Returns random time delay from range for auto cancel game. */
    function getRandomTimeDelayForCancelGame(minTimeDelay: number, maxTimeDelay: number) {
        return Math.random() * (maxTimeDelay - minTimeDelay) + minTimeDelay;
    };

    /** Delay is time delay for redirect user to match page. */
    const DELAY: number = 2000;

    /** Variable describes that webscoket connection responsed with error. */
    const ERROR_MESSAGE: string = 'could not write to websocket';
    /** Variable describes that user still searching game. */
    const STILL_SEARCHING_MESSAGE: string = 'you are still in search';
    /** Variable describes that was send wrong action from user. */
    const WRONG_ACTION_MESSAGE: string = 'wrong action';
    /** Variable describes that user added to gueue. */
    const YOU_ADDED_MESSAGE: string = 'you added';
    /** Variable describes that it needs confirm game from user. */
    const YOU_CONFIRM_PLAY_MESSAGE: string = 'do you confirm play?';
    /** Variable describes that user have leaved from searching game. */
    const YOU_LEAVED_MESSAGE: string = 'you left';
<<<<<<< HEAD
    /** Variable describes that two players are connected and are ready to play game. */
=======
    /** Variable describes that user have leaved from searching game. */
>>>>>>> 84595601
    const PLAYERS_FOUND: string = 'players found';

    /** Sends confirm action. */
    const confirmMatch = () => {
        setIsMatchConfirmed(true);
        sendAction('confirm', squad.id);
    };

    /** Canceles confirmation game. */
    const cancelConfirmationGame = () => {
        sendAction('reject', squad.id);
    };

    /** Canceles searching game and closes MatchFinder component. */
    const canselSearchingGame = () => {
        setMatchQueue();

        sendAction('finishSearch', squad.id);

        /** Updates current queue client. */
        const updatedClient = getCurrentWebSocketClient();
        setWebSocketClient(updatedClient);

        dispatch(startSearchingMatch(false));
    };

    /** Exposes start searching match logic. */
    const startSearchMatch = () => {
        setMatchQueue();

        sendAction('startSearch', squad.id);

        /** Updates current websocket client. */
        const newclient = getCurrentWebSocketClient();
        setWebSocketClient(newclient);
    };

    useEffect(() => {
        isSearchingMatch && startSearchMatch();
    }, [isSearchingMatch]);

    /** Processes websocket client event messages. */
    if (webSocketClient) {
        webSocketClient.ws.onmessage = ({ data }: MessageEvent) => {
            const event = JSON.parse(data);

            switch (event.message) {
            case ERROR_MESSAGE:
                ToastNotifications.notify('error message');

                return;
            case STILL_SEARCHING_MESSAGE:
                ToastNotifications.gameCanceled();

                return;
            case YOU_ADDED_MESSAGE:
                setIsMatchFound(false);

                return;
            case YOU_CONFIRM_PLAY_MESSAGE:
                setIsMatchFound(true);
                setIsMatchConfirmed(false);

                return;

            case YOU_LEAVED_MESSAGE:
                setIsMatchFound(false);
                dispatch(startSearchingMatch(false));

                onCloseConnection();
                onOpenConnectionNoAction();

                return;

            case PLAYERS_FOUND:
                setIsMatchFound(false);
                ToastNotifications.gameFinished();

                dispatch(startSearchingMatch(false));

                /** implements redirect to game page after DELAY time.  */
                setTimeout(() => {
                    history.push(RouteConfig.FootballGame.path);
                }, DELAY);
                break;
            default:
                /** no actions */
            }
        };
    }

    if (webSocketClient) {
        webSocketClient.ws.onerror = (event: Event) => {
            ToastNotifications.somethingWentsWrong();
        };
    }

    useEffect(() => {
        /** Canceles confirm game after CANCEL_GAME_DELAY delay. */
        let autoCancelConfirmGame: ReturnType<typeof setTimeout>;
        if (isMatchFound) {
            autoCancelConfirmGame = setTimeout(() => {
                sendAction('reject', squad.id);
            }, getRandomTimeDelayForCancelGame(CANCEL_GAME_DELAY_MIN, CANCEL_GAME_DELAY_MAX));
        }

        return () => clearTimeout(autoCancelConfirmGame);
    }, [isMatchFound]);

    return isSearchingMatch && <section className={isMatchFound ? 'match-finder__wrapper' : ''}>
        <div className="match-finder">
            <h1 className="match-finder__title">
                {isMatchFound ? 'YOUR MATCH WAS FOUND' : 'LOOKING FOR A MATCH'}
            </h1>
            {isMatchFound ? <AutoCloseTimer /> : <Timer />}
            <div className="match-finder__form">
                {isMatchFound ? <input
                    className="match-finder__form__accept"
                    value="Accept"
                    type="button"
                    onClick={confirmMatch}
                /> : <input
                    className="match-finder__form__accept-not-allowed"
                    value="Accept"
                    type="button"
                />}
                {isMatchFound ? <input
                    className={`match-finder__form__cancel${isMatchConfirmed ? '-not-allowed' : ''}`}
                    value="Cancel"
                    type="button"
                    onClick={cancelConfirmationGame}
                /> : <input
                    className="match-finder__form__cancel"
                    value="Cancel"
                    type="button"
                    onClick={canselSearchingGame}
                />}
            </div>
        </div>
    </section>;
};

export default MatchFinder;<|MERGE_RESOLUTION|>--- conflicted
+++ resolved
@@ -5,12 +5,13 @@
 import { useDispatch, useSelector } from 'react-redux';
 import { useHistory } from 'react-router-dom';
 
-import { AutoCloseTimer } from '@/app/components/common/MatchFinder/AutoCloseTimer';
-import { Timer } from '@/app/components/common/MatchFinder/Timer';
+import { AutoCloseTimer } from './AutoCloseTimer';
+import { Timer } from './Timer';
 
 import { WebSocketClient } from '@/api/websockets';
 import { RouteConfig } from '@/app/routes';
 import { RootState } from '@/app/store';
+import { getMatchScore } from '@/app/store/actions/mathes';
 import { startSearchingMatch } from '@/app/store/actions/clubs';
 import { getCurrentWebSocketClient, onCloseConnection, onOpenConnectionNoAction, sendAction, setMatchQueue } from '@/webSockets/service';
 import { ToastNotifications } from '@/notifications/service';
@@ -62,11 +63,7 @@
     const YOU_CONFIRM_PLAY_MESSAGE: string = 'do you confirm play?';
     /** Variable describes that user have leaved from searching game. */
     const YOU_LEAVED_MESSAGE: string = 'you left';
-<<<<<<< HEAD
-    /** Variable describes that two players are connected and are ready to play game. */
-=======
     /** Variable describes that user have leaved from searching game. */
->>>>>>> 84595601
     const PLAYERS_FOUND: string = 'players found';
 
     /** Sends confirm action. */
