--- conflicted
+++ resolved
@@ -1,65 +1,73 @@
 // Copyright (C) 2021 Creditor Corp. Group.
 // See LICENSE for copying information.
 
-import MetaMaskOnboarding from '@metamask/onboarding';
 import { useMemo } from 'react';
+import { useDispatch } from 'react-redux';
 import { useHistory } from 'react-router-dom';
 import { toast } from 'react-toastify';
+
+import MetaMaskOnboarding from '@metamask/onboarding';
+
+import { useLocalStorage } from '@/app/hooks/useLocalStorage';
+import { RouteConfig } from '@/app/routes';
+import { ServicePlugin } from '@/app/plugins/service';
+import { EthersClient } from '@/api/ethers';
+import { NotFoundError } from '@/api';
+import { SignedMessage } from '@/app/ethers';
+import { UsersClient } from '@/api/users';
+import { UsersService } from '@/users/service';
 
 import representLogo from '@static/img/login/represent-logo.gif';
 import metamask from '@static/img/login/metamask-icon.svg';
 import velas from '@static/img/login/velas-icon.svg';
 import casper from '@static/img/login/casper-icon.svg';
 
-import { RouteConfig } from '@/app/routes';
-import { ServicePlugin } from '@/app/plugins/service';
-import { EthersClient } from '@/api/ethers';
-import { NotFoundError } from '@/api';
-import { SignedMessage } from '@/app/ethers';
-<<<<<<< HEAD
-import { vaclient } from '@/app/velas/service';
-=======
-import { useLocalStorage } from '@/app/hooks/useLocalStorage';
->>>>>>> 1265dad6
+import './index.scss';
 
-import './index.scss';
+// @ts-ignore
+import { VAClient } from '@velas/account-client';
+// @ts-ignore
+import StorageHandler from '../../../../velas/storageHandler';
+// @ts-ignore
+import KeyStorageHandler from '../../../../velas/keyStorageHandler';
 
 export const SignIn = () => {
     const onboarding = useMemo(() => new MetaMaskOnboarding(), []);
     const ethersService = useMemo(() => ServicePlugin.create(), []);
     const client = useMemo(() => new EthersClient(), []);
 
+    const usersClient = new UsersClient();
+    const usersService = new UsersService(usersClient);
     const history = useHistory();
-<<<<<<< HEAD
-
-    /** Controlled values for form inputs */
-    const [email, setEmail] = useState('');
-    const [emailError, setEmailError] = useState<SetStateAction<null | string>>(null);
-    const [password, setPassword] = useState('');
-    const [passwordError, setPasswordError] = useState<SetStateAction<null | string>>(null);
-
-    const [isRemember, setIsRemember] = useState(false);
 
     const [setLocalStorageItem, getLocalStorageItem] = useLocalStorage();
 
-    /** TODO: rework remember me implementation  */
-    const handleIsRemember = () => setIsRemember((prev) => !prev);
+    /** generates vaclient with the help of creds  */
+    const vaclientService = async() => {
+        try {
+            const creds = await usersService.velasVaclientCreds();
 
-    /** Checks if values does't valid. */
-    const validateForm: () => boolean = () => {
-        let isFormValid = true;
+            const vaclient = new VAClient({
+                mode: 'redirect',
+                clientID: creds.client_id,
+                redirectUri: creds.redirectUri,
+                StorageHandler,
+                KeyStorageHandler,
+                accountProviderHost: creds.accountProviderHost,
+                networkApiHost: creds.networkApiHost,
+                transactionsSponsorApiHost: creds.transactionsSponsorApiHost,
+                transactionsSponsorPubKey: creds.transactionsSponsorPubKey,
+            });
 
-        if (!Validator.isEmail(email)) {
-            setEmailError('Email is not valid');
-            isFormValid = false;
+            return vaclient;
+        } catch (e) {
+            toast.error(`${e}`, {
+                position: toast.POSITION.TOP_RIGHT,
+                theme: 'colored',
+            });
         }
 
-        if (!Validator.isPassword(password)) {
-            setPasswordError('Password is not valid');
-            isFormValid = false;
-        }
-
-        return isFormValid;
+        return null;
     };
 
     const processAuthResult = (e: any, authResult: any) => {
@@ -73,72 +81,27 @@
         }
     };
 
-    const loginVelas = () => {
-        vaclient.authorize(
-            {
-                csrfToken: async function() {
-                    const response = await fetch('http://localhost:3002/csrf');
-                    const result = await response.json();
+    const loginVelas = async() => {
+        try {
+            const csrfToken = await usersService.velasCsrfToken();
 
-                    return result.token;
+            const vaclient = await vaclientService();
+            vaclient.authorize(
+                {
+                    csrfToken: csrfToken,
+                    scope: 'authorization',
+                    challenge: 'some_challenge_from_backend',
                 },
-                scope: 'authorization',
-                challenge: 'some_challenge_from_backend',
-            },
-            processAuthResult
-        );
-    };
-
-    /** Submits form values. */
-    const handleSubmit = async(e: React.FormEvent<HTMLFormElement>) => {
-        e.preventDefault();
-
-        if (!validateForm()) {
-            return;
-        }
-
-        try {
-            await dispatch(loginUser(email, password));
-
-            setLocalStorageItem('IS_LOGGINED', true);
-
-            history.push(RouteConfig.MarketPlace.path);
+                processAuthResult
+            );
         } catch (error: any) {
-            toast.error('Incorrect email or password', {
+            toast.error(`${error}`, {
                 position: toast.POSITION.TOP_RIGHT,
                 theme: 'colored',
             });
         }
     };
 
-    /** Exposes form values. */
-    const formValues = [
-        {
-            value: email,
-            placeHolder: 'E-mail',
-            onChange: setEmail,
-            className: 'register__sign-in__sign-form__email',
-            type: 'email',
-            error: emailError,
-            clearError: setEmailError,
-            validate: Validator.isEmail,
-        },
-        {
-            value: password,
-            placeHolder: 'Password',
-            onChange: setPassword,
-            className: 'register__sign-in__sign-form__password',
-            type: 'password',
-            error: passwordError,
-            clearError: setPasswordError,
-            validate: Validator.isPassword,
-        },
-    ];
-
-=======
-    const [setLocalStorageItem, getLocalStorageItem] = useLocalStorage();
-
->>>>>>> 1265dad6
     /** Login with matamask. */
     const login: () => Promise<void> = async() => {
         if (!MetaMaskOnboarding.isMetaMaskInstalled()) {
@@ -184,68 +147,6 @@
     };
 
     return (
-<<<<<<< HEAD
-        <div className="register">
-            <div className="register__represent">
-                <img alt="utlimate division logo" src={ultimate} className="register__represent__ultimate" />
-            </div>
-            <div className="register__sign-in">
-                <h1 className="register__sign-in__title">SIGN IN</h1>
-                <form className="register__sign-in__sign-form" onSubmit={handleSubmit}>
-                    {formValues.map((formValue, index) =>
-                        <UserDataArea
-                            key={index}
-                            value={formValue.value}
-                            placeHolder={formValue.placeHolder}
-                            onChange={formValue.onChange}
-                            className={formValue.className}
-                            type={formValue.type}
-                            error={formValue.error}
-                            clearError={formValue.clearError}
-                            validate={formValue.validate}
-                        />
-                    )}
-                    <div className="register__sign-in__sign-form__checkbox-wrapper">
-                        <input
-                            id="register-sign-in-checkbox"
-                            className="register__sign-in__sign-form__remember-me"
-                            type="checkbox"
-                        />
-                        <label
-                            className="register__sign-in__sign-form__remember-me__text"
-                            htmlFor="register-sign-in-checkbox"
-                        >
-                            Remember me
-                        </label>
-                        <span
-                            onClick={showResetPasswordComponent}
-                            className="register__sign-in__sign-form__forgot-password"
-                        >
-                            Forgot Password?
-                        </span>
-                    </div>
-                    <div className="register__sign-in__sign-form__auth-internal">
-                        <input className="register__sign-in__sign-form__confirm" value="SIGN IN" type="submit" />
-                        or
-                        <div className="register__sign-in__sign-form__logos">
-                            <img
-                                onClick={loginVelas}
-                                src={google}
-                                alt="Google logo"
-                                className="register__sign-in__sign-form__logos__google"
-                            />
-                            <img
-                                src={facebook}
-                                alt="Facebook logo"
-                                className="register__sign-in__sign-form__logos__facebook"
-                            />
-                            <img
-                                src={metamask}
-                                alt="Metamask logo"
-                                className="register__sign-in__sign-form__logos__metamask"
-                                onClick={login}
-                            />
-=======
         <div className="login">
             <div className="login__wrapper">
                 <div className="login__represent">
@@ -258,14 +159,13 @@
                             <img src={metamask} alt="Metamask logo" className="login__content__log-in__item__logo" />
                             <p className="login__content__log-in__item__text">Connect metamask</p>
                         </div>
-                        <div className="login__content__log-in__item">
+                        <div onClick={loginVelas} className="login__content__log-in__item">
                             <img src={velas} alt="Velas logo" className="login__content__log-in__item__logo" />
                             <p className="login__content__log-in__item__text">Connect velas account</p>
                         </div>
                         <div className="login__content__log-in__item">
                             <img src={casper} alt="Casper logo" className="login__content__log-in__item__logo" />
                             <p className="login__content__log-in__item__text">Connect casper signer </p>
->>>>>>> 1265dad6
                         </div>
                     </div>
                 </div>
