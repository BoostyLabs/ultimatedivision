--- conflicted
+++ resolved
@@ -3,7 +3,6 @@
 
 import { useEffect, useMemo } from 'react';
 import { useHistory } from 'react-router-dom';
-import { toast } from 'react-toastify';
 
 import MetaMaskOnboarding from '@metamask/onboarding';
 // @ts-ignore
@@ -20,12 +19,8 @@
 import { ServicePlugin } from '@/app/plugins/service';
 import { EthersClient } from '@/api/ethers';
 import { NotFoundError } from '@/api';
-<<<<<<< HEAD
 import { SignedMessage } from '@/ethers';
-=======
-import { SignedMessage } from '@/app/ethers';
 import { ToastNotifications } from '@/notifications/service';
->>>>>>> 2dee342b
 
 import { VelasClient } from '@/api/velas';
 import { VelasService } from '@/velas/service';
