--- conflicted
+++ resolved
@@ -23,15 +23,9 @@
 import { SignedMessage } from '@/app/ethers';
 
 import { VelasClient } from '@/api/velas';
-<<<<<<< HEAD
 import { VelasService } from '@/app/velas/service';
-import { CasperClient } from '@/api/casper';
-import { CasperService } from '@/casper/service';
-=======
-import { VelasService } from '@/velas/service';
 import { CasperNetworkClient } from '@/api/casper';
 import { CasperNetworkService } from '@/casper/service';
->>>>>>> 05b3da3a
 
 import representLogo from '@static/img/login/represent-logo.gif';
 import metamask from '@static/img/login/metamask-icon.svg';
