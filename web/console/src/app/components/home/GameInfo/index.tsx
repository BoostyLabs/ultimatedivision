--- conflicted
+++ resolved
@@ -7,11 +7,7 @@
 import './index.scss';
 
 export const GameInfo: React.FC = () =>
-<<<<<<< HEAD
-    <div className="game-info">
-=======
     <section className="game-info">
->>>>>>> 8ee3352f
         <div className="game-info__content" >
             <div className="game-info__content__text game-info__content__text__left" >
                 <h2 className="game-info__title">Game <span className="game-info__title__second-part">info</span></h2>
@@ -47,8 +43,4 @@
             </div>
         </div>
 
-<<<<<<< HEAD
-    </div>;
-=======
     </section>;
->>>>>>> 8ee3352f
