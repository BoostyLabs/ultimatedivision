@import "@/index.scss";

.ultimatedivision-home-navbar {
    width: 100%;

    .wrapper {
        display: flex;
        align-items: center;
        text-align: center;
        justify-content: space-between;
        max-width: 1440px;
        height: 92px;
        margin: auto;
    }

    &__text {
        display: none;
    }

    a {
        z-index: 10;
        margin-left: 5%;
    }

    &__dropdown {
        display: none;
    }

    &__list {
        width: 100%;
        display: flex;
        align-items: center;
        justify-content: center;
        padding: 40px 0;

        &__item {
            list-style: none;
<<<<<<< HEAD
            margin-right: 38px;
=======
            margin-right: 40px;
            font-family: "Orbitron", sans-serif;
>>>>>>> 4e3f843a
            font-style: normal;
            font-weight: 900;
            font-size: 14px;
            line-height: 18px;
            letter-spacing: 0.12em;
            text-transform: uppercase;
            color: #fff;
            text-shadow: 0 2px 3px rgba(8, 36, 80, 0.36);
            white-space: nowrap;
            cursor: pointer;

            &__active {
                color: white;
                text-decoration: none;

                &:hover {
                    text-decoration: none;
                }
            }

            .active {
                color: $navbarHighlightColor;
                text-decoration: none;

                &:hover {
                    text-decoration: none;
                }
            }
        }
    }

    &__logo {
        margin-left: 0%;
    }

    .ultimatedivision-join-btn {
        width: 200px;
        height: 54px;
        margin: 0 5% auto auto;
        border: none;
        background-image: url("data:image/svg+xml, %3Csvg width='200' height='54' viewBox='0 0 200 54' fill='none' xmlns='http://www.w3.org/2000/svg'%3E%3Crect width='200' height='54' fill='%230DF55C'/%3E%3Crect width='200' height='54' fill='url(%23paint0_linear)' fill-opacity='0.2'/%3E%3Cpath d='M199 0H173.809L136.119 53.4627H162.096L199 0Z' fill='%2367FFB6'/%3E%3Cpath d='M53.2639 0H46.567L8.87732 53.4627H16.3594L53.2639 0Z' fill='%2367FFB6'/%3E%3Cdefs%3E%3ClinearGradient id='paint0_linear' x1='8.85245' y1='6.21328e-06' x2='171.959' y2='55.9918' gradientUnits='userSpaceOnUse'%3E%3Cstop/%3E%3Cstop offset='1' stop-opacity='0'/%3E%3C/linearGradient%3E%3C/defs%3E%3C/svg%3E");
        cursor: pointer;

        &__text {
            font-style: normal;
            font-weight: bold;
            font-size: 17.8209px;
            line-height: 19px;
            color: #fff;
        }
    }
}

@media screen and (max-width: $tabletBreakPoint) {

    .ultimatedivision-home-navbar {
        position: relative;

        &__dropdown {
            z-index: 10;
            display: block;
            cursor: pointer;
        }

        .wrapper {
            z-index: 10;
            width: 100%;
            height: auto;
            display: flex;
            flex-direction: column;
            background: #6facff;

            &--active {
                position: fixed;
                left: 0;
                top: 0;

                .ultimatedivision-home-navbar__wrapper {
                    padding: 42px 32px 20px;
                    justify-content: space-between;
                    align-items: center;
                }
            }
        }

        &__wrapper {
            width: 100%;
            padding: 42px 32px 22px;
            display: flex;
            flex-direction: row;
            justify-content: flex-end;
        }

        &__text {
            display: block;
            text-transform: uppercase;
            font-style: normal;
            font-family: "Orbitron", sans-serif;
            font-weight: 900;
            font-size: 18px;
            line-height: 23px;
            letter-spacing: 0.06em;
            color: #26373f;
        }

        &__list {
            display: none;

            &-active {
                z-index: 5;
                padding: 0 32px;
                flex-direction: column;
                display: block;
                width: 100vw;
                height: 100vh;
                list-style: none;

                &__item {
                    margin: auto;
                    padding: 22px 0;
                    text-align: left;
                    border-bottom: 1.4px solid rgba(38, 55, 63, 0.1);
                    text-transform: uppercase;
                    font-style: normal;
                    font-family: "Orbitron", sans-serif;
                    font-weight: 700;
                    font-size: 16px;
                    line-height: 20px;
                    letter-spacing: 0.06em;
                    color: #26373f;

                    a {
                        margin: 0;
                        text-align: left;
                    }

                    &__active {
                        text-decoration: none;
                        color: $navbarSecondaryColor;
                    }

                    .active {
                        text-decoration: none;
                        color: $navbarHighlightColor;
                    }
                }
            }
        }

        .ultimatedivision-join-btn {
            display: none;
        }
    }
}

@media screen and (max-width: $phoneBreakPoint) {

    .ultimatedivision-home-navbar {
        position: relative;

        &__dropdown {
            z-index: 10;
            display: block;
            cursor: pointer;
        }

        .wrapper {

            &--active {

                .ultimatedivision-home-navbar__wrapper {
                    padding: 42px 16px 20px;
                    justify-content: space-between;
                    align-items: center;
                }
            }
        }

        &__list {

            &-active {
                padding: 0 16px;
            }
        }

        &__wrapper {
            padding: 42px 16px 22px;
        }
    }
}<|MERGE_RESOLUTION|>--- conflicted
+++ resolved
@@ -35,12 +35,8 @@
 
         &__item {
             list-style: none;
-<<<<<<< HEAD
-            margin-right: 38px;
-=======
             margin-right: 40px;
             font-family: "Orbitron", sans-serif;
->>>>>>> 4e3f843a
             font-style: normal;
             font-weight: 900;
             font-size: 14px;
