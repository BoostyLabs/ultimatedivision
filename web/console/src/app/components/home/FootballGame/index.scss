@import "@/index.scss";

.football-game {
    height: 718px;
    max-width: 1440px;
    width: 100%;
    padding: 0 150px;
    margin: 0 auto;
    display: flex;
    flex-direction: row;
    align-items: center;
    justify-content: space-between;
    background: #6eacff;

    &__info {
        width: 450px;
        display: flex;
        flex-direction: column;
    }

    &__cards {
        margin-top: 85px;
    }

    &__title {
<<<<<<< HEAD
=======
        text-transform: uppercase;
>>>>>>> 8dc88ecb
        font-style: normal;
        font-family: "Wix Madefor Display", sans-serif;
        font-weight: 800;
        font-size: 76px;
        line-height: 114%;
        letter-spacing: 0.12em;
        color: #f5ff63;
        text-shadow: 0 4px 10px rgba(8, 36, 80, 0.36);

        &__second-part {
            color: white;
        }
    }

    &__subtitle {
        margin: 14px 0 30px;
        font-style: normal;
        text-transform: uppercase;
        font-family: "Urbanist", sans-serif;
        font-weight: 600;
        font-size: 28px;
        line-height: 34px;
        letter-spacing: 0.12em;
        color: #fff;
        text-shadow: 0 2px 3px rgba(8, 36, 80, 0.36);
    }

    &__field {
        position: relative;
        overflow: hidden;

        &__bg {
            width: 100%;
            height: 100%;
        }

        &__animation {
            position: absolute;
            width: 100%;
            left: 50%;
            top: 50%;
            transform: translate(-50%, -50%);
        }
    }

    &__button-desktop {
        display: block;
    }

    &__button-mobile {
        display: none;
    }
}

@media (min-width: 1600px) {

    .football-game {
        padding: 0;
    }
}

@media (max-width: 1600px) {

    .football-game {
        padding: 0 75px;
    }
}

@media (max-width: 1440px) {

    .football-game {
        padding: 0 75px;

        &__title {
            font-size: 64px;
        }

        &__subtitle {
            font-size: 22px;
        }
    }
}

@media (max-width: 1200px) {

    .football-game {
        height: 650px;

        &__title {
            font-size: 55px;
        }

        &__subtitle {
            font-size: 20px;
        }
    }
}

@media (max-width: $desktopBreakPoint) {

    .football-game {
        height: 600px;
        padding: 0 50px;

        &__info {
            width: 327px;
            margin-right: 40px;
        }

        &__title {
            font-size: 45px;
        }

        &__subtitle {
            font-size: 16px;
        }
    }
}

@media (max-width: 940px) {

    .football-game {
        padding: 0 50px;
        height: 500px;

        &__title {
            font-size: 40px;
        }

        &__subtitle {
            font-size: 18px;
        }
    }
}

@media (max-width: $tabletBreakPoint) {

    .football-game {
        padding: 0 32px 40px;
        flex-direction: column;
        height: auto;

        &__info {
            width: 100%;
            margin-right: 0;
            text-align: center;
            word-wrap: break-word;
        }

        &__subtitle {
            margin: 14px 0 30px;
            font-size: 30px;
        }

        &__title {
            width: 330px;
            margin: 0 auto;
            font-size: 55px;
        }

        &__button-desktop {
            display: none;
        }

        &__button-mobile {
            width: 100%;
            margin-top: 20px;
            display: block;
        }
    }
}

@media (max-width: $phoneBreakPoint) {

    .football-game {
        padding: 0 18px 40px;

        &__title {
            width: 280px;
            font-size: 44px;
        }

        &__subtitle {
            margin: 14px 0 26px;
            text-align: center;
            font-size: 24px;
            line-height: 29px;
        }

        &__button-mobile {
            width: 100%;
            margin-top: 14px;
            display: block;
        }
    }
}<|MERGE_RESOLUTION|>--- conflicted
+++ resolved
@@ -23,10 +23,7 @@
     }
 
     &__title {
-<<<<<<< HEAD
-=======
         text-transform: uppercase;
->>>>>>> 8dc88ecb
         font-style: normal;
         font-family: "Wix Madefor Display", sans-serif;
         font-weight: 800;
