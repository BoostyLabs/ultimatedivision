//Copyright (C) 2021 Creditor Corp. Group.
//See LICENSE for copying information.

import { useState } from 'react';
import { useDispatch } from 'react-redux';

import { FotballFieldInformationLine } from '@/app/types/fotballerCard';
import { handleTactics } from '@/app/store/reducers/footballField';

import { DropdownStyle } from '@/app/utils/dropdownStyle';

import triangle from '@static/img/FootballFieldPage/triangle.svg';

import './index.scss';

export const FootballFieldInformationTactic: React.FC<{ props: FotballFieldInformationLine }> = ({ props }) => {
    const [optionVisibility, changeVisibility] = useState(false);
<<<<<<< HEAD

    const optionStyle = new DropdownStyle(optionVisibility, 90);
=======
    const LIST_HEIGHT = 90;
    const optionStyle = new DropdownStyle(optionVisibility, LIST_HEIGHT);
>>>>>>> dcded8ff

    const dispatch = useDispatch();

    return (
        <div className="football-field-information-option">
            <div
                className="football-field-information-option__heading"
                onClick={() => changeVisibility(prev => !prev)}
            >
                <h4 className="football-field-information-option__title">
                    {props.title}
                </h4>
                <img
                    className="football-field-information-option__image"
                    src={triangle}
                    style={{ transform: optionStyle.triangleRotate }}
                    alt="triangle img"
                    id={`triangle-${props.id}`}
                />
            </div>
            <ul
                style={{ height: optionStyle.listHeight }}
                className="football-field-information-option__list"
                id={props.id}
            >
                {props.options.map((item, index) =>
                    <li
                        key={index}
                        className="football-field-information-option__item"
                        onClick={() => dispatch(handleTactics)}
                    >
                        {item}
                    </li>,
                )}
            </ul>
        </div>
    );
};<|MERGE_RESOLUTION|>--- conflicted
+++ resolved
@@ -15,13 +15,8 @@
 
 export const FootballFieldInformationTactic: React.FC<{ props: FotballFieldInformationLine }> = ({ props }) => {
     const [optionVisibility, changeVisibility] = useState(false);
-<<<<<<< HEAD
-
-    const optionStyle = new DropdownStyle(optionVisibility, 90);
-=======
     const LIST_HEIGHT = 90;
     const optionStyle = new DropdownStyle(optionVisibility, LIST_HEIGHT);
->>>>>>> dcded8ff
 
     const dispatch = useDispatch();
 
