// Copyright (C) 2021 Creditor Corp. Group.
// See LICENSE for copying information.

import { useEffect, useState } from 'react';
import { useDispatch, useSelector } from 'react-redux';

import { FootballFieldControlsArea } from '@/app/components/FootballField/FootballFieldControlsArea';
import { PlayingAreaFootballerCard } from '@components/FootballField/PlayingAreaFootballerCard';

import { RootState } from '@/app/store';
<<<<<<< HEAD

import { ClubCardPath } from '@/app/types/club';

=======
import { Card } from '@/card';
import { SquadCard } from '@/club';
>>>>>>> 1d5a459d
import {
    cardSelectionVisibility,
    changeCardPosition,
    choosePosition,
    deleteCard,
    setDragStart,
} from '@/app/store/actions/club';

import './index.scss';

export const FootballFieldPlayingArea: React.FC = () => {
    const dispatch = useDispatch();
    const { cards } = useSelector(
        (state: RootState) => state.cardsReducer.cardsPage
    );
    const formation = useSelector(
        (state: RootState) => state.clubReducer.squad.formation
    );
    const dragStartIndex = useSelector(
        (state: RootState) => state.clubReducer.options.dragStart
    );

    const club = useSelector((state: RootState) => state.clubReducer);
    const squad = useSelector((state: RootState) => state.clubReducer.squad);

    const fieldSetup = useSelector((state: RootState) => state.clubReducer);

    /** MouseMove event Position */
    const [mousePosition, setMousePosition] = useState({ x: 0, y: 0 });
    /** This var created to not allow mouseUpEvent without Dragging before it */
    const [isDragging, handleDrag] = useState(false);
    /** outer padding of playingArea */
    const [outerOffset, handleOffset] = useState({ x: 0, y: 0 });

    const DEFAULT_VALUE = 0;
    const OFFSET_TOP = 330;

    const Y_SCROLL_POINT = 1200;
    const X_SCROLL_POINT = 0;
    const DELAY = 100;

    /** with getBoundingClientRect() we gettins outer padding of playingArea on any screen width and scale */
    useEffect(() => {
        const playingArea = document.getElementById('playingArea');
        if (playingArea) {
            const position = playingArea.getBoundingClientRect();
            const HALF_OF_CARD_WIDTH = 60;
            const HALF_OF_CARD_HEIGHT = 100;

            handleOffset({
                x: position.x + HALF_OF_CARD_WIDTH,
                y: position.y + HALF_OF_CARD_HEIGHT,
            });
        }
    }, []);
    const useMousePosition = (ev: any) => {
        setMousePosition({ x: ev.pageX, y: ev.pageY });
    };

    /** returns card data for card */
    function getCard(id: string) {
        return cards.find((card: Card) => card.id === id);
    }

    /** Add card position, and shows card selection */
    function handleClick(index: number) {
        dispatch(choosePosition(index));
        dispatch(cardSelectionVisibility(true));
        setTimeout(() => {
            window.scroll(X_SCROLL_POINT, Y_SCROLL_POINT);
        }, DELAY);
    }

    /** getting dragged card index and changing state to allow mouseUp */
    function dragStart(e: React.MouseEvent<HTMLDivElement>, index: number = DEFAULT_VALUE): void {
        handleDrag(true);
        dispatch(setDragStart(index));
    }
    /** getting second drag index  and exchanging with first index*/
    function onMouseUp(e: React.MouseEvent<HTMLDivElement>, index: number = DEFAULT_VALUE): void {
        e.stopPropagation();
        if (isDragging && dragStartIndex !== null) {
            const cards = fieldSetup.squadCards;
            getCard(cards[index].cardId) ?
                dispatch(changeCardPosition(
                    new ClubCardPath(squad.clubId, squad.id, cards[dragStartIndex].cardId, index),
                    new ClubCardPath(squad.clubId, squad.id, cards[index].cardId, dragStartIndex)
                ))
                :
                dispatch(changeCardPosition(
                    new ClubCardPath(squad.clubId, squad.id, cards[dragStartIndex].cardId, index),
                ));
        }

        dispatch(setDragStart());
        handleDrag(false);
    }

    /** when we release card not on target it just brings it on start position*/
    function mouseUpOnArea(e: React.MouseEvent<HTMLInputElement>) {
        e.stopPropagation();
        dispatch(setDragStart());
    }

    /** deleting card when release beyond playing area */
    function removeFromArea() {
        if (isDragging) {
            dragStartIndex &&
                dispatch(deleteCard(
                    new ClubCardPath(squad.clubId, squad.id, club.squadCards[dragStartIndex].cardId, dragStartIndex))
                );
            dispatch(setDragStart());
            handleDrag(false);
        }
    }

    const { x, y } = mousePosition;

    return (
        <div
            className="playing-area__wrapper"
            onMouseMove={(ev) => useMousePosition(ev)}
            onMouseUp={removeFromArea}
            style={isDragging ? { cursor: 'not-allowed' } : {}}
        >
            <div className="playing-area" id="playingArea">
                <div
                    style={dragStartIndex ? { cursor: 'grabbing' } : {}}
                    className={`playing-area__${formation}`}
                    onMouseUp={mouseUpOnArea}
                >
                    {fieldSetup.squadCards.map((fieldCard: SquadCard, index: number) => {
                        const card = getCard(fieldCard.cardId);
                        const equality = dragStartIndex === index;

                        return (
                            <div
                                style={
                                    equality
                                        ? {
                                            left: x - outerOffset.x,
                                            top: y - OFFSET_TOP,
                                            zIndex: 5,
                                            pointerEvents: 'none',
                                        }
                                        : undefined
                                }
                                key={index}
                                className={`playing-area__${formation}__${card ? 'card' : 'empty-card'
                                }`}
                                onClick={() => handleClick(index)}
                                onDragStart={(e) => dragStart(e, index)}
                                onMouseUp={(e) => onMouseUp(e, index)}
                                draggable={true}
                            >
                                {card &&
                                    <PlayingAreaFootballerCard
                                        card={card}
                                        index={index}
                                        place={'PlayingArea'}
                                    />
                                }
                            </div>
                        );
                    })}
                </div>
                <div className={`playing-area__${formation}-shadows`}>
                    {fieldSetup.squadCards.map((fieldCard: SquadCard, index: number) => {
                        const card = getCard(fieldCard.cardId);

                        return (
                            <div
                                className={`playing-area__${formation}-shadows__card`}
                                key={index}
                            >
                                {card &&
                                    <img
                                        // If data exist it has maininfo, but TS do not let me use it even with check
                                        /** TODO: check for undefined will removed after correct Card type */
                                        src={card.style && card.style.shadow}
                                        alt="card shadow"
                                        className={`playing-area__${formation}-shadows__shadow`}
                                    />
                                }
                            </div>
                        );
                    })}
                </div>
            </div>
            <FootballFieldControlsArea />
        </div>
    );
};<|MERGE_RESOLUTION|>--- conflicted
+++ resolved
@@ -8,14 +8,9 @@
 import { PlayingAreaFootballerCard } from '@components/FootballField/PlayingAreaFootballerCard';
 
 import { RootState } from '@/app/store';
-<<<<<<< HEAD
-
 import { ClubCardPath } from '@/app/types/club';
-
-=======
 import { Card } from '@/card';
 import { SquadCard } from '@/club';
->>>>>>> 1d5a459d
 import {
     cardSelectionVisibility,
     changeCardPosition,
