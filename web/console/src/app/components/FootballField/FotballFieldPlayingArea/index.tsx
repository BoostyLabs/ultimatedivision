--- conflicted
+++ resolved
@@ -8,24 +8,16 @@
 import { PlayingAreaFootballerCard } from '@components/FootballField/PlayingAreaFootballerCard';
 
 import { SquadCard } from '@/club';
-<<<<<<< HEAD
-=======
 import { Card } from '@/card';
->>>>>>> c26ba9be
 
 import { RootState } from '@/app/store';
 import { cardSelectionVisibility, choosePosition, exchangeCards, removeCard, setDragStart, setDragTarget }
     from '@/app/store/actions/club';
 
 import './index.scss';
-import { Card } from '@/card';
 
 export const FootballFieldPlayingArea: React.FC = () => {
-<<<<<<< HEAD
-    const cards = useSelector((state: RootState) => state.cardsReducer.cards);
-=======
     const {cards} = useSelector((state: RootState) => state.cardsReducer.cardsPage);
->>>>>>> c26ba9be
     const formation = useSelector((state: RootState) => state.clubReducer.squad.formation);
     const dragStartIndex = useSelector((state: RootState) => state.clubReducer.options.dragStart);
 
