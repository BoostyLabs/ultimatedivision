--- conflicted
+++ resolved
@@ -15,14 +15,9 @@
 
 export const PlayingAreaFootballerCard: React.FC<{ card: Card; index?: number; place?: string }> = ({ card }) => {
     const dispatch = useDispatch();
-<<<<<<< HEAD
+    const squad = useSelector((state: RootState) => state.clubsReducer.squad);
     const [isVisibile, setIsVisibile] = useState(false);
-    const visibilityBlock = isVisibile ? '-active' : '-inactive';
-=======
-    const squad = useSelector((state: RootState) => state.clubsReducer.squad);
-    const [visibility, changeVisibility] = useState(false);
-    const style = visibility ? 'block' : 'none';
->>>>>>> 079b2e91
+    const visibilityBlock = isVisibile ? "-active" : "-inactive";
 
     /** show/hide delete block, preventing scroll to cardSelection */
     function handleVisibility(e: React.MouseEvent<HTMLInputElement>) {
