--- conflicted
+++ resolved
@@ -2,20 +2,14 @@
 // See LICENSE for copying information.
 
 import { useState } from 'react';
-<<<<<<< HEAD
 import { useDispatch, useSelector } from 'react-redux';
+
+import { PlayerCard } from '@components/common/PlayerCard';
+
 import { ClubCardPath } from '@/app/types/club';
 import { deleteCard } from '@/app/store/actions/club';
 import { RootState } from '@/app/store';
-=======
-import { useDispatch } from 'react-redux';
-
-import { PlayerCard } from '@components/common/PlayerCard';
-
->>>>>>> 1d5a459d
 import { Card } from '@/card';
-
-import { PlayerCard } from '@components/common/PlayerCard';
 
 import './index.scss';
 
