// Copyright (C) 2021 Creditor Corp. Group.
// See LICENSE for copying information.

import { useState } from 'react';
import { useDispatch, useSelector } from 'react-redux';

import triangle from '@static/img/FootballFieldPage/triangle.svg';

import { RootState } from '@/app/store';
import { FieldControl } from '@/app/types/club';
import { DropdownStyle } from '@/app/utils/dropdownStyle';

import './index.scss';

<<<<<<< HEAD
export const FootballFieldControl: React.FC<{ props: FieldControl }> = ({
    props,
}) => {
    const squad = useSelector((state: RootState) => state.clubReducer.squad);
=======
export const FootballFieldControl: React.FC<{ props: FieldControl }> = ({ props }) => {
    const squad = useSelector((state: RootState) => state.clubsReducer.squad);
>>>>>>> 079b2e91
    const [optionVisibility, changeVisibility] = useState(false);
    const optionStyle = new DropdownStyle(optionVisibility);

    const dispatch = useDispatch();

    return (
        <div className="football-field-control">
            <div
                className="football-field-control__heading"
                onClick={() => changeVisibility((prev) => !prev)}
            >
                <h4 className="football-field-control__title">{props.title}</h4>
                <img
                    className="football-field-control__image"
                    src={triangle}
                    style={{ transform: optionStyle.triangleRotate }}
                    alt="triangle img"
                    id={`triangle-${props.id}`}
                />
            </div>
            <ul
                style={{ height: optionStyle.listHeight }}
                className="football-field-control__list"
                id="0"
            >
                {props.options.map((item, index) =>
                    <li
                        key={index}
                        className="football-field-control__item"
                        onClick={() => dispatch(props.action(squad, item))}
                    >
                        {item}
                    </li>
                )}
            </ul>
        </div>
    );
};<|MERGE_RESOLUTION|>--- conflicted
+++ resolved
@@ -12,15 +12,8 @@
 
 import './index.scss';
 
-<<<<<<< HEAD
-export const FootballFieldControl: React.FC<{ props: FieldControl }> = ({
-    props,
-}) => {
-    const squad = useSelector((state: RootState) => state.clubReducer.squad);
-=======
 export const FootballFieldControl: React.FC<{ props: FieldControl }> = ({ props }) => {
     const squad = useSelector((state: RootState) => state.clubsReducer.squad);
->>>>>>> 079b2e91
     const [optionVisibility, changeVisibility] = useState(false);
     const optionStyle = new DropdownStyle(optionVisibility);
 
