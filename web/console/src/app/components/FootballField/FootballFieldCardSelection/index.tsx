// Copyright (C) 2021 Creditor Corp. Group.
// See LICENSE for copying information.

import { useDispatch, useSelector } from 'react-redux';

import { Paginator } from '@components/common/Paginator';
import { PlayerCard } from '@components/common/PlayerCard';
import { FilterField } from
    '@components/FootballField/FootballFieldCardSelection/FilterField';

import { RootState } from '@/app/store';
import { listOfCards } from '@/app/store/actions/cards';
import { addCard, cardSelectionVisibility } from '@/app/store/actions/club';
import { Card } from '@/card';
<<<<<<< HEAD
import { ClubCardPath } from '@/app/types/club';

import { FilterField } from
    '@components/FootballField/FootballFieldCardSelection/FilterField';
import { PlayerCard } from '@components/common/PlayerCard';
import { Paginator } from '@components/common/Paginator';
=======
import { Squad } from '@/club';
>>>>>>> 1d5a459d

import './index.scss';

export const FootballFieldCardSelection = () => {
    const squad = useSelector((state: RootState) => state.clubReducer.squad);
    const { cards, page } = useSelector((state: RootState) => state.cardsReducer.cardsPage);
    const dispatch = useDispatch();
    const fieldSetup = useSelector((state: RootState) => state.clubReducer);

    const Y_SCROLL_POINT = 200;
    const X_SCROLL_POINT = 0;
    const DELAY = 10;

    /** Add card to field, and hide card selection component */
    function setCard(cardId: string) {
        dispatch(
            addCard(
                new ClubCardPath(squad.clubId, squad.id, cardId, fieldSetup.options.chosedCard)
            ));
        dispatch(cardSelectionVisibility(false));
        setTimeout(() => {
            window.scroll(X_SCROLL_POINT, Y_SCROLL_POINT);
        }, DELAY);
    }

    return (
        <div id="cardList" className="card-selection">
            <FilterField />
            <div className="card-selection__list">
                {cards.map((card: Card, index: number) =>
                    <div
                        key={index}
                        className="card-selection__card"
                        onClick={() => setCard(card.id)}
                    >
                        <PlayerCard
                            card={card}
                            parentClassName={'card-selection__card'}
                        />
                    </div>,
                )}
            </div>
            <Paginator
                getCardsOnPage={listOfCards}
                pagesCount={page.pageCount}
                selectedPage={page.currentPage}
            />
        </div>
    );
};<|MERGE_RESOLUTION|>--- conflicted
+++ resolved
@@ -12,16 +12,7 @@
 import { listOfCards } from '@/app/store/actions/cards';
 import { addCard, cardSelectionVisibility } from '@/app/store/actions/club';
 import { Card } from '@/card';
-<<<<<<< HEAD
 import { ClubCardPath } from '@/app/types/club';
-
-import { FilterField } from
-    '@components/FootballField/FootballFieldCardSelection/FilterField';
-import { PlayerCard } from '@components/common/PlayerCard';
-import { Paginator } from '@components/common/Paginator';
-=======
-import { Squad } from '@/club';
->>>>>>> 1d5a459d
 
 import './index.scss';
 
