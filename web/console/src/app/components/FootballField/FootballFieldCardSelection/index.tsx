--- conflicted
+++ resolved
@@ -4,10 +4,6 @@
 import { RootState } from '@/app/store';
 import { addCard, cardSelectionVisibility } from '@/app/store/actions/footballField';
 
-<<<<<<< HEAD
-import { userCards } from '@/app/store/actions/cards';
-=======
->>>>>>> 5d4add69
 
 import { FilterField } from
     '@components/FootballField/FootballFieldCardSelection/FilterField';
@@ -19,14 +15,7 @@
 import './index.scss';
 
 export const FootballFieldCardSelection = () => {
-<<<<<<< HEAD
-    const cards =
-        useSelector((state: RootState) => state.cardsReducer.club);
-    const currentPage = useSelector((state: RootState) => state.cardsReducer.clubCurrentPage);
-    const pagesCount = useSelector((state: RootState) => state.cardsReducer.marketplacePagesCount);
-=======
     const { cards } = useSelector((state: RootState) => state.cardsReducer.cards);
->>>>>>> 5d4add69
     const dispatch = useDispatch();
     const fieldSetup = useSelector((state: RootState) => state.fieldReducer);
 
