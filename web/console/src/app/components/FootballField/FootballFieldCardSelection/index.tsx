// Copyright (C) 2021 Creditor Corp. Group.
// See LICENSE for copying information.
import { useDispatch, useSelector } from 'react-redux';
import { RootState } from '@/app/store';
import { addCard, cardSelectionVisibility } from '@/app/store/actions/club';

import { listOfCards } from '@/app/store/actions/cards';

import { FilterField } from
    '@components/FootballField/FootballFieldCardSelection/FilterField';
import { PlayerCard } from '@components/common/PlayerCard';
import { Paginator } from '@components/common/Paginator';
import { Card } from '@/card';


import './index.scss';
import { Squad } from '@/club';

export const FootballFieldCardSelection = () => {
<<<<<<< HEAD
=======
    const squad  = useSelector((state: RootState) => state.clubReducer.squad)
>>>>>>> ae480a4b
    const { cards, page } = useSelector((state: RootState) => state.cardsReducer.cardsPage);
    const dispatch = useDispatch();
    const fieldSetup = useSelector((state: RootState) => state.clubReducer);

    const Y_SCROLL_POINT = 200;
    const X_SCROLL_POINT = 0;
    const DELAY = 10;

    /** Add card to field, and hide card selection component */
    function handleClick(squad: Squad, cardId: string, position: number) {
        dispatch(addCard({squad, cardId, position}));
        dispatch(cardSelectionVisibility(false));
        setTimeout(() => {
            window.scroll(X_SCROLL_POINT, Y_SCROLL_POINT);
        }, DELAY);
    }

    return (
        <div id="cardList" className="card-selection">
            <FilterField />
            <div className="card-selection__list">
                {cards.map((card: Card, index: number) =>
                    <div
                        key={index}
                        className="card-selection__card"
                        onClick={() => handleClick(squad, card.id, fieldSetup.options.chosedCard)}
                    >
                        <PlayerCard
                            card={card}
                            parentClassName={'card-selection__card'}
                        />
                    </div>,
                )}
            </div>
            <Paginator
                getCardsOnPage={listOfCards}
                pagesCount={page.pageCount}
                selectedPage={page.currentPage}
            />
        </div>
    );
};<|MERGE_RESOLUTION|>--- conflicted
+++ resolved
@@ -17,10 +17,7 @@
 import { Squad } from '@/club';
 
 export const FootballFieldCardSelection = () => {
-<<<<<<< HEAD
-=======
     const squad  = useSelector((state: RootState) => state.clubReducer.squad)
->>>>>>> ae480a4b
     const { cards, page } = useSelector((state: RootState) => state.cardsReducer.cardsPage);
     const dispatch = useDispatch();
     const fieldSetup = useSelector((state: RootState) => state.clubReducer);
