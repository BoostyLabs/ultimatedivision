@import "@/index.scss";

.profile {
    display: flex;
    background: #181829;

    &__wrapper {
        display: grid;
        grid-template-columns: 1.5fr 2fr 2fr;
        width: 1440px;
        max-width: 1440px;
        margin: 5% auto 10%;
    }

    &__info {
        display: flex;
        flex-direction: column;
        align-items: center;
        position: relative;
        width: 75%;

        &__gradient {
            position: absolute;
            width: 421px;
            height: 268px;
            background: linear-gradient(260.42deg, #ff00cb 14.71%, #00a3ff 96.59%);
            filter: blur(244px);
        }

        .logo {
            z-index: 1;
            width: 186.64px;
            height: 186.64px;
        }

        .player-name {
            z-index: 1;
<<<<<<< HEAD
=======
            font-family: "BebasNeue", sans-serif;
>>>>>>> 4e3f843a
            font-style: normal;
            font-weight: normal;
            font-size: 48px;
            line-height: 58px;
            text-align: center;
            color: #fff;
        }
    }
}<|MERGE_RESOLUTION|>--- conflicted
+++ resolved
@@ -35,10 +35,6 @@
 
         .player-name {
             z-index: 1;
-<<<<<<< HEAD
-=======
-            font-family: "BebasNeue", sans-serif;
->>>>>>> 4e3f843a
             font-style: normal;
             font-weight: normal;
             font-size: 48px;
