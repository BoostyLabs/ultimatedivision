--- conflicted
+++ resolved
@@ -4,18 +4,8 @@
     min-height: calc(100vh - 98px);
     padding-top: 30px;
 
-<<<<<<< HEAD
-    &__title {
-        font-size: 48px;
-        line-height: 58px;
-        padding: 5px;
-        font-weight: lighter;
-    }
-
-=======
->>>>>>> 4e3f843a
     &__wrapper {
-        padding: 0 143px 30px;
+        padding: 0 143px 143px;
         overflow: hidden;
     }
 }
