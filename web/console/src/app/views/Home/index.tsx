// Copyright (C) 2021 Creditor Corp. Group.
// See LICENSE for copying information.

import { useLocation } from 'react-router-dom';

import { FootballGame } from '@components/home/FootballGame';
import { Roadmap } from '@components/home/Roadmap';
<<<<<<< HEAD
import { GameInfo } from '@/app/components/home/GameInfo';
import { Partnerships } from '@/app/components/home/Partnerships';
=======
import { VideoGame } from '@components/home/VideoGame';
import { GameInfo } from '@components/home/GameInfo';
>>>>>>> 8ee3352f
import Navbar from '@components/home/HomeNavbar';

import banner from '@static/img/gameLanding/banner.png';

import './index.scss';

const Home: React.FC = () => {
    /** Current path from hook */
    const location = useLocation();
    const currentPath = location.pathname;

    return (
        <>
            {currentPath === '/' && <Navbar />}
            <FootballGame />
            <GameInfo />
            <VideoGame/>
            <Roadmap />
            <Partnerships />
            <div className="home__banner">
                <img src={banner} className="home__banner__image" alt="banner" />
            </div>
        </>
    );
};

export default Home;<|MERGE_RESOLUTION|>--- conflicted
+++ resolved
@@ -5,13 +5,9 @@
 
 import { FootballGame } from '@components/home/FootballGame';
 import { Roadmap } from '@components/home/Roadmap';
-<<<<<<< HEAD
-import { GameInfo } from '@/app/components/home/GameInfo';
 import { Partnerships } from '@/app/components/home/Partnerships';
-=======
 import { VideoGame } from '@components/home/VideoGame';
 import { GameInfo } from '@components/home/GameInfo';
->>>>>>> 8ee3352f
 import Navbar from '@components/home/HomeNavbar';
 
 import banner from '@static/img/gameLanding/banner.png';
