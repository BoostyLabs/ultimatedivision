// Copyright (C) 2021 Creditor Corp. Group.
// See LICENSE for copying information.

<<<<<<< HEAD
import { SetStateAction, useEffect, useState } from 'react';
import { useHistory } from 'react-router-dom';
=======
import { useEffect } from 'react';
import { useHistory } from 'react-router';
import { toast } from 'react-toastify';
>>>>>>> 6dba86b8

import { UsersClient } from '@/api/users';
import { useQueryToken } from '@/app/hooks/useQueryToken';
import { AuthRouteConfig } from '@/app/routes';
import { UsersService } from '@/users/service';

const ConfirmEmail: React.FC = () => {
    const token = useQueryToken();
    const history = useHistory();
<<<<<<< HEAD

    const [errorMessage, setErrorMessage]
        = useState<SetStateAction<null | string>>(null);
=======
>>>>>>> 6dba86b8

    const usersClient = new UsersClient();
    const usersService = new UsersService(usersClient);

    const DELAY: number = 3000;
    /** catches error if token is not valid */
    async function checkEmailToken() {
        try {
<<<<<<< HEAD
            await usersService.checkEmailToken(token);

=======
            await users.checkEmailToken(token);
            toast.success(`Your email has been successfully verified.
            You will be redirected to the sign-in page in 3 seconds.`, {
                position: toast.POSITION.TOP_RIGHT,
            });
>>>>>>> 6dba86b8
            await setTimeout(() => {
                history.push(AuthRouteConfig.SignIn.path);
            }, DELAY);
        } catch (error: any) {
<<<<<<< HEAD
            setErrorMessage('Email verification failed');
=======
            toast.error('Email verification failed', {
                position: toast.POSITION.TOP_RIGHT,
                theme: 'colored',
            });
>>>>>>> 6dba86b8
        };
    };

    useEffect(() => {
        checkEmailToken();
    }, []);

    return <div className="confirm-email"/>
};

export default ConfirmEmail;<|MERGE_RESOLUTION|>--- conflicted
+++ resolved
@@ -1,14 +1,9 @@
 // Copyright (C) 2021 Creditor Corp. Group.
 // See LICENSE for copying information.
 
-<<<<<<< HEAD
-import { SetStateAction, useEffect, useState } from 'react';
-import { useHistory } from 'react-router-dom';
-=======
 import { useEffect } from 'react';
 import { useHistory } from 'react-router';
 import { toast } from 'react-toastify';
->>>>>>> 6dba86b8
 
 import { UsersClient } from '@/api/users';
 import { useQueryToken } from '@/app/hooks/useQueryToken';
@@ -18,12 +13,6 @@
 const ConfirmEmail: React.FC = () => {
     const token = useQueryToken();
     const history = useHistory();
-<<<<<<< HEAD
-
-    const [errorMessage, setErrorMessage]
-        = useState<SetStateAction<null | string>>(null);
-=======
->>>>>>> 6dba86b8
 
     const usersClient = new UsersClient();
     const usersService = new UsersService(usersClient);
@@ -32,28 +21,19 @@
     /** catches error if token is not valid */
     async function checkEmailToken() {
         try {
-<<<<<<< HEAD
             await usersService.checkEmailToken(token);
-
-=======
-            await users.checkEmailToken(token);
             toast.success(`Your email has been successfully verified.
             You will be redirected to the sign-in page in 3 seconds.`, {
                 position: toast.POSITION.TOP_RIGHT,
             });
->>>>>>> 6dba86b8
             await setTimeout(() => {
                 history.push(AuthRouteConfig.SignIn.path);
             }, DELAY);
         } catch (error: any) {
-<<<<<<< HEAD
-            setErrorMessage('Email verification failed');
-=======
             toast.error('Email verification failed', {
                 position: toast.POSITION.TOP_RIGHT,
                 theme: 'colored',
             });
->>>>>>> 6dba86b8
         };
     };
 
