--- conflicted
+++ resolved
@@ -31,7 +31,7 @@
     const DEFAULT_PAGE_INDEX: number = 1;
 
     /** Submits search by lots query parameters. */
-    const submitSearch = async(
+    const submitSearch = async (
         queryParameters: CardsQueryParametersField[]
     ) => {
         createLotsQueryParameters(queryParameters);
@@ -48,52 +48,32 @@
     const [activeFilterIndex, setActiveFilterIndex] = useState(DEFAULT_FILTER_ITEM_INDEX);
 
     return (
-<<<<<<< HEAD
-        <>
-            {window.location.pathname === '/' && <Navbar />}
-            <section className="marketplace">
-                <h1 className="marketplace__title">MARKETPLACE</h1>
-                <FilterField>
-                    <FilterByVersion
-                        submitSearch={submitSearch}
-                        position={FILTER_BY_VERSION_INDEX}
-                        activeFilterIndex={activeFilterIndex}
-                        setActiveFilterIndex={setActiveFilterIndex}
-                    />
-                    <FilterByStats
-                        submitSearch={submitSearch}
-                        position={FILTER_BY_STATS_INDEX}
-                        activeFilterIndex={activeFilterIndex}
-                        setActiveFilterIndex={setActiveFilterIndex}
-                    />
-                    <FilterByPrice
-                        position={FILTER_BY_PRICE_INDEX}
-                        activeFilterIndex={activeFilterIndex}
-                        setActiveFilterIndex={setActiveFilterIndex}
-                    />
-                    <FilterByStatus
-                        position={FILTER_BY_STATUS_INDEX}
-                        activeFilterIndex={activeFilterIndex}
-                        setActiveFilterIndex={setActiveFilterIndex}
-                    />
-
-                </FilterField>
-                <MarketPlaceCardsGroup lots={lots} />
-                <Paginator
-                    getCardsOnPage={listOfLots}
-                    itemsCount={page.totalCount}
-                    selectedPage={page.currentPage}
-                />
-            </section>
-        </>
-=======
         <section className="marketplace">
             <h1 className="marketplace__title">MARKETPLACE</h1>
             <FilterField>
-                <FilterByVersion submitSearch={submitSearch} />
-                <FilterByStats submitSearch={submitSearch} />
-                <FilterByPrice />
-                <FilterByStatus />
+                <FilterByVersion
+                    submitSearch={submitSearch}
+                    position={FILTER_BY_VERSION_INDEX}
+                    activeFilterIndex={activeFilterIndex}
+                    setActiveFilterIndex={setActiveFilterIndex}
+                />
+                <FilterByStats
+                    submitSearch={submitSearch}
+                    position={FILTER_BY_STATS_INDEX}
+                    activeFilterIndex={activeFilterIndex}
+                    setActiveFilterIndex={setActiveFilterIndex}
+                />
+                <FilterByPrice
+                    position={FILTER_BY_PRICE_INDEX}
+                    activeFilterIndex={activeFilterIndex}
+                    setActiveFilterIndex={setActiveFilterIndex}
+                />
+                <FilterByStatus
+                    position={FILTER_BY_STATUS_INDEX}
+                    activeFilterIndex={activeFilterIndex}
+                    setActiveFilterIndex={setActiveFilterIndex}
+                />
+
             </FilterField>
             <MarketPlaceCardsGroup lots={lots} />
             <Paginator
@@ -102,7 +82,6 @@
                 selectedPage={page.currentPage}
             />
         </section>
->>>>>>> 2833e9da
     );
 };
 
