--- conflicted
+++ resolved
@@ -1,14 +1,5 @@
 // Copyright (C) 2021 Creditor Corp. Group.
 // See LICENSE for copying information.
-
-import { useSelector } from 'react-redux';
-
-import { RootState } from '@/app/store';
-<<<<<<< HEAD
-import { marketplaceCards } from '@/app/store/actions/cards';
-import { useMarketplace } from '@/app/hooks/marketplace';
-=======
->>>>>>> f4c3416e
 
 import { MarketPlaceCardsGroup } from '@components/MarketPlace/MarketPlaceCardsGroup';
 import { FilterField } from '@components/common/FilterField';
@@ -20,10 +11,6 @@
 const MarketPlace: React.FC = () => {
     /** TODO: decide use custom hook or directly dispatch thunk into useEffect*/
     const cards = useMarketplace();
-<<<<<<< HEAD
-
-=======
->>>>>>> f4c3416e
 
     return (
         <section className="marketplace">
