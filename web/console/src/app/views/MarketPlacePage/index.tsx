// Copyright (C) 2021 Creditor Corp. Group.
// See LICENSE for copying information.

import { useSelector } from 'react-redux';

import { RootState } from '@/app/store';
import { filteredLots, listOfLots } from '@/app/store/actions/marketplace';

import { MarketPlaceCardsGroup } from '@components/MarketPlace/MarketPlaceCardsGroup';
import { FilterField } from '@components/common/FilterField';
import { Paginator } from '@components/common/Paginator';

import './index.scss';

const MarketPlace: React.FC = () => {
<<<<<<< HEAD
    const { lots, page } = useSelector((state: RootState) => state.marketplaceReducer.marketplace);
=======
    const { lots } = useSelector((state: RootState) => state.marketplaceReducer.marketplacePage);
>>>>>>> 79d705b6

    return (
        <section className="marketplace">
            <FilterField
                title="MARKETPLACE"
                thunk={filteredLots}
            />
            <MarketPlaceCardsGroup lots={lots} />
            <Paginator
                getCardsOnPage={listOfLots}
                pagesCount={page.pageCount}
                selectedPage={page.currentPage}
            />
        </section>
    );
};

export default MarketPlace;<|MERGE_RESOLUTION|>--- conflicted
+++ resolved
@@ -13,11 +13,7 @@
 import './index.scss';
 
 const MarketPlace: React.FC = () => {
-<<<<<<< HEAD
-    const { lots, page } = useSelector((state: RootState) => state.marketplaceReducer.marketplace);
-=======
-    const { lots } = useSelector((state: RootState) => state.marketplaceReducer.marketplacePage);
->>>>>>> 79d705b6
+    const { lots, page } = useSelector((state: RootState) => state.marketplaceReducer.marketplacePage);
 
     return (
         <section className="marketplace">
