// Copyright (C) 2021 Creditor Corp. Group.
// See LICENSE for copying information.

import { useSelector } from 'react-redux';

import { RootState } from '@/app/store';
<<<<<<< HEAD

import { filteredLots, marketplaceLots } from '@/app/store/actions/cards';
=======
import { filteredLots } from '@/app/store/actions/marketplace';
>>>>>>> 5d4add69

import { MarketPlaceCardsGroup } from '@components/MarketPlace/MarketPlaceCardsGroup';
import { FilterField } from '@components/common/FilterField';
import { Paginator } from '@components/common/Paginator';

import './index.scss';

const MarketPlace: React.FC = () => {
<<<<<<< HEAD
    const currentPage = useSelector((state: RootState) => state.cardsReducer.marketplaceCurrentPage);
    const pagesCount = useSelector((state: RootState) => state.cardsReducer.marketplacePagesCount);
=======
    const { lots } = useSelector((state: RootState) => state.marketplaceReducer.marketplace);
>>>>>>> 5d4add69

    return (
        <section className="marketplace">
            <FilterField
                title="MARKETPLACE"
                thunk={filteredLots}
            />
            <MarketPlaceCardsGroup />
            <Paginator
<<<<<<< HEAD
                getCardsOnPage={marketplaceLots}
                page={currentPage}
                pagesCount={pagesCount}
=======
                itemCount={lots.length}
>>>>>>> 5d4add69
            />
        </section>
    );
};

export default MarketPlace;<|MERGE_RESOLUTION|>--- conflicted
+++ resolved
@@ -4,12 +4,7 @@
 import { useSelector } from 'react-redux';
 
 import { RootState } from '@/app/store';
-<<<<<<< HEAD
-
-import { filteredLots, marketplaceLots } from '@/app/store/actions/cards';
-=======
 import { filteredLots } from '@/app/store/actions/marketplace';
->>>>>>> 5d4add69
 
 import { MarketPlaceCardsGroup } from '@components/MarketPlace/MarketPlaceCardsGroup';
 import { FilterField } from '@components/common/FilterField';
@@ -18,12 +13,7 @@
 import './index.scss';
 
 const MarketPlace: React.FC = () => {
-<<<<<<< HEAD
-    const currentPage = useSelector((state: RootState) => state.cardsReducer.marketplaceCurrentPage);
-    const pagesCount = useSelector((state: RootState) => state.cardsReducer.marketplacePagesCount);
-=======
     const { lots } = useSelector((state: RootState) => state.marketplaceReducer.marketplace);
->>>>>>> 5d4add69
 
     return (
         <section className="marketplace">
@@ -33,13 +23,7 @@
             />
             <MarketPlaceCardsGroup />
             <Paginator
-<<<<<<< HEAD
-                getCardsOnPage={marketplaceLots}
-                page={currentPage}
-                pagesCount={pagesCount}
-=======
                 itemCount={lots.length}
->>>>>>> 5d4add69
             />
         </section>
     );
