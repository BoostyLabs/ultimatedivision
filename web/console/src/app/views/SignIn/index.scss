--- conflicted
+++ resolved
@@ -211,12 +211,6 @@
             }
 
             &__forgot-password {
-<<<<<<< HEAD
-=======
-                position: absolute;
-                bottom: 85px;
-                right: 0;
->>>>>>> 03857906
                 color: $signInMainTextColor;
                 text-decoration: none;
                 cursor: pointer;
