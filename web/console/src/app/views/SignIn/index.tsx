// Copyright (C) 2021 Creditor Corp. Group.
// See LICENSE for copying information.

import { SetStateAction, useEffect, useMemo, useState } from 'react';
import { useDispatch } from 'react-redux';
import { Link, useHistory } from 'react-router-dom';
import MetaMaskOnboarding from '@metamask/onboarding';
import { toast } from 'react-toastify';

import { UserDataArea } from '@components/common/UserDataArea';

import facebook from '@static/img/registerPage/facebook_logo.svg';
import google from '@static/img/registerPage/google_logo.svg';
import metamask from '@static/img/registerPage/metamask.svg';
import ultimate from '@static/img/registerPage/ultimate.svg';

import { AuthRouteConfig, RouteConfig } from '@/app/routes';
import { useLocalStorage } from '@/app/hooks/useLocalStorage';
import { loginUser } from '@/app/store/actions/users';
import { Validator } from '@/users/validation';
import { ServicePlugin } from '@/app/plugins/service';
import { SignedMessage } from '@/app/ethers';
import { EthersClient } from '@/api/ethers';

import './index.scss';
import { NotFoundError } from '@/api';

import { vaclient } from '../../velas/service.js';

const SignIn: React.FC = () => {
    const onboarding = useMemo(() => new MetaMaskOnboarding(), []);
    const ethersService = useMemo(() => ServicePlugin.create(), []);
    const client = useMemo(() => new EthersClient(), []);
    const dispatch = useDispatch();
    const history = useHistory();
    /** controlled values for form inputs */
    const [email, setEmail] = useState('');
    const [emailError, setEmailError] = useState<SetStateAction<null | string>>(null);
    const [password, setPassword] = useState('');
    const [passwordError, setPasswordError] = useState<SetStateAction<null | string>>(null);
    const [isRemember, setIsRemember] = useState(false);

    /** TODO: rework remember me implementation  */
    const handleIsRemember = () => setIsRemember((prev) => !prev);

    const [setLocalStorageItem, getLocalStorageItem] = useLocalStorage();

    /** checks if values does't valid then set an error messages */
    const validateForm: () => boolean = () => {
        let isFormValid = true;

        if (!Validator.isEmail(email)) {
            setEmailError('Email is not valid');
            isFormValid = false;
        }

        if (!Validator.isPassword(password)) {
            setPasswordError('Password is not valid');
            isFormValid = false;
        }

        return isFormValid;
    };

<<<<<<< HEAD
    /** user data that will send to server */
=======
    /** User data that will send to server. */
>>>>>>> 1265dad6
    const handleSubmit = async(e: React.FormEvent<HTMLFormElement>) => {
        e.preventDefault();

        if (!validateForm()) {
            return;
        }

        try {
            await dispatch(loginUser(email, password));

            setLocalStorageItem('IS_LOGGINED', true);

            history.push(RouteConfig.MarketPlace.path);
        } catch (error: any) {
            toast.error('Incorrect email or password', {
                position: toast.POSITION.TOP_RIGHT,
                theme: 'colored',
            });
        }
    };
    /** user datas for registration */
    const signInDatas = [
        {
            value: email,
            placeHolder: 'E-mail',
            onChange: setEmail,
            className: 'register__sign-in__sign-form__email',
            type: 'email',
            error: emailError,
            clearError: setEmailError,
            validate: Validator.isEmail,
        },
        {
            value: password,
            placeHolder: 'Password',
            onChange: setPassword,
            className: 'register__sign-in__sign-form__password',
            type: 'password',
            error: passwordError,
            clearError: setPasswordError,
            validate: Validator.isPassword,
        },
    ];

    /** Login with matamask. */
    const login: () => Promise<void> = async() => {
        if (!MetaMaskOnboarding.isMetaMaskInstalled()) {
            onboarding.startOnboarding();

            return;
        }
        await window.ethereum.request({
            method: 'eth_requestAccounts',
        });
        try {
            const address = await ethersService.getWallet();
            const message = await client.getNonce(address);
            const signedMessage = await ethersService.signMessage(message);
            await client.login(new SignedMessage(message, signedMessage));
            history.push(RouteConfig.MarketPlace.path);
            setLocalStorageItem('IS_LOGGED_IN', true);
        } catch (error: any) {
            if (!(error instanceof NotFoundError)) {
                toast.error('Something went wrong', {
                    position: toast.POSITION.TOP_RIGHT,
                    theme: 'colored',
                });

                return;
            }
            try {
                const signedMessage = await ethersService.signMessage('Register with metamask');
                await client.register(signedMessage);
                const address = await ethersService.getWallet();
                const message = await client.getNonce(address);
                const signedNonce = await ethersService.signMessage(message);
                await client.login(new SignedMessage(message, signedNonce));
                history.push(RouteConfig.MarketPlace.path);
                setLocalStorageItem('IS_LOGGED_IN', true);
            } catch (error: any) {
                toast.error('Something went wrong', {
                    position: toast.POSITION.TOP_RIGHT,
                    theme: 'colored',
                });
            }
        }
    };

    return (
        <div className="register">
            <div className="register__represent">
                <img src={ultimate} alt="utlimate division logo" className="register__represent__ultimate" />
            </div>
            <div className="register__sign-in">
                <h1 className="register__sign-in__title">SIGN IN</h1>
                <form className="register__sign-in__sign-form" onSubmit={handleSubmit}>
                    {signInDatas.map((data, index) =>
                        <UserDataArea
                            key={index}
                            value={data.value}
                            placeHolder={data.placeHolder}
                            onChange={data.onChange}
                            className={data.className}
                            type={data.type}
                            error={data.error}
                            clearError={data.clearError}
                            validate={data.validate}
                        />
                    )}
                    <div className="register__sign-in__sign-form__checkbox-wrapper">
                        <input
                            id="register-sign-in-checkbox"
                            className="register__sign-in__sign-form__remember-me"
                            type="checkbox"
                        />
                        <label
                            className="register__sign-in__sign-form__remember-me__text"
                            htmlFor="register-sign-in-checkbox"
                        >
                            Remember me
                        </label>
                        <Link
                            to={AuthRouteConfig.ChangePassword.path}
                            className="register__sign-in__sign-form__forgot-password"
                        >
                            Forgot Password?
                        </Link>
                    </div>
                    <div className="register__sign-in__sign-form__auth-internal">
                        <input className="register__sign-in__sign-form__confirm" value="SIGN IN" type="submit" />
                        or
                        <div className="register__sign-in__sign-form__logos">
                            <img
                                src={google}
                                alt="Google logo"
                                className="register__sign-in__sign-form__logos__google"
                            />
                            <img
                                src={facebook}
                                alt="Facebook logo"
                                className="register__sign-in__sign-form__logos__facebook"
                            />
                            <img
                                src={metamask}
                                alt="Metamask logo"
                                className="register__sign-in__sign-form__logos__metamask"
                                onClick={login}
                            />
                        </div>
                    </div>
                </form>
                <div className="register__sign-in__description">
                    <p className="register__sign-in__description__information">
                        Don't have an account?
                        <Link
                            className="register__sign-in__description__information__sign"
                            to={AuthRouteConfig.SignUp.path}
                        >
                            Sign up
                        </Link>
                    </p>
                </div>
            </div>
        </div>
    );
};

export default SignIn;<|MERGE_RESOLUTION|>--- conflicted
+++ resolved
@@ -24,8 +24,6 @@
 
 import './index.scss';
 import { NotFoundError } from '@/api';
-
-import { vaclient } from '../../velas/service.js';
 
 const SignIn: React.FC = () => {
     const onboarding = useMemo(() => new MetaMaskOnboarding(), []);
@@ -62,11 +60,7 @@
         return isFormValid;
     };
 
-<<<<<<< HEAD
-    /** user data that will send to server */
-=======
     /** User data that will send to server. */
->>>>>>> 1265dad6
     const handleSubmit = async(e: React.FormEvent<HTMLFormElement>) => {
         e.preventDefault();
 
