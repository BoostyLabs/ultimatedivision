@import "@/index.scss";

.store {
    min-width: 100%;
    padding: 0;
<<<<<<< HEAD

    &__content {
        height: calc(100vh - 100px);
        display: flex;
        flex-direction: column;
        justify-content: space-around;
    }

    &__title {
        max-width: 1440px;
        margin: 0 auto 80px;
        padding: 0 50px;
        font-weight: lighter;
        font-size: 48px;
    }
}

@media (max-width: $tabletBreakPoint) {

    .store {

        &__title {
            padding: 0 30px;
        }
    }
=======
    color: white;
>>>>>>> 6fab02ca
}<|MERGE_RESOLUTION|>--- conflicted
+++ resolved
@@ -3,7 +3,6 @@
 .store {
     min-width: 100%;
     padding: 0;
-<<<<<<< HEAD
 
     &__content {
         height: calc(100vh - 100px);
@@ -22,14 +21,9 @@
 }
 
 @media (max-width: $tabletBreakPoint) {
-
     .store {
-
         &__title {
             padding: 0 30px;
         }
     }
-=======
-    color: white;
->>>>>>> 6fab02ca
 }