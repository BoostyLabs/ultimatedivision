--- conflicted
+++ resolved
@@ -11,24 +11,14 @@
     '@components/FootballField/FotballFieldPlayingArea';
 
 import { RootState } from '@/app/store';
-<<<<<<< HEAD
-import { createClub, getClub, removeCard } from '@/app/store/actions/club';
-=======
 import { createClub, deleteCard, getClub } from '@/app/store/actions/clubs';
 import { CardEditIdentificators } from '@/api/club';
 import { NotFoundError } from '@/api';
->>>>>>> fa2d922c
 
 import './index.scss';
 
 const FootballField: React.FC = () => {
     const dispatch = useDispatch();
-<<<<<<< HEAD
-    // TODO: this logic will be replaced in 301 PR by try/catch
-    dispatch(createClub());
-    const fieldSetup = useSelector((state: RootState) => state.clubReducer.options);
-    const cardSelectionVisibility = useSelector((state: RootState) => state.clubReducer.options.showCardSeletion);
-=======
     useEffect(() => {
         (async function setClub() {
             try {
@@ -56,7 +46,6 @@
     const dragStartIndex = useSelector(
         (state: RootState) => state.clubsReducer.options.dragStart
     );
->>>>>>> fa2d922c
 
     const squad = useSelector((state: RootState) => state.clubsReducer.squad);
     const club = useSelector((state: RootState) => state.clubsReducer);
