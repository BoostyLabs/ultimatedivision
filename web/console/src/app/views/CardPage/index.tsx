--- conflicted
+++ resolved
@@ -1,15 +1,10 @@
 // Copyright (C) 2021 Creditor Corp. Group.
 // See LICENSE for copying information.
 
-import { useEffect, useState } from 'react';
+import { useEffect, useMemo, useState } from 'react';
 import { useDispatch, useSelector } from 'react-redux';
-<<<<<<< HEAD
 import { useParams } from 'react-router';
-import { toast } from 'react-toastify';
-=======
 import { Link } from 'react-router-dom';
-import { useParams } from 'react-router';
->>>>>>> b6fb3a43
 
 import { FootballerCardIllustrationsRadar } from '@/app/components/common/Card/CardIllustrationsRadar';
 import { FootballerCardPrice } from '@/app/components/common/Card/CardPrice';
@@ -17,42 +12,16 @@
 import { PlayerCard } from '@/app/components/common/PlayerCard';
 import { ToastNotifications } from '@/notifications/service';
 
-import MetaMaskOnboarding from '@metamask/onboarding';
-
-import { UsersService } from '@/users/service';
-import { UsersClient } from '@/api/users';
-
-import { VelasClient } from '@/api/velas';
-import { VelasService } from '@/app/velas/service';
-
 import { RootState } from '@/app/store';
 import { openUserCard } from '@/app/store/actions/cards';
 import { setCurrentUser } from '@/app/store/actions/users';
-<<<<<<< HEAD
 
-import VelasTransactionService from '@/app/velas';
-
-import { ServicePlugin } from '@/app/plugins/service';
-import { metamaskNotifications } from '@/app/internal/notifications';
-
-import CasperTransactionService from '@/casper';
-=======
 import WalletService from '@/wallet/service';
->>>>>>> b6fb3a43
 
 import CardPageBg from '@static/img/FootballerCardPage/background.png';
-import backButton from '@static/img/FootballerCardPage/back-button.png';
 
 import './index.scss';
 
-<<<<<<< HEAD
-
-const VELAS_WALLET_TYPE = 'velas_wallet_address';
-const CASPER_WALLET_TYPE = 'casper_wallet_address';
-const METAMASK_WALLET_TYPE = 'wallet_address';
-
-=======
->>>>>>> b6fb3a43
 const Card: React.FC = () => {
     const dispatch = useDispatch();
 
@@ -61,28 +30,12 @@
     const { card } = useSelector((state: RootState) => state.cardsReducer);
     const { id }: { id: string } = useParams();
 
-<<<<<<< HEAD
-    const onboarding = useMemo(() => new MetaMaskOnboarding(), []);
-
-    const service = ServicePlugin.create();
-
-    const usersClient = new UsersClient();
-    const usersService = new UsersService(usersClient);
-
-    const velasClient = new VelasClient();
-    const velasService = new VelasService(velasClient);
-
-=======
->>>>>>> b6fb3a43
     /** implements opening new card */
     async function openCard() {
         try {
             await dispatch(openUserCard(id));
         } catch (error: any) {
-            toast.error('Something went wrong', {
-                position: toast.POSITION.TOP_RIGHT,
-                theme: 'colored',
-            });
+            Notification
         }
     }
     /** implements opening new card */
@@ -94,56 +47,6 @@
         }
     }
 
-<<<<<<< HEAD
-    /** Mints chosed card with velas */
-    const velasMint = async() => {
-        try {
-            const velasData = await velasService.vaclientData(user.id);
-
-            const velasTransactionService = new VelasTransactionService(user.wallet, velasData.response);
-
-            await velasTransactionService.sendTansaction(id);
-        } catch (error: any) {
-            toast.error(error, {
-                position: toast.POSITION.TOP_RIGHT,
-                theme: 'colored',
-            });
-        }
-    };
-
-    /** Mints chosed card with metamask with metamask */
-    const metamaskMint = async() => {
-        if (MetaMaskOnboarding.isMetaMaskInstalled()) {
-            try {
-                // @ts-ignore .
-                await window.ethereum.request({
-                    method: 'eth_requestAccounts',
-                });
-                await service.sendTransaction(id);
-            } catch (error: any) {
-                metamaskNotifications(error);
-            }
-        } else {
-            onboarding.startOnboarding();
-        }
-    };
-
-    /** Mints chosed card with casper */
-    const casperMint = async() => {
-        try {
-            const casperTransactionService = new CasperTransactionService(user.casperWallet);
-
-            await casperTransactionService.mint(id);
-        } catch (error: any) {
-            toast.error(`${error}`, {
-                position: toast.POSITION.TOP_RIGHT,
-                theme: 'colored',
-            });
-        }
-    };
-
-=======
->>>>>>> b6fb3a43
     const mint = async() => {
         const walletService = new WalletService(user);
         await walletService.mintNft(id);
