--- conflicted
+++ resolved
@@ -31,7 +31,6 @@
 import backButton from '@static/img/FootballerCardPage/back-button.png';
 
 import './index.scss';
-import { Link } from 'react-router-dom';
 
 
 const Card: React.FC = () => {
@@ -148,7 +147,6 @@
 
     return (
         card &&
-<<<<<<< HEAD
             <div className="card">
                 <div className="card__border">
                     <div className="card__wrapper">
@@ -173,57 +171,22 @@
                                         <span className="card__mint-info__club-title">Club:</span>
                                         <span className="card__mint-info__club-name">FC228</span>
                                     </div>
-=======
-        <div className="card">
-            <div className="card__wrapper">
-                <div className="card__back">
-                    <Link className="card__back__button" to="/cards">
-                        <img src={backButton} alt="back-button"className="card__back__button__image" />
-                        Back
-                    </Link>
-                </div>
-                <div className="card__info">
-                    <PlayerCard className="card__player" id={card.id} />
-                    <div className="card__player__info">
-                        <h2 className="card__name">{card.playerName}</h2>
-                        <div className="card__mint-info">
-                            <div className="card__mint-info__nft">
-                                <span className="card__mint-info__nft-title">NFT:</span>
-                                <div className="card__mint-info__nft__content">
-                                    <span className="card__mint-info__nft-value">
-                                        {isMinted ? 'minted to Polygon' : 'not minted'}
-                                    </span>
-                                    {!isMinted &&
-                                        <button className="card__mint" onClick={mint}>
-                                            Mint now
-                                        </button>
-                                    }
->>>>>>> 7f611013
                                 </div>
                             </div>
-                            <div className="card__mint-info__club">
-                                <span className="card__mint-info__club-title">Club:</span>
-                                <span className="card__mint-info__club-name">FC228</span>
+                            <div className="card__illustrator-radar">
+                                <h2 className="card__illustrator-radar__title">Skills</h2>
+                                <FootballerCardIllustrationsRadar card={card} />
                             </div>
-<<<<<<< HEAD
                         </div>
                         <div className="card__stats-area">
-=======
->>>>>>> 7f611013
                             <FootballerCardPrice card={card} isMinted={isMinted} />
+                            <FootballerCardStatsArea card={card} />
                         </div>
                     </div>
-                    <div className="card__illustrator-radar">
-                        <h2 className="card__illustrator-radar__title">Skills</h2>
-                        <FootballerCardIllustrationsRadar card={card} />
-                    </div>
                 </div>
-                <div className="card__stats-area">
-                    <FootballerCardStatsArea card={card} />
-                </div>
+                <img src={CardPageBg} alt="background" className="card__bg" />
             </div>
-            <img src={CardPageBg} alt="background" className="card__bg" />
-        </div>
+
     );
 };
 
