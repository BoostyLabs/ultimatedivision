--- conflicted
+++ resolved
@@ -3,8 +3,6 @@
 
 import { useEffect, useMemo, useState } from 'react';
 import { useDispatch, useSelector } from 'react-redux';
-import { Link } from 'react-router-dom';
-import { toast } from 'react-toastify';
 import { useParams } from 'react-router';
 import { toast } from 'react-toastify';
 
@@ -17,6 +15,7 @@
 
 import { UsersService } from '@/users/service';
 import { UsersClient } from '@/api/users';
+
 import { VelasClient } from '@/api/velas';
 import { VelasService } from '@/app/velas/service';
 
@@ -27,28 +26,19 @@
 import VelasTransactionService from '@/app/velas';
 
 import { ServicePlugin } from '@/app/plugins/service';
-<<<<<<< HEAD
 import { metamaskNotifications } from '@/app/internal/notifications';
-=======
-import { setCurrentUser } from '@/app/store/actions/users';
-import { metamaskNotifications } from '@/app/internal/notifications';
-
-import { UsersClient } from '@/api/users';
-import { UsersService } from '@/users/service';
+
 import CasperTransactionService from '@/casper';
->>>>>>> 05b3da3a
-
-import CardPageBackground from '@static/img/FootballerCardPage/background.png';
+
+import CardPageBg from '@static/img/FootballerCardPage/background.png';
 import backButton from '@static/img/FootballerCardPage/back-button.png';
 
 import './index.scss';
 
-<<<<<<< HEAD
-=======
+
 const VELAS_WALLET_TYPE = 'velas_wallet_address';
 const CASPER_WALLET_TYPE = 'casper_wallet_address';
 const METAMASK_WALLET_TYPE = 'wallet_address';
->>>>>>> 05b3da3a
 
 const Card: React.FC = () => {
     const dispatch = useDispatch();
@@ -66,12 +56,9 @@
     const usersClient = new UsersClient();
     const usersService = new UsersService(usersClient);
 
-<<<<<<< HEAD
     const velasClient = new VelasClient();
     const velasService = new VelasService(velasClient);
 
-=======
->>>>>>> 05b3da3a
     /** implements opening new card */
     async function openCard() {
         try {
@@ -95,7 +82,6 @@
         }
     }
 
-<<<<<<< HEAD
     /** Mints chosed card with velas */
     const velasMint = async() => {
         try {
@@ -106,32 +92,14 @@
             await velasTransactionService.sendTansaction(id);
         } catch (error: any) {
             toast.error(error, {
-=======
-    /** sets user info */
-    async function setUser() {
-        try {
-            await dispatch(setCurrentUser());
-        } catch (error: any) {
-            toast.error('Something went wrong', {
->>>>>>> 05b3da3a
-                position: toast.POSITION.TOP_RIGHT,
-                theme: 'colored',
-            });
-        }
-<<<<<<< HEAD
-    };
-
-    /** Mints chosed card with metamask */
-    const mintMetamask = async() => {
-=======
-    }
-
-    /** Mints chosed card with velas */
-    const velasMint = async() => { };
-
-    /** Mints chosed card with metamask */
+                position: toast.POSITION.TOP_RIGHT,
+                theme: 'colored',
+            });
+        }
+    };
+
+    /** Mints chosed card with metamask with metamask */
     const metamaskMint = async() => {
->>>>>>> 05b3da3a
         if (MetaMaskOnboarding.isMetaMaskInstalled()) {
             try {
                 // @ts-ignore .
@@ -149,9 +117,6 @@
 
     /** Mints chosed card with casper */
     const casperMint = async() => {
-<<<<<<< HEAD
-        /** TODO: make casper minting */
-=======
         try {
             const casperTransactionService = new CasperTransactionService(user.casperWallet);
 
@@ -162,30 +127,12 @@
                 theme: 'colored',
             });
         }
->>>>>>> 05b3da3a
     };
 
     const mint = async() => {
         try {
             const user = await usersService.getUser();
 
-<<<<<<< HEAD
-            switch (user.walletType) {
-            case 'velas_wallet_address':
-                velasMint();
-                break;
-            case 'wallet_address':
-                mintMetamask();
-                break;
-            case 'casper_wallet_address':
-                casperMint();
-                break;
-            default:
-                break;
-            }
-
-            // setIsMinted(true);
-=======
             const mintingNfts = new Map();
 
             const walletMintingTypes = [
@@ -207,7 +154,6 @@
                 mintingNfts.set(walletMintingType.walletType, walletMintingType.mint));
 
             mintingNfts.get(user.walletType)();
->>>>>>> 05b3da3a
         } catch (e) {
             toast.error('Something went wrong', {
                 position: toast.POSITION.TOP_RIGHT,
@@ -215,6 +161,7 @@
             });
         }
     };
+
 
     useEffect(() => {
         setUser();
@@ -223,7 +170,6 @@
 
     return (
         card &&
-<<<<<<< HEAD
             <div className="card">
                 <div className="card__border">
                     <div className="card__wrapper">
@@ -248,32 +194,6 @@
                                         <span className="card__mint-info__club-title">Club:</span>
                                         <span className="card__mint-info__club-name">FC228</span>
                                     </div>
-=======
-        <div className="card">
-            <div className="card__wrapper">
-                <div className="card__back">
-                    <Link className="card__back__button" to="/cards">
-                        <img src={backButton} alt="back-button" className="card__back__button__image" />
-                        Back
-                    </Link>
-                </div>
-                <div className="card__info">
-                    <PlayerCard className="card__player" id={card.id} />
-                    <div className="card__player__info">
-                        <h2 className="card__name">{card.playerName}</h2>
-                        <div className="card__mint-info">
-                            <div className="card__mint-info__nft">
-                                <span className="card__mint-info__nft-title">NFT:</span>
-                                <div className="card__mint-info__nft__content">
-                                    <span className="card__mint-info__nft-value">
-                                        {isMinted ? 'minted to Polygon' : 'not minted'}
-                                    </span>
-                                    {!isMinted &&
-                                        <button className="card__mint" onClick={mint}>
-                                            Mint now
-                                        </button>
-                                    }
->>>>>>> 05b3da3a
                                 </div>
                             </div>
                             <div className="card__illustrator-radar">
@@ -289,12 +209,7 @@
                 </div>
                 <img src={CardPageBg} alt="background" className="card__bg" />
             </div>
-<<<<<<< HEAD
-
-=======
-            <img src={CardPageBackground} alt="background" className="card__bg" />
-        </div>
->>>>>>> 05b3da3a
+
     );
 };
 
