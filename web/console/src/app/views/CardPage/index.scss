--- conflicted
+++ resolved
@@ -29,11 +29,7 @@
             }
 
             &-value {
-<<<<<<< HEAD
                 padding: 0 25px;
-=======
-                padding: 0 25px 0 8px;
->>>>>>> 50905de8
                 color: #ffffff;
             }
 
@@ -65,11 +61,7 @@
             }
 
             &-name {
-<<<<<<< HEAD
-                padding: 0 25px;
-=======
                 padding: 0 25px 0 8px;
->>>>>>> 50905de8
                 color: #ffffff;
             }
         }
