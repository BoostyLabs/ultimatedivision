--- conflicted
+++ resolved
@@ -13,11 +13,7 @@
 import './index.scss';
 
 const Club: React.FC = () => {
-<<<<<<< HEAD
-    const { page } = useSelector((state: RootState) => state.cardsReducer.cards);
-=======
-    const { cards } = useSelector((state: RootState) => state.cardsReducer.cardsPage);
->>>>>>> 79d705b6
+    const { page } = useSelector((state: RootState) => state.cardsReducer.cardsPage);
 
     return (
         <section className="club">
