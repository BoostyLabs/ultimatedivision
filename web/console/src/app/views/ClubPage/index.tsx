--- conflicted
+++ resolved
@@ -26,7 +26,6 @@
 import './index.scss';
 
 const Club: React.FC = () => {
-<<<<<<< HEAD
     const { page } = useSelector(
         (state: RootState) => state.cardsReducer.cardsPage
     );
@@ -35,10 +34,6 @@
     );
 
     const [setLocalStorageItem, getLocalStorageItem] = useLocalStorage();
-=======
-    const { page } = useSelector((state: RootState) => state.cardsReducer.cardsPage);
-    const { currentCardsPage } = useSelector((state: RootState) => state.cardsReducer);
->>>>>>> 3b1b21ba
 
     const dispatch = useDispatch();
 
