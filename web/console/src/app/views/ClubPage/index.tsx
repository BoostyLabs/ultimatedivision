--- conflicted
+++ resolved
@@ -1,10 +1,7 @@
 // Copyright (C) 2021 Creditor Corp. Group.
 // See LICENSE for copying information.
 
-<<<<<<< HEAD
-=======
-import { useEffect, useState } from 'react';
->>>>>>> 456746fa
+import {useState, useEffect} from 'react';
 import { useDispatch, useSelector } from 'react-redux';
 
 import { ClubCardsArea } from '@components/Club/ClubCardsArea';
@@ -16,33 +13,24 @@
 import { Paginator } from '@components/common/Paginator';
 import { RegistrationPopup } from '@/app/components/common/Registration/Registration';
 
-<<<<<<< HEAD
+import { UnauthorizedError } from '@/api';
 import { RootState } from '@/app/store';
 import { listOfCards, createCardsQueryParameters } from '@/app/store/actions/cards';
 import { CardsQueryParametersField } from '@/card';
-=======
-import { UnauthorizedError } from '@/api';
-import { listOfCards } from '@/app/store/actions/cards';
-import { RootState } from '@/app/store';
->>>>>>> 456746fa
 
 import './index.scss';
 
 const Club: React.FC = () => {
-<<<<<<< HEAD
     /** Exposes default page number. */
     const DEFAULT_PAGE_INDEX: number = 1;
-
-    const dispatch = useDispatch();
-
+    
+    /** Submits searchs  */
     const submitSearch = async(cardsQueryParameters: CardsQueryParametersField[]) => {
         createCardsQueryParameters(cardsQueryParameters);
         await dispatch(listOfCards(DEFAULT_PAGE_INDEX));
     };
 
-=======
     const dispatch = useDispatch();
->>>>>>> 456746fa
     const { page } = useSelector((state: RootState) => state.cardsReducer.cardsPage);
 
     /** Describes default page number. */
