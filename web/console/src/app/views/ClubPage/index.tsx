--- conflicted
+++ resolved
@@ -26,19 +26,8 @@
 import './index.scss';
 
 const Club: React.FC = () => {
-<<<<<<< HEAD
-    const { page } = useSelector(
-        (state: RootState) => state.cardsReducer.cardsPage
-    );
-    const isCardsVisible = useSelector(
-        (state: RootState) => state.clubsReducer.options.showCardSeletion
-    );
-
-    const [setLocalStorageItem, getLocalStorageItem] = useLocalStorage();
-=======
     const { page } = useSelector((state: RootState) => state.cardsReducer.cardsPage);
     const { currentCardsPage } = useSelector((state: RootState) => state.cardsReducer);
->>>>>>> 3b1b21ba
 
     const dispatch = useDispatch();
 
