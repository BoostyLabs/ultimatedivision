// Copyright (C) 2021 Creditor Corp. Group.
// See LICENSE for copying information.

import { useSelector } from 'react-redux';

<<<<<<< HEAD
import { RootState } from '@/app/store';
import { filteredCards, userCards } from '@/app/store/actions/cards';
=======
import { filteredCards } from '@/app/store/actions/cards';
import { RootState } from '@/app/store';
>>>>>>> 5d4add69

import { ClubCardsArea } from '@components/Club/ClubCardsArea';
import { FilterField } from '@components/common/FilterField';
import { Paginator } from '@components/common/Paginator';

import './index.scss';

const Club: React.FC = () => {
<<<<<<< HEAD
    const currentPage = useSelector((state: RootState) => state.cardsReducer.clubCurrentPage);
    const pagesCount = useSelector((state: RootState) => state.cardsReducer.clubPagesCount);
=======
    const { cards } = useSelector((state: RootState) => state.cardsReducer.cards);
>>>>>>> 5d4add69

    return (
        <section className="club">
            <FilterField
                title="My cards"
                thunk={filteredCards}
            />
            <ClubCardsArea />
            <Paginator
                getCardsOnPage={userCards}
                pagesCount={pagesCount}
                page={currentPage}
            />
        </section>
    );
};

export default Club;<|MERGE_RESOLUTION|>--- conflicted
+++ resolved
@@ -3,13 +3,8 @@
 
 import { useSelector } from 'react-redux';
 
-<<<<<<< HEAD
-import { RootState } from '@/app/store';
-import { filteredCards, userCards } from '@/app/store/actions/cards';
-=======
 import { filteredCards } from '@/app/store/actions/cards';
 import { RootState } from '@/app/store';
->>>>>>> 5d4add69
 
 import { ClubCardsArea } from '@components/Club/ClubCardsArea';
 import { FilterField } from '@components/common/FilterField';
@@ -18,12 +13,7 @@
 import './index.scss';
 
 const Club: React.FC = () => {
-<<<<<<< HEAD
-    const currentPage = useSelector((state: RootState) => state.cardsReducer.clubCurrentPage);
-    const pagesCount = useSelector((state: RootState) => state.cardsReducer.clubPagesCount);
-=======
     const { cards } = useSelector((state: RootState) => state.cardsReducer.cards);
->>>>>>> 5d4add69
 
     return (
         <section className="club">
