--- conflicted
+++ resolved
@@ -1,7 +1,7 @@
 // Copyright (C) 2021 Creditor Corp. Group.
 // See LICENSE for copying information.
 
-import { useDispatch, useSelector } from 'react-redux';
+import { useSelector } from 'react-redux';
 
 import { ClubCardsArea } from '@components/Club/ClubCardsArea';
 import { FilterField } from '@components/common/FilterField';
@@ -13,17 +13,13 @@
 import './index.scss';
 
 const Club: React.FC = () => {
-    const dispatch = useDispatch();
     const { page } = useSelector((state: RootState) => state.cardsReducer.cardsPage);
 
     return (
         <section className="club">
-<<<<<<< HEAD
             <h1 className="club__title">
                 MY CARDS
             </h1>
-=======
->>>>>>> 181e7840
             <FilterField />
             <ClubCardsArea />
             <Paginator
