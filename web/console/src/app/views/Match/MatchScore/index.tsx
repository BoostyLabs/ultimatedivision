--- conflicted
+++ resolved
@@ -109,11 +109,7 @@
             const accountHashConverted = accountHash.replace(ACCOUNT_HASH_PREFIX, '');
 
             queueCasperActionAllowAddress(accountHashConverted, user.walletType, squad.id);
-<<<<<<< HEAD
-        } 
-=======
-        }
->>>>>>> cbf95fd5
+        }
         catch (error: any) {
             toast.error('Something went wrong', {
                 position: toast.POSITION.TOP_RIGHT,
