//@ts-nocheck
//Copyright (C) 2021 Creditor Corp. Group.
//See LICENSE for copying information.

import { lazy } from 'react';
import { RouteProps, Switch } from 'react-router-dom';

const FootballerCard = lazy(() => import('@components/FootballerCardPage/FootballerCard'));
const FootballField = lazy(() => import('@components/FootballFieldPage/FootballField'));
const MarketPlace = lazy(() => import('@components/MarketPlacePage/MarketPlace'));
const About = lazy(() => import('@components/AboutPage/About'));

import Summary from '@/app/components/AboutPage/WhitePaperPage/Summary';
import GameMechanics from '@/app/components/AboutPage/WhitePaperPage/GameMechanics';
import PayToEarnEconomy from '@components/AboutPage/WhitePaperPage/PayToEarnEconomy';
import Technology from '@components/AboutPage/WhitePaperPage/Technology';

import Fund from '@components/AboutPage/TokenomicsPage/Fund';
<<<<<<< HEAD
import PlayToEarn from '@components/AboutPage/TokenomicsPage/PlayToEarn';
=======
import PayToEarn from '@components/AboutPage/TokenomicsPage/PayToEarn';
>>>>>>> dcded8ff
import Spending from '@components/AboutPage/TokenomicsPage/Spending';
import Staking from '@components/AboutPage/TokenomicsPage/Staking';

/** Route base config implementation */
export class ComponentRoutes {
    /** data route config*/
    constructor(
        public path: string,
<<<<<<< HEAD
        public component: React.FC<{children: ComponentRoutes[]}>,
=======
        public component: React.FC<{ children: ComponentRoutes[] }>,
>>>>>>> dcded8ff
        public exact: boolean,
        public subRoutes?: ComponentRoutes[]
    ) { }
};

/** Route config implementation */
export class RouteConfig {
    public static MarketPlace: ComponentRoutes = new ComponentRoutes(
        '/test/marketplace',
        MarketPlace,
        true,
    );
    public static FootballerCard: ComponentRoutes = new ComponentRoutes(
        '/test/marketplace/card',
        FootballerCard,
        true,
    );
    public static FootballField: ComponentRoutes = new ComponentRoutes(
        '/test/field',
        FootballField,
        true,
    );
    public static MyCards: ComponentRoutes = new ComponentRoutes(
        '/test/marketplace/club',
        MarketPlace,
        true,
    );
    public static Tokenomics: ComponentRoutes = new ComponentRoutes(
        '/test/tokenomics',
        About,
        false,
        [
            new ComponentRoutes(
                '/test/tokenomics/udt-spending',
                Spending,
                true
            ),
            new ComponentRoutes(
<<<<<<< HEAD
                '/test/tokenomics/play-to-earn',
                PlayToEarn,
=======
                '/test/tokenomics/pay-to-earn',
                PayToEarn,
>>>>>>> dcded8ff
                true
            ),
            new ComponentRoutes(
                '/test/tokenomics/staking',
                Staking,
                true
            ),
            new ComponentRoutes(
                '/test/tokenomics/ud-dao-fund',
                Fund,
                true
            ),
        ]);
<<<<<<< HEAD
=======
    public static WhitePaper: ComponentRoutes = new ComponentRoutes(
        '/test/whitepaper',
        About,
        false,
        [
            new ComponentRoutes(
                '/test/whitepaper',
                Summary,
                true
            ),
            new ComponentRoutes(
                '/test/whitepaper/game-mechanicks',
                GameMechanics,
                true
            ),
            new ComponentRoutes(
                '/test/whitepaper/pay-to-earn-and-economy',
                PayToEarnEconomy,
                true
            ),
            new ComponentRoutes(
                '/test/whitepaper/technology',
                Technology,
                true
            ),
        ]
    );
>>>>>>> dcded8ff
    public static Default: ComponentRoutes = new ComponentRoutes(
        '/test/whitepaper',
        About,
        false,
        [
            new ComponentRoutes(
                '/test/whitepaper/',
                Summary,
                true
            ),
            new ComponentRoutes(
                '/test/whitepaper/game-mechanicks',
                GameMechanics,
                true
            ),
            new ComponentRoutes(
                '/test/whitepaper/pay-to-earn-and-economy',
                PayToEarnEconomy,
                true
            ),
            new ComponentRoutes(
                '/test/whitepaper/technology',
                Technology,
                true
            ),
        ]
    );
    public static routes: ComponentRoutes[] = [
        RouteConfig.MarketPlace,
        RouteConfig.FootballerCard,
        RouteConfig.FootballField,
        RouteConfig.MyCards,
        RouteConfig.Tokenomics,
<<<<<<< HEAD
=======
        RouteConfig.WhitePaper,
>>>>>>> dcded8ff
        RouteConfig.Default,
    ];
};

// type RoutesProps = { component: React.FC<{ routes?: ComponentRoutes[] }> } & RouteProps;

export const Route: React.FC<ComponentRoutes> = ({
    component: Component,
    ...children
<<<<<<< HEAD
}) => {
    // console.log(children)
    return <Component {...children} />;
}
=======
}) => <Component {...children} />;
>>>>>>> dcded8ff

export const Routes = () =>
    <Switch>
        {RouteConfig.routes.map((route, index) =>
            <Route
                key={index}
                path={route.path}
                component={route.component}
                exact={route.exact}
                children={route.subRoutes}
            />,
        )}
    </Switch>;<|MERGE_RESOLUTION|>--- conflicted
+++ resolved
@@ -16,11 +16,7 @@
 import Technology from '@components/AboutPage/WhitePaperPage/Technology';
 
 import Fund from '@components/AboutPage/TokenomicsPage/Fund';
-<<<<<<< HEAD
-import PlayToEarn from '@components/AboutPage/TokenomicsPage/PlayToEarn';
-=======
 import PayToEarn from '@components/AboutPage/TokenomicsPage/PayToEarn';
->>>>>>> dcded8ff
 import Spending from '@components/AboutPage/TokenomicsPage/Spending';
 import Staking from '@components/AboutPage/TokenomicsPage/Staking';
 
@@ -29,11 +25,7 @@
     /** data route config*/
     constructor(
         public path: string,
-<<<<<<< HEAD
-        public component: React.FC<{children: ComponentRoutes[]}>,
-=======
         public component: React.FC<{ children: ComponentRoutes[] }>,
->>>>>>> dcded8ff
         public exact: boolean,
         public subRoutes?: ComponentRoutes[]
     ) { }
@@ -72,13 +64,8 @@
                 true
             ),
             new ComponentRoutes(
-<<<<<<< HEAD
-                '/test/tokenomics/play-to-earn',
-                PlayToEarn,
-=======
                 '/test/tokenomics/pay-to-earn',
                 PayToEarn,
->>>>>>> dcded8ff
                 true
             ),
             new ComponentRoutes(
@@ -92,8 +79,6 @@
                 true
             ),
         ]);
-<<<<<<< HEAD
-=======
     public static WhitePaper: ComponentRoutes = new ComponentRoutes(
         '/test/whitepaper',
         About,
@@ -121,7 +106,6 @@
             ),
         ]
     );
->>>>>>> dcded8ff
     public static Default: ComponentRoutes = new ComponentRoutes(
         '/test/whitepaper',
         About,
@@ -155,10 +139,7 @@
         RouteConfig.FootballField,
         RouteConfig.MyCards,
         RouteConfig.Tokenomics,
-<<<<<<< HEAD
-=======
         RouteConfig.WhitePaper,
->>>>>>> dcded8ff
         RouteConfig.Default,
     ];
 };
@@ -168,14 +149,7 @@
 export const Route: React.FC<ComponentRoutes> = ({
     component: Component,
     ...children
-<<<<<<< HEAD
-}) => {
-    // console.log(children)
-    return <Component {...children} />;
-}
-=======
 }) => <Component {...children} />;
->>>>>>> dcded8ff
 
 export const Routes = () =>
     <Switch>
