--- conflicted
+++ resolved
@@ -1,31 +1,9 @@
 // Copyright (C) 2021 Creditor Corp. Group.
 // See LICENSE for copying information.
 
-import { lazy } from "react";
-import { Route, Switch } from "react-router-dom";
+import { lazy } from 'react';
+import { Route, Switch } from 'react-router-dom';
 
-<<<<<<< HEAD
-const SignIn = lazy(() => import("@/app/views/SignIn"));
-const SignUp = lazy(() => import("@/app/views/SignUp"));
-const ChangePassword = lazy(() => import("@/app/views/ChangePassword"));
-const ConfirmEmail = lazy(() => import("@/app/views/ConfirmEmail"));
-const RecoverPassword = lazy(() => import("@/app/views/RecoverPassword"));
-const MarketPlace = lazy(() => import("@/app/views/MarketPlacePage"));
-const UserCards = lazy(() => import("@/app/views/UserCards"));
-const Card = lazy(() => import("@/app/views/CardPage"));
-const Lot = lazy(() => import("@/app/views/LotPage"));
-const Field = lazy(() => import("@/app/views/FieldPage"));
-const WhitePaper = lazy(() => import("@/app/views/WhitePaperPage"));
-const Tokenomics = lazy(() => import("@/app/views/TokenomicsPage"));
-const Store = lazy(() => import("@/app/views/StorePage"));
-const Division = lazy(() => import("@/app/views/Division"));
-const Match = lazy(() => import("@/app/views/Match"));
-const MatchFinder = lazy(() => import("@components/common/MatchFinder"));
-const Home = lazy(() => import("@/app/views/Home"));
-const Navbar = lazy(() => import("@/app/components/common/Navbar"));
-const FootballGame = lazy(() => import("@/app/views/FootballGame"));
-const PlayerProfile = lazy(() => import("@/app/views/PlayerProfile"));
-=======
 const SignIn = lazy(() => import('@/app/views/SignIn'));
 const SignUp = lazy(() => import('@/app/views/SignUp'));
 const ChangePassword = lazy(() => import('@/app/views/ChangePassword'));
@@ -44,17 +22,17 @@
 const MatchFinder = lazy(() => import('@components/common/MatchFinder'));
 const Home = lazy(() => import('@/app/views/Home'));
 const Navbar = lazy(() => import('@/app/components/common/Navbar'));
+const FootballGame = lazy(() => import('@/app/views/FootballGame'));
 const PlayerProfile = lazy(() => import('@/app/views/PlayerProfile'));
->>>>>>> 1d8d72e5
 
-import Summary from "@components/WhitePaper/Summary";
-import GameMechanics from "@components/WhitePaper/GameMechanics";
-import PayToEarnEconomy from "@components/WhitePaper/PayToEarnEconomy";
-import Technology from "@components/WhitePaper/Technology";
-import Fund from "@components/Tokenomics/Fund";
-import PlayToEarn from "@components/Tokenomics/PlayToEarn";
-import Spending from "@components/Tokenomics/Spending";
-import Staking from "@components/Tokenomics/Staking";
+import Summary from '@components/WhitePaper/Summary';
+import GameMechanics from '@components/WhitePaper/GameMechanics';
+import PayToEarnEconomy from '@components/WhitePaper/PayToEarnEconomy';
+import Technology from '@components/WhitePaper/Technology';
+import Fund from '@components/Tokenomics/Fund';
+import PlayToEarn from '@components/Tokenomics/PlayToEarn';
+import Spending from '@components/Tokenomics/Spending';
+import Staking from '@components/Tokenomics/Staking';
 
 /** Route base config implementation */
 export class ComponentRoutes {
@@ -81,89 +59,36 @@
 
 /** Route config implementation */
 export class RouteConfig {
-    public static MarketPlace: ComponentRoutes = new ComponentRoutes("/marketplace", MarketPlace, true);
-    public static Lot: ComponentRoutes = new ComponentRoutes("/lot/:id", Lot, true);
-    public static Card: ComponentRoutes = new ComponentRoutes("/card/:id", Card, false);
+    public static MarketPlace: ComponentRoutes = new ComponentRoutes('/marketplace', MarketPlace, true);
+    public static Lot: ComponentRoutes = new ComponentRoutes('/lot/:id', Lot, true);
+    public static Card: ComponentRoutes = new ComponentRoutes('/card/:id', Card, false);
     public static Division: ComponentRoutes = new ComponentRoutes(
         /** TODO: it will be replaced with id parameter */
-        "/divisions",
+        '/divisions',
         Division,
         true
     );
-<<<<<<< HEAD
-    public static Field: ComponentRoutes = new ComponentRoutes("/field", Field, true);
-    public static Store: ComponentRoutes = new ComponentRoutes("/store", Store, true);
-    public static Cards: ComponentRoutes = new ComponentRoutes("/cards", UserCards, true);
-    public static Match: ComponentRoutes = new ComponentRoutes("/match", Match, true);
-    public static Home: ComponentRoutes = new ComponentRoutes("/home", Home, true);
-    public static FootballGame: ComponentRoutes = new ComponentRoutes("/game", FootballGame, true);
-    public static PlayerProfile: ComponentRoutes = new ComponentRoutes("/player-profile", PlayerProfile, true);
-    public static Whitepaper: ComponentRoutes = new ComponentRoutes("/whitepaper", WhitePaper, false);
-    public static Tokenomics: ComponentRoutes = new ComponentRoutes("/tokenomics", Tokenomics, false);
-    public static Summary: ComponentRoutes = new ComponentRoutes("summary", Summary, true);
-    public static GameMechanics: ComponentRoutes = new ComponentRoutes("game-mechanics", GameMechanics, true);
-=======
-    public static Field: ComponentRoutes = new ComponentRoutes(
-        '/field',
-        Field,
-        true
-    );
-    public static Store: ComponentRoutes = new ComponentRoutes(
-        '/store',
-        Store,
-        true
-    );
-    public static Cards: ComponentRoutes = new ComponentRoutes(
-        '/cards',
-        UserCards,
-        true
-    );
-    public static Match: ComponentRoutes = new ComponentRoutes(
-        '/match',
-        Match,
-        true
-    );
-    public static Home: ComponentRoutes = new ComponentRoutes(
-        '/home',
-        Home,
-        true
-    );
-    public static PlayerProfile: ComponentRoutes = new ComponentRoutes(
-        '/player-profile',
-        PlayerProfile,
-        true
-    );
-    public static Whitepaper: ComponentRoutes = new ComponentRoutes(
-        '/whitepaper',
-        WhitePaper,
-        false
-    );
-    public static Tokenomics: ComponentRoutes = new ComponentRoutes(
-        '/tokenomics',
-        Tokenomics,
-        false
-    );
-    public static Summary: ComponentRoutes = new ComponentRoutes(
-        'summary',
-        Summary,
-        true
-    );
-    public static GameMechanics: ComponentRoutes = new ComponentRoutes(
-        'game-mechanics',
-        GameMechanics,
-        true
-    );
->>>>>>> 1d8d72e5
+    public static Field: ComponentRoutes = new ComponentRoutes('/field', Field, true);
+    public static Store: ComponentRoutes = new ComponentRoutes('/store', Store, true);
+    public static Cards: ComponentRoutes = new ComponentRoutes('/cards', UserCards, true);
+    public static Match: ComponentRoutes = new ComponentRoutes('/match', Match, true);
+    public static Home: ComponentRoutes = new ComponentRoutes('/home', Home, true);
+    public static FootballGame: ComponentRoutes = new ComponentRoutes('/game', FootballGame, true);
+    public static PlayerProfile: ComponentRoutes = new ComponentRoutes('/player-profile', PlayerProfile, true);
+    public static Whitepaper: ComponentRoutes = new ComponentRoutes('/whitepaper', WhitePaper, false);
+    public static Tokenomics: ComponentRoutes = new ComponentRoutes('/tokenomics', Tokenomics, false);
+    public static Summary: ComponentRoutes = new ComponentRoutes('summary', Summary, true);
+    public static GameMechanics: ComponentRoutes = new ComponentRoutes('game-mechanics', GameMechanics, true);
     public static PayToEarnEconomy: ComponentRoutes = new ComponentRoutes(
-        "pay-to-earn-and-economy",
+        'pay-to-earn-and-economy',
         PayToEarnEconomy,
         true
     );
-    public static Technology: ComponentRoutes = new ComponentRoutes("technology", Technology, true);
-    public static Spending: ComponentRoutes = new ComponentRoutes("udt-spending", Spending, true);
-    public static PayToEarn: ComponentRoutes = new ComponentRoutes("pay-to-earn", PlayToEarn, true);
-    public static Staking: ComponentRoutes = new ComponentRoutes("staking", Staking, true);
-    public static Fund: ComponentRoutes = new ComponentRoutes("ud-dao-fund", Fund, true);
+    public static Technology: ComponentRoutes = new ComponentRoutes('technology', Technology, true);
+    public static Spending: ComponentRoutes = new ComponentRoutes('udt-spending', Spending, true);
+    public static PayToEarn: ComponentRoutes = new ComponentRoutes('pay-to-earn', PlayToEarn, true);
+    public static Staking: ComponentRoutes = new ComponentRoutes('staking', Staking, true);
+    public static Fund: ComponentRoutes = new ComponentRoutes('ud-dao-fund', Fund, true);
 
     public static routes: ComponentRoutes[] = [
         RouteConfig.Home,
@@ -175,10 +100,7 @@
         RouteConfig.Lot,
         RouteConfig.Store,
         RouteConfig.Match,
-<<<<<<< HEAD
         RouteConfig.FootballGame,
-=======
->>>>>>> 1d8d72e5
         RouteConfig.PlayerProfile,
         RouteConfig.Whitepaper.addChildren([
             RouteConfig.Summary,
@@ -197,12 +119,12 @@
 
 /** Route config that implements auth actions */
 export class AuthRouteConfig {
-    public static SignIn: ComponentRoutes = new ComponentRoutes("/sign-in", SignIn, true);
-    public static SignUp: ComponentRoutes = new ComponentRoutes("/sign-up", SignUp, true);
-    public static ChangePassword: ComponentRoutes = new ComponentRoutes("/change-password", ChangePassword, true);
-    public static ConfirmEmail: ComponentRoutes = new ComponentRoutes("/email/confirm", ConfirmEmail, true);
-    public static ResetPassword: ComponentRoutes = new ComponentRoutes("/reset-password", RecoverPassword, true);
-    public static Default: ComponentRoutes = new ComponentRoutes("/", RouteConfig.Home.component, true);
+    public static SignIn: ComponentRoutes = new ComponentRoutes('/sign-in', SignIn, true);
+    public static SignUp: ComponentRoutes = new ComponentRoutes('/sign-up', SignUp, true);
+    public static ChangePassword: ComponentRoutes = new ComponentRoutes('/change-password', ChangePassword, true);
+    public static ConfirmEmail: ComponentRoutes = new ComponentRoutes('/email/confirm', ConfirmEmail, true);
+    public static ResetPassword: ComponentRoutes = new ComponentRoutes('/reset-password', RecoverPassword, true);
+    public static Default: ComponentRoutes = new ComponentRoutes('/', RouteConfig.Home.component, true);
     public static routes: ComponentRoutes[] = [
         AuthRouteConfig.ConfirmEmail,
         AuthRouteConfig.Default,
@@ -213,17 +135,16 @@
     ];
 }
 
-export const Routes = () => (
+export const Routes = () =>
     <Switch>
-        {AuthRouteConfig.routes.map((route, index) => (
+        {AuthRouteConfig.routes.map((route, index) =>
             <Route key={index} path={route.path} component={route.component} exact={route.exact} />
-        ))}
+        )}
         <Route>
             <Navbar />
             <MatchFinder />
-            {RouteConfig.routes.map((route, index) => (
+            {RouteConfig.routes.map((route, index) =>
                 <Route key={index} path={route.path} component={route.component} exact={route.exact} />
-            ))}
+            )}
         </Route>
-    </Switch>
-);+    </Switch>;
