// Copyright (C) 2021 Creditor Corp. Group.
// See LICENSE for copying information.

import { Lootbox } from '@/lootbox';

/** Lootbox types */
export type LootboxTypes = 'Regular Box' | 'UD Release Celebration Box';

/** Class for lootBox Cards in store */
export class LootboxStats {
    /** LootboxStats implementation */
    constructor(
        public id: string,
        public icon: string,
        public type: LootboxTypes,
        public quantity: number,
        public dropChance: number[],
        public price: string
    ) { }
}
<<<<<<< HEAD
=======

/** Lootbox types */
export enum LootboxTypes {
    'Regular Box',
    'UD Release Celebration Box'
}
>>>>>>> ddbfde8a
<|MERGE_RESOLUTION|>--- conflicted
+++ resolved
@@ -17,13 +17,4 @@
         public dropChance: number[],
         public price: string
     ) { }
-}
-<<<<<<< HEAD
-=======
-
-/** Lootbox types */
-export enum LootboxTypes {
-    'Regular Box',
-    'UD Release Celebration Box'
-}
->>>>>>> ddbfde8a
+}