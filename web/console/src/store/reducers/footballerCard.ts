/*
Copyright (C) 2021 Creditor Corp. Group.
See LICENSE for copying information.
 */

import playerFace from '../../img/MarketPlacePage/marketPlaceCardsGroup/player.png';
import priceIcon
    from '../../img/MarketPlacePage/marketPlaceCardsGroup/marketPlaceFootballerCard/price.png';
import priceGoldIcon from '../../img/MarketPlacePage/MyCard/goldPrice.png';
import confirmIcon from '../../img/MarketPlacePage/MyCard/ok.png';

import star from '../../img/FootballerCardPage/star.png';
import checked from '../../img/FootballerCardPage/checked.png';

import { CardMainInfo, CardStats } from '../../types/fotballerCard';
import { CardStatsField } from '../../types/fotballerCard';
import { CardInfoField } from '../../types/fotballerCard';
import { CardPrice } from "../../types/fotballerCard";
import { CardPriceField } from '../../types/fotballerCard';
import { CardPriceId } from '../../types/fotballerCard';
import { CardPricePRP } from '../../types/fotballerCard';
import { Diagram } from '../../types/fotballerCard';

export class Card {
    constructor(private bgType: number ) { }
    mainInfo = new CardMainInfo(
        'Ronalculus',
        1000000,
        playerFace,
        priceIcon,
<<<<<<< HEAD
        this.bgType
=======
        priceGoldIcon,
        confirmIcon
>>>>>>> 0e407046
    )
    overalInfo = [
        new CardInfoField('name', 'Albert Ronalculus'),
        new CardInfoField('nation', 'Portugal 🇵🇹'),
        new CardInfoField('skills', '5', star),
        new CardInfoField('weak foot', '5', star),
        new CardInfoField('intl. rep', '5', star),
        new CardInfoField('foot', 'right'),
        new CardInfoField('height', '187'),
        new CardInfoField('nation', '87'),
        new CardInfoField('revision', 'rare'),
        new CardInfoField('def. wr', 'low'),
        new CardInfoField('arr. wr', 'high'),
        new CardInfoField('added on', '2020-09-10'),
        new CardInfoField('origin', 'na'),
        new CardInfoField('r. Face', 'low'),
        new CardInfoField('b. type', '', checked),
        new CardInfoField('age', '36 years old')
    ]
    stats = [
        new CardStats('tactics', 'tac', [
            new CardStatsField('positioning', 100),
            new CardStatsField('composure', 95,),
            new CardStatsField('aggression', 98),
            new CardStatsField('vision', 98),
            new CardStatsField('awareness', 99),
            new CardStatsField('crosses', 98),
        ]),
        new CardStats('physique', 'phy', [
            new CardStatsField('acceleration', 26),
            new CardStatsField('running speed', 25),
            new CardStatsField('reaction speed', 45),
            new CardStatsField('agility', 31),
            new CardStatsField('stamina', 40),
            new CardStatsField('strength', 35),
            new CardStatsField('jumping', 28),
            new CardStatsField('balance', 42),
        ]),
        new CardStats('technique', 'tec', [
            new CardStatsField('dribbing', 26),
            new CardStatsField('ball fontrol', 26),
            new CardStatsField('weak foot', 26),
            new CardStatsField('skill moves', 26),
            new CardStatsField('finesse', 26),
            new CardStatsField('curve', 26),
            new CardStatsField('volleys', 26),
            new CardStatsField('short passing', 26),
            new CardStatsField('long passing', 26),
            new CardStatsField('forward pass', 26),
        ]),
        new CardStats('offence', 'off', [
            new CardStatsField('finishing ability', 42),
            new CardStatsField('shot power', 42),
            new CardStatsField('accuracy', 42),
            new CardStatsField('distance', 42),
            new CardStatsField('penalty', 42),
            new CardStatsField('free Kicks', 42),
            new CardStatsField('corners', 42),
            new CardStatsField('heading accuracy', 42),
        ]),
        new CardStats('defence', 'def', [
            new CardStatsField('offside trap', 74),
            new CardStatsField('tackles', 74),
            new CardStatsField('ball focus', 74),
            new CardStatsField('interceptions', 74),
            new CardStatsField('vigilance', 74),
        ]),
        new CardStats('goalkeeping', 'gk', [
            new CardStatsField('diving', 84),
            new CardStatsField('handling', 84),
            new CardStatsField('sweeping', 84),
            new CardStatsField('throwing', 84),
        ])
    ]
    price = new CardPrice(
        new CardPriceId('id', 1),
        new CardPriceField('price', '11,400,00'),
        new CardPricePRP('prp', 75),
        new CardPriceField('updated', 16),
        new CardPriceField('pr', '1,142,000 - 15,000,000'),
    )
    diagram = [
        new Diagram('1', 'physical', 100, 800, 688),
        new Diagram('2', 'mental', 100, 800, 688),
        new Diagram('3', 'skill', 100, 800, 688),
        new Diagram('4', 'chem. style', 100, 800, 688),
        new Diagram('5', 'base stats', 100, 800, 688),
        new Diagram('6', 'in game stats', 100, 800, 688),
    ]
}

function cardList (count: number) {
    let list: Card[] = [];
    while (count > 0) {
        list.push(new Card(0), new Card(1), new Card(2), new Card(3));
        count--;
    }
    return list;

}

export const cardReducer = (cardState = cardList(100)) => {
    return cardState;
};<|MERGE_RESOLUTION|>--- conflicted
+++ resolved
@@ -28,12 +28,9 @@
         1000000,
         playerFace,
         priceIcon,
-<<<<<<< HEAD
-        this.bgType
-=======
+        this.bgType,
         priceGoldIcon,
-        confirmIcon
->>>>>>> 0e407046
+        confirmIcon,
     )
     overalInfo = [
         new CardInfoField('name', 'Albert Ronalculus'),
