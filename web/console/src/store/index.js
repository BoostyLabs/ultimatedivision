/*
Copyright (C) 2021 Creditor Corp. Group.
See LICENSE for copying information.
 */

import { createStore, combineReducers } from 'redux';

import { cardReducer } from './reducers/footballerCard';
<<<<<<< HEAD
=======
import { cardPriceReducer } from './reducers/footballerCardPrice';
import { cardInfoReducer } from './reducers/footballerCardOveralInfo';
import { filterFieldTitlesReducer } from './reducers/filterFieldTitles';
>>>>>>> a483060a

const reducer = combineReducers({
    fotballerCardPrice: cardPriceReducer,
    footballerCard: cardReducer,
<<<<<<< HEAD
=======
    footballerCardOveralInfo: cardInfoReducer,
    filterFieldTitles: filterFieldTitlesReducer
>>>>>>> a483060a
});

export const store = createStore(reducer);<|MERGE_RESOLUTION|>--- conflicted
+++ resolved
@@ -6,21 +6,13 @@
 import { createStore, combineReducers } from 'redux';
 
 import { cardReducer } from './reducers/footballerCard';
-<<<<<<< HEAD
-=======
 import { cardPriceReducer } from './reducers/footballerCardPrice';
 import { cardInfoReducer } from './reducers/footballerCardOveralInfo';
-import { filterFieldTitlesReducer } from './reducers/filterFieldTitles';
->>>>>>> a483060a
 
 const reducer = combineReducers({
     fotballerCardPrice: cardPriceReducer,
     footballerCard: cardReducer,
-<<<<<<< HEAD
-=======
     footballerCardOveralInfo: cardInfoReducer,
-    filterFieldTitles: filterFieldTitlesReducer
->>>>>>> a483060a
 });
 
 export const store = createStore(reducer);