--- conflicted
+++ resolved
@@ -386,11 +386,7 @@
     }
 };
 /** Cards domain entity */
-<<<<<<< HEAD
-export class Cards {
-=======
 export class CardsPage {
->>>>>>> c26ba9be
     /** default Cards initial values */
     constructor(
         public cards: Card[],
