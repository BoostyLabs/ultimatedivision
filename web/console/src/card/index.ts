// Copyright (C) 2021 Creditor Corp. Group.
// See LICENSE for copying information.

import diamond from '@static/img/MarketPlacePage/marketPlaceCardsGroup/diamond2.svg';
import gold from '@static/img/MarketPlacePage/marketPlaceCardsGroup/gold2.svg';
import silver from '@static/img/MarketPlacePage/marketPlaceCardsGroup/silver2.svg';
import wood from '@static/img/MarketPlacePage/marketPlaceCardsGroup/wood2.svg';

import diamondShadow from '@static/img/MarketPlacePage/marketPlaceCardsGroup/diamondShadow.svg';
import goldShadow from '@static/img/MarketPlacePage/marketPlaceCardsGroup/goldShadow.svg';
import silverShadow from '@static/img/MarketPlacePage/marketPlaceCardsGroup/silverShadow.svg';
import woodShadow from '@static/img/MarketPlacePage/marketPlaceCardsGroup/woodShadow.svg';

import currentBid from '@static/img/MarketPlacePage/marketPlaceCardsGroup/marketPlaceFootballerCard/bid.svg';
import minimumPrice from '@static/img/MarketPlacePage/marketPlaceCardsGroup/marketPlaceFootballerCard/minimum.svg';
import purchased from '@static/img/MarketPlacePage/marketPlaceCardsGroup/marketPlaceFootballerCard/purchased.svg';

import confirmIcon from '@static/img/MarketPlacePage/MyCard/ok.svg';
import priceGoldIcon from '@static/img/MarketPlacePage/MyCard/goldPrice.svg';
import playerFace from '@static/img/MarketPlacePage/marketPlaceCardsGroup/player.svg';
import priceIcon from '@static/img/MarketPlacePage/marketPlaceCardsGroup/marketPlaceFootballerCard/price.svg';

import checked from '@static/img/FootballerCardPage/checked.svg';
import star from '@static/img/FootballerCardPage/star.svg';

const DEFAULT_VALUE = 0;
/** class for our getters to get label and value while mapping */
export class CardField {
    /** label and value for mapping */
    constructor(public label: string, public value: string | number) { }
}

/** player stats implementation */
export class CardStats {
    /** main stat with substats */
    constructor(
        public title: string = '',
        public fields: CardField[] = []
    ) { }
    /** Returns average value of fields */
    get average() {
        return Math.round(
            this.fields
                .map((item) => +item.value)
                .reduce((prev, current) => prev + current) / this.fields.length
        );
    }

    /** stat giagram color depend on avarage stat value */
    get color(): string {
        const STATISTIC_UPPER_BOUND = 90;
        const STATISTIC_LOWER_BOUND = 50;

        const STATISTIC_UPPER_BOUND_COLOR = '#3CCF5D';
        const STATISTIC_MEDIUM_BOUND_COLOR = '#E8EC16';
        const STATISTIC_LOWER_BOUND_COLOR = '#FF4200';

        switch (true) {
        case this.average >= STATISTIC_UPPER_BOUND:
            return STATISTIC_UPPER_BOUND_COLOR;
        case this.average >= STATISTIC_LOWER_BOUND:
            return STATISTIC_MEDIUM_BOUND_COLOR;
        default:
            return STATISTIC_LOWER_BOUND_COLOR;
        }
    }
}

<<<<<<< HEAD
/** Class defines with needed getters */
=======

/** Class defines with getters */
>>>>>>> 96aff483
export class Card {
    id: string = '00000000-0000-0000-0000-000000000000';
    playerName: string = 'Taras';
    quality: string = '';
    pictureType: number = DEFAULT_VALUE;
    height: number = DEFAULT_VALUE;
    weight: number = DEFAULT_VALUE;
    skinColor: number = DEFAULT_VALUE;
    hairStyle: number = DEFAULT_VALUE;
    hairColor: number = DEFAULT_VALUE;
    accessories: number[] = [];
    dominantFoot: string = '';
    isTattoos: boolean = false;
    status: number = DEFAULT_VALUE;
    type: string = '';
    userId: string = '';
    tactics: number = DEFAULT_VALUE;
    positioning: number = DEFAULT_VALUE;
    composure: number = DEFAULT_VALUE;
    aggression: number = DEFAULT_VALUE;
    vision: number = DEFAULT_VALUE;
    awareness: number = DEFAULT_VALUE;
    crosses: number = DEFAULT_VALUE;
    physique: number = DEFAULT_VALUE;
    acceleration: number = DEFAULT_VALUE;
    runningSpeed: number = DEFAULT_VALUE;
    reactionSpeed: number = DEFAULT_VALUE;
    agility: number = DEFAULT_VALUE;
    stamina: number = DEFAULT_VALUE;
    strength: number = DEFAULT_VALUE;
    jumping: number = DEFAULT_VALUE;
    balance: number = DEFAULT_VALUE;
    technique: number = DEFAULT_VALUE;
    dribbling: number = DEFAULT_VALUE;
    ballControl: number = DEFAULT_VALUE;
    weakFoot: number = DEFAULT_VALUE;
    skillMoves: number = DEFAULT_VALUE;
    finesse: number = DEFAULT_VALUE;
    curve: number = DEFAULT_VALUE;
    volleys: number = DEFAULT_VALUE;
    shortPassing: number = DEFAULT_VALUE;
    longPassing: number = DEFAULT_VALUE;
    forwardPass: number = DEFAULT_VALUE;
    offense: number = DEFAULT_VALUE;
    finishingAbility: number = DEFAULT_VALUE;
    shotPower: number = DEFAULT_VALUE;
    accuracy: number = DEFAULT_VALUE;
    distance: number = DEFAULT_VALUE;
    penalty: number = DEFAULT_VALUE;
    freeKicks: number = DEFAULT_VALUE;
    corners: number = DEFAULT_VALUE;
    headingAccuracy: number = DEFAULT_VALUE;
    defence: number = DEFAULT_VALUE;
    offsideTrap: number = DEFAULT_VALUE;
    sliding: number = DEFAULT_VALUE;
    tackles: number = DEFAULT_VALUE;
    ballFocus: number = DEFAULT_VALUE;
    interceptions: number = DEFAULT_VALUE;
    vigilance: number = DEFAULT_VALUE;
    goalkeeping: number = DEFAULT_VALUE;
    reflexes: number = DEFAULT_VALUE;
    diving: number = DEFAULT_VALUE;
    handling: number = DEFAULT_VALUE;
    sweeping: number = DEFAULT_VALUE;
    throwing: number = DEFAULT_VALUE;

    /** Card fields */
    constructor(card?: Card) {
        Object.assign(this, card);
    }

    /** Returns background type and shadow type according to quality */
    get shadow() {
        switch (this.quality) {
        case 'wood':
            return woodShadow;
        case 'silver':
            return silverShadow;
        case 'gold':
            return goldShadow;
        case 'diamond':
            return diamondShadow;
        default:
            return woodShadow;
        }
    }

    /** TODO: for testing, will be replaced */
    /* eslint-disable */
    get cardPrice() {
        const prp = 75;
        const pr = '1,142,000 - 15,000,000';
        const updated = 16;
        const price = '10,868,000';
        /** get stat giagram color depend on price value  */
        const PRICE_UPPER_BOUND = 80;
        const PRICE_MEDIUM_BOUND = 70;
        const PRICE_LOWER_BOUND = 50;

        const PRICE_UPPER_BOUND_COLOR = '#1898D7';
        const PRICE_MEDIUM_BOUND_COLOR = '#3CCF5D';
        const PRICE_LOWER_BOUND_COLOR = '#E86C27';
        const PRICE_DEFAULT_BOUND_COLOR = '#FF4200';
        let color: string;

        switch (true) {
        case prp >= PRICE_UPPER_BOUND:
            color = PRICE_UPPER_BOUND_COLOR;
            break;
        case prp >= PRICE_MEDIUM_BOUND:
            color = PRICE_MEDIUM_BOUND_COLOR;
            break;
        case prp >= PRICE_LOWER_BOUND:
            color = PRICE_LOWER_BOUND_COLOR;
            break;
        default:
            color = PRICE_DEFAULT_BOUND_COLOR;
        }

        return {
            prp,
            color,
            pr,
            updated,
            price,
        };
    }

    /** Using in footballerCard in info block */
    get infoBlock() {
        return [
            new CardField('name', this.playerName),
            // TODO: at this momenty nation does not exist
            new CardField('nation', 'this.nation'),
            new CardField('skills', '5'),
            new CardField('weak foot', this.weakFoot),
            new CardField('intl. rep', '5'),
            new CardField('foot', this.dominantFoot),
            new CardField('height', this.height),
            new CardField('nation', this.weight),
            // TODO: at this momenty revision does not exist or it is designer mistake or it is quality
            new CardField('revision', 'rare'),
            // TODO: create method to convert attack and defence values into this scale
            new CardField('def. wr', 'low'),
            new CardField('arr. wr', 'high'),
            // next fields does not exist in card at this moment
            new CardField('added on', '2020-09-10'),
            new CardField('origin', 'na'),
            new CardField('r. Face', 'low'),
            new CardField('b. type', ''),
            new CardField('age', '36 years old'),
        ];
    }

    /** Using in diagramm area in footballerCard */
    get diagramArea() {
        // TODO: need to get real min and max values to convert into diagram value
        // TODO: this fields does not exist
        return [
            new CardField('physical', DEFAULT_VALUE),
            new CardField('mental', DEFAULT_VALUE),
            new CardField('skill', DEFAULT_VALUE),
            new CardField('cham. style', DEFAULT_VALUE),
            new CardField('base stats', DEFAULT_VALUE),
            new CardField('in game stats', DEFAULT_VALUE),
        ];
    }

    /** Returns fields for card stats area in footballerCard */
    get statsArea() {
        return [
            new CardStats('tactics', [
                new CardField('positioning', this.positioning),
                new CardField('composure', this.composure),
                new CardField('aggression', this.aggression),
                new CardField('vision', this.vision),
                new CardField('awareness', this.awareness),
                new CardField('crosses', this.crosses),
            ]),
            new CardStats('physique', [
                new CardField('acceleration', this.acceleration),
                new CardField('running speed', this.runningSpeed),
                new CardField('reaction speed', this.reactionSpeed),
                new CardField('agility', this.agility),
                new CardField('stamina', this.stamina),
                new CardField('strength', this.strength),
                new CardField('jumping', this.jumping),
                new CardField('balance', this.jumping),
            ]),
            new CardStats('technique', [
                new CardField('dribbing', this.dribbling),
                new CardField('ball fontrol', this.ballControl),
                new CardField('weak foot', this.weakFoot),
                new CardField('skill moves', this.skillMoves),
                new CardField('finesse', this.finesse),
                new CardField('curve', this.curve),
                new CardField('volleys', this.volleys),
                new CardField('short passing', this.shortPassing),
                new CardField('long passing', this.longPassing),
                new CardField('forward pass', this.forwardPass),
            ]),
            new CardStats('offence', [
                new CardField('finishing ability', this.finishingAbility),
                new CardField('shot power', this.shotPower),
                new CardField('accuracy', this.accuracy),
                new CardField('distance', this.distance),
                new CardField('penalty', this.penalty),
                new CardField('free Kicks', this.freeKicks),
                new CardField('corners', this.corners),
                new CardField('heading accuracy', this.headingAccuracy),
            ]),
            new CardStats('defence', [
                new CardField('offside trap', this.offsideTrap),
                new CardField('tackles', this.tackles),
                new CardField('ball focus', this.ballFocus),
                new CardField('interceptions', this.interceptions),
                new CardField('vigilance', this.vigilance),
            ]),
            new CardStats('goalkeeping', [
                new CardField('diving', this.diving),
                new CardField('handling', this.handling),
                new CardField('sweeping', this.sweeping),
                new CardField('throwing', this.throwing),
            ]),
        ];
    }
}
/** Cards domain entity */
export class CardsPage {
    /** default Cards initial values */
    constructor(
        public cards: Card[],
        public page: {
            offset: number;
            limit: number;
            currentPage: number;
            pageCount: number;
            totalCount: number;
        }
    ) { }
}<|MERGE_RESOLUTION|>--- conflicted
+++ resolved
@@ -66,12 +66,7 @@
     }
 }
 
-<<<<<<< HEAD
 /** Class defines with needed getters */
-=======
-
-/** Class defines with getters */
->>>>>>> 96aff483
 export class Card {
     id: string = '00000000-0000-0000-0000-000000000000';
     playerName: string = 'Taras';
