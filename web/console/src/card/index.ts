// Copyright (C) 2021 Creditor Corp. Group.
// See LICENSE for copying information.

import diamond from '@static/img/MarketPlacePage/marketPlaceCardsGroup/diamond2.svg';
import gold from '@static/img/MarketPlacePage/marketPlaceCardsGroup/gold2.svg';
import silver from '@static/img/MarketPlacePage/marketPlaceCardsGroup/silver2.svg';
import wood from '@static/img/MarketPlacePage/marketPlaceCardsGroup/wood2.svg';

import diamondShadow from '@static/img/MarketPlacePage/marketPlaceCardsGroup/diamondShadow.svg';
import goldShadow from '@static/img/MarketPlacePage/marketPlaceCardsGroup/goldShadow.svg';
import silverShadow from '@static/img/MarketPlacePage/marketPlaceCardsGroup/silverShadow.svg';
import woodShadow from '@static/img/MarketPlacePage/marketPlaceCardsGroup/woodShadow.svg';

import currentBid
    from '@static/img/MarketPlacePage/marketPlaceCardsGroup/marketPlaceFootballerCard/bid.svg';
import minimumPrice
    from '@static/img/MarketPlacePage/marketPlaceCardsGroup/marketPlaceFootballerCard/minimum.svg';
import purchased
    from '@static/img/MarketPlacePage/marketPlaceCardsGroup/marketPlaceFootballerCard/purchased.svg';

import confirmIcon from '@static/img/MarketPlacePage/MyCard/ok.svg';
import priceGoldIcon from '@static/img/MarketPlacePage/MyCard/goldPrice.svg';
import playerFace from '@static/img/MarketPlacePage/marketPlaceCardsGroup/player.svg';
import priceIcon
    from '@static/img/MarketPlacePage/marketPlaceCardsGroup/marketPlaceFootballerCard/price.svg';

import checked from '@static/img/FootballerCardPage/checked.svg';
import star from '@static/img/FootballerCardPage/star.svg';


/** class for our getters to get label and value while mapping */
export class CardField {
    /** label and value for mapping */
    constructor(
        public label: string,
        public value: string | number,
    ) { }
}

/* eslint-disable */
/** player stats implementation */
export class CardStats {
    /** main stat with substats */
    constructor(
        public title: string = '',
        public abbreviated: string = '',
        public fields: CardField[] = []
    ) { }
<<<<<<< HEAD
    public average: number = Math.round(this.fields
        .map(item => +item.value)
        .reduce((prev, current) => prev + current) / this.fields.length);
=======
    get average() {
        return Math.round(this.fields
            .map(item => +item.value)
            .reduce((prev, current) => prev + current) / this.fields.length);
    }
>>>>>>> f4c3416e
    /** abbreviated title of card stat name */
    get abbr(): string {
        return this.title.slice(0, 3);
    }
    /** stat giagram color depend on avarage stat value */
    get color(): string {
        const STATISTIC_UPPER_BOUND = 90;
        const STATISTIC_LOWER_BOUND = 50;
​
        const STATISTIC_UPPER_BOUND_COLOR = '#3CCF5D';
        const STATISTIC_MEDIUM_BOUND_COLOR = '#E8EC16';
        const STATISTIC_LOWER_BOUND_COLOR = '#FF4200';
​
        switch (true) {
            case this.average >= STATISTIC_UPPER_BOUND:
                return STATISTIC_UPPER_BOUND_COLOR;
            case this.average >= STATISTIC_LOWER_BOUND:
                return STATISTIC_MEDIUM_BOUND_COLOR;
            default:
                return STATISTIC_LOWER_BOUND_COLOR;
        }
    }
}
​
export interface CardInterface {
    id: string,
    playerName: string,
    quality: string,
    pictureType: number,
    height: number,
    weight: number,
    skinColor: number,
    hairStyle: number,
    hairColor: number,
    accessories: number[],
    dominantFoot: string,
    isTatoos: boolean,
    status: number,
    type: string,
    userId: string,
    tactics: number,
    positioning: number,
    composure: number,
    aggression: number,
    vision: number,
    awareness: number,
    crosses: number,
    physique: number,
    acceleration: number,
    runningSpeed: number,
    reactionSpeed: number,
    agility: number,
    stamina: number,
    strength: number,
    jumping: number,
    balance: number,
    technique: number,
    dribbling: number,
    ballControl: number,
    weakFoot: number,
    skillMoves: number,
    finesse: number,
    curve: number,
    volleys: number,
    shortPassing: number,
    longPassing: number,
    forwardPass: number,
    offense: number,
    finishingAbility: number,
    shotPower: number,
    accuracy: number,
    distance: number,
    penalty: number,
    freeKicks: number,
    corners: number,
    headingAccuracy: number,
    defence: number,
    offsideTrap: number,
    sliding: number,
    tackles: number,
    ballFocus: number,
    interceptions: number,
    vigilance: number,
    goalkeeping: number,
    reflexes: number,
    diving: number,
    handling: number,
    sweeping: number,
    throwing: number
}
​
/** Card base implementation */
export class Card {
    id: string = '';
    playerName: string = '';
    quality: string = '';
    pictureType: number = 0;
    height: number = 0;
    weight: number = 0;
    skinColor: number = 0;
    hairStyle: number = 0;
    hairColor: number = 0;
    accessories: number[] = [];
    dominantFoot: string = '';
    isTatoos: boolean = false;
    status: number = 0;
    type: string = '';
    userId: string = '';
    tactics: number = 0;
    positioning: number = 0;
    composure: number = 0;
    aggression: number = 0;
    vision: number = 0;
    awareness: number = 0;
    crosses: number = 0;
    physique: number = 0;
    acceleration: number = 0;
    runningSpeed: number = 0;
    reactionSpeed: number = 0;
    agility: number = 0;
    stamina: number = 0;
    strength: number = 0;
    jumping: number = 0;
    balance: number = 0;
    technique: number = 0;
    dribbling: number = 0;
    ballControl: number = 0;
    weakFoot: number = 0;
    skillMoves: number = 0;
    finesse: number = 0;
    curve: number = 0;
    volleys: number = 0;
    shortPassing: number = 0;
    longPassing: number = 0;
    forwardPass: number = 0;
    offense: number = 0;
    finishingAbility: number = 0;
    shotPower: number = 0;
    accuracy: number = 0;
    distance: number = 0;
    penalty: number = 0;
    freeKicks: number = 0;
    corners: number = 0;
    headingAccuracy: number = 0;
    defence: number = 0;
    offsideTrap: number = 0;
    sliding: number = 0;
    tackles: number = 0;
    ballFocus: number = 0;
    interceptions: number = 0;
    vigilance: number = 0;
    goalkeeping: number = 0;
    reflexes: number = 0;
    diving: number = 0;
    handling: number = 0;
    sweeping: number = 0;
    throwing: number = 0;
    /** Card fields */
    constructor(
        card: Partial<CardInterface> = {}
    ) {
        Object.assign(this, card);
    }
​
    /** returns background type and shadow type according to quality */
    get style() {
​
        switch (this.quality) {
            case 'wood':
                return {
                    background: wood,
                    shadow: woodShadow,
                };
            case 'silver':
                return {
                    background: silver,
                    shadow: silverShadow,
                };
            case 'gold':
                return {
                    background: gold,
                    shadow: goldShadow,
                };
            case 'diamond':
                return {
                    background: diamond,
                    shadow: diamondShadow,
                };
            default:
                return {
                    background: diamond,
                    shadow: diamondShadow,
                };
        };
    }
    /** will be replaced by backend face implementation */
    get face() {
        return playerFace
    }
​
    /**TODO: for testing, will be replaced */
    get cardPrice() {
        const prp = 75;
        const pr = 'PR: 1,142,000 - 15,000,000';
        const updated = 16;
        const price = '10,868,000';
        /** get stat giagram color depend on price value  */
        const PRICE_UPPER_BOUND = 80;
        const PRICE_MEDIUM_BOUND = 70;
        const PRICE_LOWER_BOUND = 50;
​
        const PRICE_UPPER_BOUND_COLOR = '#1898D7';
        const PRICE_MEDIUM_BOUND_COLOR = '#3CCF5D';
        const PRICE_LOWER_BOUND_COLOR = '#E86C27';
        const PRICE_DEFAULT_BOUND_COLOR = '#FF4200';
        let color: string;
​
        switch (true) {
            case prp >= PRICE_UPPER_BOUND:
                color = PRICE_UPPER_BOUND_COLOR;
                break;
            case prp >= PRICE_MEDIUM_BOUND:
                color = PRICE_MEDIUM_BOUND_COLOR;
                break;
            case prp >= PRICE_LOWER_BOUND:
                color = PRICE_LOWER_BOUND_COLOR;
                break;
            default:
                color = PRICE_DEFAULT_BOUND_COLOR;
        }
​
        return {
            prp,
            color,
            pr,
            updated,
            price
        }
    }
​
    /** Using in footballerCard in info block */
    get infoBlock() {
        return [
            new CardField('name', this.playerName),
            // TODO: at this momenty nation does not exist
            new CardField('nation', 'this.nation'),
            new CardField('skills', '5'),
            new CardField('weak foot', this.weakFoot),
            new CardField('intl. rep', '5'),
            new CardField('foot', this.dominantFoot),
            new CardField('height', this.height),
            new CardField('nation', this.weight),
            // TODO: at this momenty revision does not exist or it is designer mistake or it is quality
            new CardField('revision', 'rare'),
            // TODO: create method to convert attack and defence values into this scale
            new CardField('def. wr', 'low'),
            new CardField('arr. wr', 'high'),
            // next fields does not exist in card at this moment
            new CardField('added on', '2020-09-10'),
            new CardField('origin', 'na'),
            new CardField('r. Face', 'low'),
            new CardField('b. type', ''),
            new CardField('age', '36 years old'),
        ];
    }
​
    /** Using in diagramm area in footballerCard */
    get diagramArea() {
        // TODO: need to get real min and max values to convert into diagram value
        // TODO: this fields does not exist
        return [
            new CardField('physical', 688),
            new CardField('mental', 688),
            new CardField('skill', 688),
            new CardField('cham. style', 688),
            new CardField('base stats', 688),
            new CardField('in game stats', 688),
        ];
    }
​
    /** returns fields for card stats area in footballerCard */
    get statsArea() {
        return [
            new CardStats('tactics', 'tac', [
                new CardField('positioning', this.positioning),
                new CardField('composure', this.composure,),
                new CardField('aggression', this.aggression),
                new CardField('vision', this.vision),
                new CardField('awareness', this.awareness),
                new CardField('crosses', this.crosses),
            ]),
            new CardStats('physique', 'phy', [
                new CardField('acceleration', this.acceleration),
                new CardField('running speed', this.runningSpeed),
                new CardField('reaction speed', this.reactionSpeed),
                new CardField('agility', this.agility),
                new CardField('stamina', this.stamina),
                new CardField('strength', this.strength),
                new CardField('jumping', this.jumping),
                new CardField('balance', this.jumping),
            ]),
            new CardStats('technique', 'tec', [
                new CardField('dribbing', this.dribbling),
                new CardField('ball fontrol', this.ballControl),
                new CardField('weak foot', this.weakFoot),
                new CardField('skill moves', this.skillMoves),
                new CardField('finesse', this.finesse),
                new CardField('curve', this.curve),
                new CardField('volleys', this.volleys),
                new CardField('short passing', this.shortPassing),
                new CardField('long passing', this.longPassing),
                new CardField('forward pass', this.forwardPass),
            ]),
            new CardStats('offence', 'off', [
                new CardField('finishing ability', this.finishingAbility),
                new CardField('shot power', this.shotPower),
                new CardField('accuracy', this.accuracy),
                new CardField('distance', this.distance),
                new CardField('penalty', this.penalty),
                new CardField('free Kicks', this.freeKicks),
                new CardField('corners', this.corners),
                new CardField('heading accuracy', this.headingAccuracy),
            ]),
            new CardStats('defence', 'def', [
                new CardField('offside trap', this.offsideTrap),
                new CardField('tackles', this.tackles),
                new CardField('ball focus', this.ballFocus),
                new CardField('interceptions', this.interceptions),
                new CardField('vigilance', this.vigilance),
            ]),
            new CardStats('goalkeeping', 'gk', [
                new CardField('diving', this.diving),
                new CardField('handling', this.handling),
                new CardField('sweeping', this.sweeping),
                new CardField('throwing', this.throwing),
            ]),
        ];
    }
};<|MERGE_RESOLUTION|>--- conflicted
+++ resolved
@@ -46,17 +46,11 @@
         public abbreviated: string = '',
         public fields: CardField[] = []
     ) { }
-<<<<<<< HEAD
-    public average: number = Math.round(this.fields
-        .map(item => +item.value)
-        .reduce((prev, current) => prev + current) / this.fields.length);
-=======
     get average() {
         return Math.round(this.fields
             .map(item => +item.value)
             .reduce((prev, current) => prev + current) / this.fields.length);
     }
->>>>>>> f4c3416e
     /** abbreviated title of card stat name */
     get abbr(): string {
         return this.title.slice(0, 3);
