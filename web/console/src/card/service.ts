--- conflicted
+++ resolved
@@ -21,48 +21,9 @@
     /** gets card by id from list of cards */
     public async getCardById(id: string): Promise<Card> {
         return await this.card.getCardById(id);
-<<<<<<< HEAD
-    }
-
-    /** get filtered cards from api */
-    public async getFilteredCards(filterParam: string) {
-        const response = await this.card.getFilteredCards(filterParam);
-
-        return await response.json();
-    }
-    /** get user cards from api */
-    public async getCards({ page, limit }: { page: number; limit: number }): Promise<CardsResponse> {
-        const response = await this.card.getCards({ page, limit });
-
-        return await response.json();
-    };
-    /** create lot */
-    public async createLot(lot: CreatedLot): Promise<Response> {
-        return await this.card.createLot(lot);
-    }
-
-    /** getting lot by id */
-    public async getLotById(id: string): Promise<Response> {
-        return await this.card.getLotById(id);
-    }
-    /** get lots from api */
-    public async getLots({ page, limit }: { page: number; limit: number }): Promise<MarkeplaceResponse> {
-        const response = await this.card.getLots({ page, limit });
-
-        return await response.json();
-    };
-    /** get filtered lots from api */
-    public async getFilteredLots(filterParam: string) {
-        const response = await this.card.getFilteredLots(filterParam);
-
-        return await response.json();
-    }
-}
-=======
     };
     /** gets list of filtered cards */
     public async filteredList(filterParam: string): Promise<Cards> {
         return await this.card.filteredList(filterParam);
     };
-};
->>>>>>> 5d4add69
+};