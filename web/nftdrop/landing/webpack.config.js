--- conflicted
+++ resolved
@@ -14,17 +14,10 @@
     },
     entry: './src/index.tsx',
     target: 'web',
-    devtool: 'inline-source-map',
     output: {
-<<<<<<< HEAD
-        path: path.resolve(__dirname, "dist/"),
-        filename: "[name].[hash].js",
-        publicPath: "/static/dist/",
-=======
         path: path.resolve(__dirname, 'dist/'),
         filename: '[name].[hash].js',
         publicPath: '/static/dist/',
->>>>>>> c8b212d0
     },
     plugins: [
         new HtmlWebpackPlugin({
