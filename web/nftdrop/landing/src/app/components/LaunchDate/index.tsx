// Copyright (C) 2021 Creditor Corp. Group.
// See LICENSE for copying information.

import { useState } from 'react';

import { Modal } from './Modal';

import ball from '@static/images/launchDate/ball.webp';
import ballMobile from '@static/images/launchDate/ballMobile.webp';
import webkitBall from '@static/images/launchDate/ball.png';
import webkitBallMobile from '@static/images/launchDate/ballMobile.png';

import './index.scss';

export const LaunchDate: React.FC = () => {

    const [isShowModal, setIsShowModal] = useState(false);

    const handleModal = () => setIsShowModal(prev => !prev);

    return (
        <>
            <section className="launch-date">
                <div className="launch-date__wrapper">
                    <picture>
                        <source media="(max-width: 800px)" srcSet={ballMobile} type="image/webp" />
                        <source media="(min-width: 800px)" srcSet={ball} type="image/webp" />
                        <source media="(max-width: 800px)" srcSet={webkitBallMobile} />
                        <img
                            className="launch-date__ball"
                            src={webkitBall}
                            alt="ultimate division ball"
                            loading="lazy"
                        />
                    </picture>
                    <div className="launch-date__information">
                        <p
                            className="launch-date__information__subtitle"
                        >
                            Launch Date
                        </p>
                        <h1
                            className="launch-date__information__title"
                        >
                            1 November 20:00
                        </h1>
<<<<<<< HEAD
                        <div
=======
                        <button
>>>>>>> c5630362
                            className="launch-date__information__remind"
                            onClick={handleModal}
                        >
                            <span className="launch-date__information__remind__text">
                                Remind Me
                            </span>
                        </button>
                    </div>
                </div>
            </section>
            {isShowModal && <Modal handleModal={handleModal} />}
        </>
    );
};<|MERGE_RESOLUTION|>--- conflicted
+++ resolved
@@ -44,11 +44,7 @@
                         >
                             1 November 20:00
                         </h1>
-<<<<<<< HEAD
-                        <div
-=======
                         <button
->>>>>>> c5630362
                             className="launch-date__information__remind"
                             onClick={handleModal}
                         >
