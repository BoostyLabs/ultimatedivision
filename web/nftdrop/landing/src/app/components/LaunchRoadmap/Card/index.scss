@import "/src/index.scss";

.card {
    width: 100%;
    display: flex;
    position: relative;
    margin: 0 auto 40px;
    padding: 70px 90px;
    justify-content: space-between;
    align-items: center;
<<<<<<< HEAD
    background: linear-gradient(180deg, #213497 0%, rgba(44, 60, 143, 0) 100%);
    box-shadow: 0 9px 22px -2px #00ffa3;
=======
    background: linear-gradient(#213497 100%, #2c3c8f 0%);
    box-shadow: 0 10px 20px 0 $roadmapHighlightColor;
>>>>>>> c5630362

    &__text-area {
        width: 70%;
    }

    &__image-0,
    &__image-1,
    &__image-2,
    &__image-3,
    &__image-4 {
        margin: auto;
        width: 30%;
    }

    &__title {
        font-family: "Thorletto", sans-serif;
        font-size: 36px;
        color: $roadmapHighlightColor;
        font-weight: 400;
        line-height: 115px;
        margin-bottom: 36px;
    }

    &__description {
        max-width: 500px;
        font-size: 24px;
        line-height: 28px;
        font-weight: bold;
        font-family: "Roboto";
        text-align: left;
        color: white;
        margin-bottom: 80px;
    }

    &__box {
        margin-top: 5%;
        display: flex;
        align-items: center;
        flex-direction: row;

        &__subtitle {
            font-family: "Russo One";
            margin-left: 5%;
            font-size: 24px;
            color: $roadmapHighlightColor;
        }
    }

    @media (max-width: $desktopBreakPoint) {
        padding: 65px 50px;
        align-items: flex-start;

        &__title {
            margin-bottom: 12px;
            font-size: 36px;
        }

        &__description {
            font-size: 20px;
            margin-bottom: 50px;
            width: 85%;
        }

        &__box {

            &__subtitle {
                font-size: 18px;
            }
        }

        &__image {
            height: 160px;
            width: 160px;
        }
    }

    @media (max-width: $tabletBreakPoint) {

        &__title {
            font-size: 24px;
        }

        &__description {
            font-size: 16px;
        }

        &__box {

            &__subtitle {
                font-size: 16px;
            }
        }
    }

    @media (max-width: $phoneBreakPoint) {
        padding: 43px 20px;
        flex-direction: column;
        align-items: center;
        justify-content: space-between;

        &__text-area {
            width: 100%;
        }

        &__title {
            text-align: center;
            font-size: 22px;
            margin-bottom: 200px;
        }

        &__description {
            width: 100%;
            font-size: 18px;
        }

        &__box {

            &__present {
                width: 35px;
            }

            &__subtitle {
                font-size: 12px;
            }
        }

        &__image-0,
        &__image-1,
        &__image-2,
        &__image-3,
        &__image-4 {
            position: absolute;
            width: 158.1px;
            height: 158.1px;
            top: 160px;
        }
    }

    @media (max-width: $phoneBreakPoint - 200px) {

        &__title {
            font-size: 18px;
        }
    }
}<|MERGE_RESOLUTION|>--- conflicted
+++ resolved
@@ -8,13 +8,8 @@
     padding: 70px 90px;
     justify-content: space-between;
     align-items: center;
-<<<<<<< HEAD
-    background: linear-gradient(180deg, #213497 0%, rgba(44, 60, 143, 0) 100%);
-    box-shadow: 0 9px 22px -2px #00ffa3;
-=======
     background: linear-gradient(#213497 100%, #2c3c8f 0%);
     box-shadow: 0 10px 20px 0 $roadmapHighlightColor;
->>>>>>> c5630362
 
     &__text-area {
         width: 70%;
