@import "/src/index.scss";

.card {
    width: 100%;
    display: flex;
    position: relative;
    margin: 0 auto 40px;
    padding: 70px 90px;
    justify-content: space-between;
    align-items: center;
    background: linear-gradient(#213497 100%, #2c3c8f 0%);
    box-shadow: 0 10px 20px 0 $roadmapHighlightColor;

    &__text-area {
        width: 70%;
    }

    &__image-0,
    &__image-1,
    &__image-2,
    &__image-3,
    &__image-4 {
        margin: auto;
        width: 30%;
    }

    &__title {
        font-family: "Thorletto", sans-serif;
        font-size: 36px;
        color: $roadmapHighlightColor;
        font-weight: 400;
        line-height: 115px;
        margin-bottom: 36px;
    }

    &__description {
        max-width: 500px;
        text-align: left;
        margin-bottom: 80px;
        font-family: "BaiJamjuree", sans-serif;
        font-style: normal;
        font-weight: 600;
        font-size: 18px;
        line-height: 22px;
        color: #a5faff;
    }

    &__box {
        margin-top: 5%;
        display: flex;
        align-items: center;
        flex-direction: row;

        &__subtitle {
            font-family: "Russo One";
            margin-left: 5%;
            font-size: 24px;
            color: $roadmapHighlightColor;
        }
    }

    @media (max-width: $desktopBreakPoint) {
        padding: 65px 50px;
        align-items: flex-start;

        &__title {
            margin-bottom: 12px;
            font-size: 36px;
        }

        &__description {
            font-size: 20px;
            margin-bottom: 50px;
            width: 85%;
        }

        &__box {

            &__subtitle {
                font-size: 18px;
            }
        }

        &__image {
            height: 160px;
            width: 160px;
        }
    }

    @media (max-width: $tabletBreakPoint) {

        &__title {
            font-size: 24px;
        }

        &__description {
            font-size: 16px;
        }

        &__box {

            &__subtitle {
                font-size: 16px;
            }
        }
    }

    @media (max-width: $phoneBreakPoint) {
        padding: 40px 20px;
        flex-direction: column;
        align-items: center;
        justify-content: space-between;
        margin-bottom: 82px;

        &__text-area {
            width: 100%;
        }

        &__title {
            text-align: center;
            font-size: 22px;
            margin-bottom: 220px;
            line-height: 50px;
        }

        &__description {
            width: 100%;
            margin-bottom: 30px;
            font-size: 18px;
            text-align: center;
        }

        &__box {

            &__present {
                width: 35px;
            }

            &__subtitle {
                font-size: 12px;
            }
        }

        &__image-0,
        &__image-1,
        &__image-2,
        &__image-3,
        &__image-4 {
            position: absolute;
<<<<<<< HEAD
            width: 158.1px;
            height: 158.1px;
            top: 160px;
=======
            top: 110px;
>>>>>>> 89dc5959
        }
    }

    @media (max-width: $phoneBreakPoint - 200px) {

        &__title {
            font-size: 18px;
        }
    }
}<|MERGE_RESOLUTION|>--- conflicted
+++ resolved
@@ -147,13 +147,9 @@
         &__image-3,
         &__image-4 {
             position: absolute;
-<<<<<<< HEAD
             width: 158.1px;
             height: 158.1px;
             top: 160px;
-=======
-            top: 110px;
->>>>>>> 89dc5959
         }
     }
 
