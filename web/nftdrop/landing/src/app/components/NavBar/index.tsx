--- conflicted
+++ resolved
@@ -14,17 +14,10 @@
     const [dropdownMenu, setDropdownMenu] = useState<boolean>(false);
 
     const navBarItems: Array<string> = [
-<<<<<<< HEAD
-        "Metaverse",
-        "About",
-        "Cards",
-        "Roadmap",
-=======
         'Metaverse',
         'About',
         'Cards',
         'Roadmap',
->>>>>>> 67db4485
     ];
 
     return (
@@ -43,32 +36,20 @@
                 </div>
                 <ul
                     className={`ultimatedivision-navbar__items${
-<<<<<<< HEAD
-                        dropdownMenu ? "-active" : ""
-=======
                         dropdownMenu ? '-active' : ''
->>>>>>> 67db4485
                     }`}
                 >
                     {navBarItems.map((item, index) => (
                         <li
                             key={index}
                             className={`ultimatedivision-navbar__items${
-<<<<<<< HEAD
-                                dropdownMenu ? "-active" : ""
-=======
                                 dropdownMenu ? '-active' : ''
->>>>>>> 67db4485
                             }__item`}
                         >
                             <a
                                 href={`#${item.toLowerCase()}`}
                                 className={`ultimatedivision-navbar__items${
-<<<<<<< HEAD
-                                    dropdownMenu ? "-active" : ""
-=======
                                     dropdownMenu ? '-active' : ''
->>>>>>> 67db4485
                                 }__item__icon`}
                                 onClick={() => setDropdownMenu(false)}
                             >
