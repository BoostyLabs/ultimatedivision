// Copyright (C) 2021 Creditor Corp. Group.
// See LICENSE for copying information.

import React, { SetStateAction, useEffect, useState } from 'react';

import { useDebounce } from '@/app/hooks/useDebounce';

export const UserDataArea: React.FC<{
    value: string,
    placeHolder: string,
    onChange: any,
    className: string,
    type: string,
    error: SetStateAction<string | null>,
    clearError: any,
    validate: (value: string) => boolean,
}> = ({
    value,
    placeHolder,
    onChange,
    className,
    type,
    error,
    clearError,
    validate,
}) => {
    const DELAY: number = 500;
    /**
    * The value string from input returned by the useDebounce method after 500 milliseconds.
    */
    const debouncedValue: string = useDebounce(value, DELAY);

    /** inline styles for valid input field */
<<<<<<< HEAD
    const [successLabelStyle , setSuccessLabelStyle]
        = useState({});
=======
    const [successLabelClassName , setSuccessLabelClassName] =
        useState<string>('');
>>>>>>> bc973f47

    useEffect(() => {
        if (!validate(debouncedValue)) {
            setSuccessLabelClassName('');
        } else {
            setSuccessLabelClassName('-check');
        };

    }, [debouncedValue]);

    const handleChange = (e: React.ChangeEvent<HTMLInputElement>) => {
        onChange(e.target.value);
        clearError(null);
    };

    return (
        <div className={`${className}__ wrapper`}>
            <input
                className={error ? `${className}-error` : `${className}${successLabelClassName}`}
                value={value}
                placeholder={placeHolder}
                onChange={handleChange}
                type={type}
            />
            {error && <label className={`${className}__error`} htmlFor={value}>
                {error}
            </label>}
        </div>
    );
};<|MERGE_RESOLUTION|>--- conflicted
+++ resolved
@@ -31,13 +31,8 @@
     const debouncedValue: string = useDebounce(value, DELAY);
 
     /** inline styles for valid input field */
-<<<<<<< HEAD
-    const [successLabelStyle , setSuccessLabelStyle]
-        = useState({});
-=======
     const [successLabelClassName , setSuccessLabelClassName] =
         useState<string>('');
->>>>>>> bc973f47
 
     useEffect(() => {
         if (!validate(debouncedValue)) {
