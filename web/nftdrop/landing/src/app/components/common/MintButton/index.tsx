--- conflicted
+++ resolved
@@ -4,12 +4,6 @@
 import React, { useEffect, useState } from 'react';
 
 import MetaMaskOnboarding from '@metamask/onboarding';
-
-<<<<<<< HEAD
-=======
-import MetaMaskOnboarding from '@metamask/onboarding';
-
->>>>>>> 8e9ab670
 
 import './index.scss';
 
@@ -43,11 +37,7 @@
 
         } else {
             onboarding.current &&
-<<<<<<< HEAD
                 onboarding.current?.startOnboarding();
-=======
-            onboarding.current?.startOnboarding();
->>>>>>> 8e9ab670
         }
     };
 
