// Copyright (C) 2021 Creditor Corp. Group.
// See LICENSE for copying information.

import './index.scss';
import field from '@static/images/description/field.webp';
<<<<<<< HEAD
=======
import fieldMobile from '@static/images/description/field-mobile.webp';
>>>>>>> c8b212d0

export const DescriptionAbout = () => {
    return (
        <div className="description-about" id="about">
            <div className="description-about__image-area">
                <picture>
                    <img
                        className="description-about__field"
                        src={field}
<<<<<<< HEAD
                        alt="field"
=======
                        alt="field image"
>>>>>>> c8b212d0
                    />
                </picture>
            </div>
            <div className="description-about__text-area">
                <h2 className="description-about__title">About the Game</h2>
                <p className="description-about__text">
                    Ultimate Division is a world football simulator.
                    UD players will own clubs, players and face each other
                    in weekly competitions to win cash prizes!
                    Other players can be hired as managers or coaches
                    for your Club!
                </p>
            </div>
        </div>
    );
};<|MERGE_RESOLUTION|>--- conflicted
+++ resolved
@@ -1,12 +1,9 @@
 // Copyright (C) 2021 Creditor Corp. Group.
 // See LICENSE for copying information.
 
+import field from '@static/images/description/field.webp';
+
 import './index.scss';
-import field from '@static/images/description/field.webp';
-<<<<<<< HEAD
-=======
-import fieldMobile from '@static/images/description/field-mobile.webp';
->>>>>>> c8b212d0
 
 export const DescriptionAbout = () => {
     return (
@@ -16,11 +13,7 @@
                     <img
                         className="description-about__field"
                         src={field}
-<<<<<<< HEAD
                         alt="field"
-=======
-                        alt="field image"
->>>>>>> c8b212d0
                     />
                 </picture>
             </div>
