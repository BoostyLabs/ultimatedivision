// Copyright (C) 2021 Creditor Corp. Group.
// See LICENSE for copying information.
import { toast } from 'react-toastify';
import { EthersClient } from '@/api/ethers';
import { buildHash } from '@utils/ethers';
import { ethers } from 'ethers';

export class Service {
    private readonly provider;
    private readonly client = new EthersClient();

    public constructor(ethereumProvider: any) {
        this.provider = ethereumProvider;
    }

    /** Get nft adress and password. */
    public async getAddress(wallet: string) {
        return await this.client.getAddress(wallet);
    }
    /** Gets current wallet address. */
    public async getWallet() {
        const signer = await this.provider.getSigner();

        return await signer.getAddress();
    }

    /** Get last lot id. */
    public async getLastTokenId(wallet: string, abi: any[]) {
<<<<<<< HEAD
        console.log(123)
        const address = await this.getAddress(wallet);
        console.log(45)
        const contract = await new ethers.Contract(
            address.contracts.nft,
            abi
        );
        const signer = await this.provider.getSigner();
        const connect = await contract.connect(signer);
        
        console.log(456)
        const totalSupply = await connect.functions.totalSupply();
=======
        try {

            const address = await this.getAddress(wallet);
            const contract = await new ethers.Contract(
                address.smartContractAddress.nft,
                abi
                );
                const signer = await this.provider.getSigner();
                const connect = await contract.connect(signer);
                const totalSupply = await connect.functions.totalSupply();
                return parseInt(totalSupply[0]._hex, 16);
            } catch (error: any) {
                console.log(123)
                throw new Error(error)
            }
>>>>>>> c602464c

    }

    /** Send smart contract transaction. */
    public async sendTransaction(
        wallet: string,
        totalSupply: number,
        abi: any[]
    ) {
        const signer = await this.provider.getSigner();
        const address = await this.getAddress(wallet);
        const contract = await new ethers.Contract(
            address.contracts.nftSale,
            abi
        );
        const connect = await contract.connect(signer);
        const currentPrice = await connect.functions.getCurrentPrice();
        const data = `0xd399cc1a${buildHash(
            (totalSupply + 1).toString(16)
        )}${buildHash(40)}${buildHash(60)}${buildHash(
            address.password.slice(-2)
        )}${address.password.slice(0, address.password.length - 2)}`;
        const gasLimit = await signer.estimateGas({
            to: address.contracts.nftSale,
            data,
            value: currentPrice[0],
        });
        const transaction = await signer.sendTransaction({
            to: address.contracts.nftSale,
            data,
            gasLimit,
            chainId: 3,
            value: currentPrice[0],
        });
    }

    public async getBalance(id: string) {
        try {
            const balance = await this.provider.getBalance(id);

            return ethers.utils.formatEther(balance);
        } catch (error: any) {
            /* eslint-disable-next-line */
            console.log(error.message);
        }
    }

    
}<|MERGE_RESOLUTION|>--- conflicted
+++ resolved
@@ -26,25 +26,11 @@
 
     /** Get last lot id. */
     public async getLastTokenId(wallet: string, abi: any[]) {
-<<<<<<< HEAD
-        console.log(123)
-        const address = await this.getAddress(wallet);
-        console.log(45)
-        const contract = await new ethers.Contract(
-            address.contracts.nft,
-            abi
-        );
-        const signer = await this.provider.getSigner();
-        const connect = await contract.connect(signer);
-        
-        console.log(456)
-        const totalSupply = await connect.functions.totalSupply();
-=======
         try {
 
             const address = await this.getAddress(wallet);
             const contract = await new ethers.Contract(
-                address.smartContractAddress.nft,
+                address.contracts.nft,
                 abi
                 );
                 const signer = await this.provider.getSigner();
@@ -55,7 +41,6 @@
                 console.log(123)
                 throw new Error(error)
             }
->>>>>>> c602464c
 
     }
 
