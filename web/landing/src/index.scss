--- conflicted
+++ resolved
@@ -51,14 +51,11 @@
     font-display: swap;
 }
 
-<<<<<<< HEAD
-=======
 @font-face {
     font-family: "Montserrat";
     src: url("@static/fonts/Montserrat-Regular.ttf") format("truetype");
 }
 
->>>>>>> 135deaa0
 html {
     font-family: "BebasNeue", sans-serif;
 }