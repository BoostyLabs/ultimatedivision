--- conflicted
+++ resolved
@@ -35,17 +35,6 @@
     font-display: swap;
 }
 
-<<<<<<< HEAD
-=======
-@font-face {
-    font-family: "Hanson";
-    src: url("@static/fonts/Rubik-Regular.ttf");
-    font-style: normal;
-    font-weight: lighter;
-    font-display: swap;
-}
-
->>>>>>> 445186e2
 html {
     font-family: "BebasNeue", sans-serif;
 }