@import "@static/styles/reset";
@import "@static/styles/variables";
@import "@static/styles/extends";
@import "@static/styles/mixins";

@font-face {
    font-family: "BebasNeue";
    src: url("@static/fonts/BebasNeue-Regular.ttf");
    font-style: normal;
    font-weight: lighter;
    font-display: swap;
}

@font-face {
    font-family: "Thorletto";
    src: url("@static/fonts/Thorletto.ttf");
    font-style: normal;
    font-weight: lighter;
    font-display: swap;
}

@font-face {
    font-family: "Russo One";
    src: url("@static/fonts/RussoOne-Regular.ttf");
    font-style: normal;
    font-weight: lighter;
    font-display: swap;
}

@font-face {
    font-family: "Hanson";
    src: url("@static/fonts/Hanson-Bold.ttf");
    font-style: normal;
    font-weight: lighter;
    font-display: swap;
}

@font-face {
    font-family: "Rubik";
    src: url("@static/fonts/Rubik-Regular.ttf");
    font-style: normal;
    font-weight: lighter;
    font-display: swap;
}

@font-face {
<<<<<<< HEAD
    font-family: "Roboto";
    src: url("@static/fonts/Roboto-Regular.ttf");
    font-style: normal;
    font-weight: lighter;
    font-display: swap;
=======
    font-family: "Montserrat";
    src: url("@static/fonts/Montserrat-Regular.ttf") format("truetype");
>>>>>>> 3a6c597b
}

html {
    font-family: "BebasNeue", sans-serif;
}<|MERGE_RESOLUTION|>--- conflicted
+++ resolved
@@ -44,16 +44,16 @@
 }
 
 @font-face {
-<<<<<<< HEAD
     font-family: "Roboto";
     src: url("@static/fonts/Roboto-Regular.ttf");
     font-style: normal;
     font-weight: lighter;
     font-display: swap;
-=======
+}
+
+@font-face {
     font-family: "Montserrat";
     src: url("@static/fonts/Montserrat-Regular.ttf") format("truetype");
->>>>>>> 3a6c597b
 }
 
 html {
