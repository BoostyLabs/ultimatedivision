@import "@static/styles/reset";
@import "@static/styles/variables";
@import "@static/styles/extends";
@import "@static/styles/mixins";

@font-face {
    font-family: "BebasNeue";
    src: url("@static/fonts/BebasNeue-Regular.ttf");
    font-style: normal;
    font-weight: lighter;
    font-display: swap;
}

@font-face {
    font-family: "Thorletto";
    src: url("@static/fonts/Thorletto.ttf");
    font-style: normal;
    font-weight: lighter;
    font-display: swap;
}

@font-face {
    font-family: "Russo One";
    src: url("@static/fonts/RussoOne-Regular.ttf");
    font-style: normal;
    font-weight: lighter;
    font-display: swap;
}

@font-face {
    font-family: "Hanson";
<<<<<<< HEAD
    src: url("@static/fonts/Rubik-Regular.ttf");
=======
    src: url("@static/fonts/Hanson-Bold.ttf");
>>>>>>> 83ba1b36
    font-style: normal;
    font-weight: lighter;
    font-display: swap;
}

html {
    font-family: "BebasNeue", sans-serif;
}<|MERGE_RESOLUTION|>--- conflicted
+++ resolved
@@ -28,12 +28,16 @@
 }
 
 @font-face {
+    font-family: "Rubik";
+    src: url("@static/fonts/Rubik-Regular.ttf");
+    font-style: normal;
+    font-weight: lighter;
+    font-display: swap;
+}
+
+@font-face {
     font-family: "Hanson";
-<<<<<<< HEAD
-    src: url("@static/fonts/Rubik-Regular.ttf");
-=======
     src: url("@static/fonts/Hanson-Bold.ttf");
->>>>>>> 83ba1b36
     font-style: normal;
     font-weight: lighter;
     font-display: swap;
