// Copyright (C) 2021 Creditor Corp. Group.
// See LICENSE for copying information.

import { SetStateAction, useEffect, useState } from 'react';
import { useDispatch } from 'react-redux';

import { UserClient } from '@/api/user';
import { UserService } from '@/user/service';
import { Validator } from '@/user/validation';

import { useQueryToken } from '@/app/hooks/useQueryToken';

import { recoverUserPassword } from '@/app/store/actions/users';

import { UserDataArea } from '@components/common/UserDataArea';

<<<<<<< HEAD
import ultimate from '@static/img/registerPage/ultimate.svg';
=======
import ultimate from '@static/images/registerPage/ultimate.svg';
>>>>>>> 8f7df517

import './index.scss';


const RecoverPassword: React.FC = () => {
    useEffect(() => {
        checkRecoverToken();
    }, []);
    const dispatch = useDispatch();
    const token = useQueryToken();

    const [errorMessage, setErrorMessage] =
        useState<SetStateAction<null | string>>(null);

    const userClient = new UserClient();
    const users = new UserService(userClient);
    /** catches error if token is not valid */
    async function checkRecoverToken() {
        try {
            await users.checkRecoverToken(token);
        } catch (error: any) {
            /** TODO: handles error */
            setErrorMessage('Cannot get access');
        };
    };
    /** controlled values for form inputs */
    const [password, setPassword] = useState('');
    const [passwordError, setPasswordError]
        = useState<SetStateAction<null | string>>(null);
    const [confirmedPassword, setConfirmedPassword] = useState('');
    const [confirmedPasswordError, setConfirmedPasswordError]
        = useState<SetStateAction<null | string>>(null);
    /** checks if values does't valid then set an error messages */
    const validateForm: () => boolean = () => {
        let isValidForm = true;

        if (!Validator.password(password)) {
            setPasswordError('Password is not valid');
            isValidForm = false;
        };

        if (!Validator.password(confirmedPassword)) {
            setConfirmedPasswordError('Confirmed password is not valid');
            isValidForm = false;
        };

        if (password !== confirmedPassword) {
            setConfirmedPasswordError('Passwords does not match, please try again');
            isValidForm = false;
        }

        return isValidForm;
    };

    /** sign in user data */
    const handleSubmit = (e: any) => {
        e.preventDefault();

        if (!validateForm()) {
            return;
        };

        dispatch(recoverUserPassword(password));

    };
    /** user datas for recover password */
    const passwords = [
        {
            value: password,
            placeHolder: 'Enter a new password',
            handleChange: setPassword,
            className: 'register__recover__sign-form__password',
            type: 'password',
            error: passwordError,
            clearError: setPasswordError,
        },
        {
            value: confirmedPassword,
            placeHolder: 'Enter a new password again',
            handleChange: setConfirmedPassword,
            className: 'register__recover__sign-form__password',
            type: 'password',
            error: confirmedPasswordError,
            clearError: setConfirmedPasswordError,
        },
    ];

    if (errorMessage) {
        return <h1>{errorMessage}</h1>
    };

    return (
        <div className="register">
            <div className="register__represent-reset">
                <img
                    src={ultimate}
                    alt="utlimate division logo"
                    className="register__represent-reset__ultimate-recover"
                />
            </div>
            <div className="register__recover">
                <h1 className="register__recover__title">RECOVER PASSWORD</h1>
                <form
                    className="register__recover__sign-form"
                    onSubmit={handleSubmit}
                >
                    {passwords.map((password, index) => {
                        return <UserDataArea
                            key={index}
                            value={password.value}
                            placeHolder={password.placeHolder}
                            handleChange={password.handleChange}
                            className={password.className}
                            type={password.type}
                            error={password.error}
                            clearError={password.clearError}
                        />;
                    })}
                    <input
                        className="register__recover__sign-form__confirm"
                        value="RECOVER PASSWORD"
                        type="submit"
                    />
                </form>
            </div >
        </div>
    );
};

export default RecoverPassword;<|MERGE_RESOLUTION|>--- conflicted
+++ resolved
@@ -14,14 +14,9 @@
 
 import { UserDataArea } from '@components/common/UserDataArea';
 
-<<<<<<< HEAD
-import ultimate from '@static/img/registerPage/ultimate.svg';
-=======
 import ultimate from '@static/images/registerPage/ultimate.svg';
->>>>>>> 8f7df517
 
 import './index.scss';
-
 
 const RecoverPassword: React.FC = () => {
     useEffect(() => {
