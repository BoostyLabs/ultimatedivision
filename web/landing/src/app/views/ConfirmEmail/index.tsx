// Copyright (C) 2021 Creditor Corp. Group.
// See LICENSE for copying information.

import { SetStateAction, useEffect, useState } from 'react';

import { UserClient } from '@/api/user';
import { UserService } from '@/user/service';

import { useQueryToken } from '@/app/hooks/useQueryToken';
import { RouteConfig } from '@/app/router';

/** TODO: Rework this view after design solution */
const ConfirmEmail: React.FC = () => {
    useEffect(() => {
        checkEmailToken();
    }, []);
    const token = useQueryToken();

    const [errorMessage, setErrorMessage] =
        useState<SetStateAction<null | string>>(null);

    const userClient = new UserClient();
    const users = new UserService(userClient);
    /** catches error if token is not valid */
    async function checkEmailToken() {
        try {
            await users.checkEmailToken(token);
            await setTimeout(() => {
                location.pathname = RouteConfig.SignIn.path;
            }, 3000);
        } catch (error: any) {
            /** TODO: handles error */
            setErrorMessage('Email verification failed');
        };
    };

<<<<<<< HEAD
    const query = useQuery();

    const confirmEmail = () =>
        dispatch(confirmUserEmail(query.get('token')));

    ;
=======
    if (errorMessage) {
        return <h1>{errorMessage}</h1>
    };
>>>>>>> 4b9071a0

    return <div>
        <h1>
            Your email has been successfully verified.
            You will be redirected to the sign-in page in 3 seconds.
        </h1>
    </div>;
};

export default ConfirmEmail;<|MERGE_RESOLUTION|>--- conflicted
+++ resolved
@@ -34,18 +34,9 @@
         };
     };
 
-<<<<<<< HEAD
-    const query = useQuery();
-
-    const confirmEmail = () =>
-        dispatch(confirmUserEmail(query.get('token')));
-
-    ;
-=======
     if (errorMessage) {
         return <h1>{errorMessage}</h1>
     };
->>>>>>> 4b9071a0
 
     return <div>
         <h1>
