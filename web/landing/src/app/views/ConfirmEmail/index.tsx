--- conflicted
+++ resolved
@@ -1,3 +1,4 @@
+
 // Copyright (C) 2021 Creditor Corp. Group.
 // See LICENSE for copying information.
 
@@ -14,17 +15,20 @@
     useEffect(() => {
         checkEmailToken();
     }, []);
+
     const token = useQueryToken();
 
-    const [errorMessage, setErrorMessage] =
-        useState<SetStateAction<null | string>>(null);
+    const [errorMessage, setErrorMessage]
+        = useState<SetStateAction<null | string>>(null);
 
     const userClient = new UserClient();
     const users = new UserService(userClient);
+
     /** catches error if token is not valid */
     async function checkEmailToken() {
         try {
             await users.checkEmailToken(token);
+
             await setTimeout(() => {
                 location.pathname = RouteConfig.SignIn.path;
             }, 3000);
@@ -34,18 +38,9 @@
         };
     };
 
-<<<<<<< HEAD
-    const query = useQuery();
-
-    const confirmEmail = () =>
-        dispatch(confirmUserEmail(query.get('token')));
-
-    ;
-=======
     if (errorMessage) {
-        return <h1>{errorMessage}</h1>
+        return <h1>{errorMessage}</h1>;
     };
->>>>>>> d72567f4
 
     return <div>
         <h1>
