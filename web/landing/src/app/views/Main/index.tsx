
// Copyright (C) 2021 Creditor Corp. Group.
// See LICENSE for copying information.

import { Roadmap } from '@components/WelcomePage/Roadmap';
import { Projects } from '@components/WelcomePage/Projects';
import { Authors } from '@components/WelcomePage/Authors';
import { Footer } from '@components/WelcomePage/Footer';
import { Description } from '@components/WelcomePage/Description';
import { LaunchRoadmap } from '@components/WelcomePage/LaunchRoadmap';
import { Navbar } from '@components/WelcomePage/NavBar';
import { Home } from '@components/WelcomePage/Home';

const Main: React.FC = () => {
    return (
        <>
<<<<<<< HEAD
            <Navbar />
            <Home />
            <Capabilities />
=======
            <Description />
>>>>>>> cabd124a
            <LaunchRoadmap />
            <Roadmap />
            <Projects />
            <Authors />
            <Footer />
        </>
    );
};

export default Main;<|MERGE_RESOLUTION|>--- conflicted
+++ resolved
@@ -1,4 +1,3 @@
-
 // Copyright (C) 2021 Creditor Corp. Group.
 // See LICENSE for copying information.
 
@@ -6,7 +5,6 @@
 import { Projects } from '@components/WelcomePage/Projects';
 import { Authors } from '@components/WelcomePage/Authors';
 import { Footer } from '@components/WelcomePage/Footer';
-import { Description } from '@components/WelcomePage/Description';
 import { LaunchRoadmap } from '@components/WelcomePage/LaunchRoadmap';
 import { Navbar } from '@components/WelcomePage/NavBar';
 import { Home } from '@components/WelcomePage/Home';
@@ -14,13 +12,8 @@
 const Main: React.FC = () => {
     return (
         <>
-<<<<<<< HEAD
             <Navbar />
             <Home />
-            <Capabilities />
-=======
-            <Description />
->>>>>>> cabd124a
             <LaunchRoadmap />
             <Roadmap />
             <Projects />
