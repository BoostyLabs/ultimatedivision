--- conflicted
+++ resolved
@@ -1,26 +1,15 @@
 // Copyright (C) 2021 Creditor Corp. Group.
 // See LICENSE for copying information.
 
-<<<<<<< HEAD
-=======
 import { Roadmap } from '@components/WelcomePage/Roadmap';
-import { Projects } from '@components/WelcomePage/Projects';
 import { Footer } from '@components/WelcomePage/Footer';
+import { Description } from '@components/WelcomePage/Description';
 import { LaunchRoadmap } from '@components/WelcomePage/LaunchRoadmap';
->>>>>>> c26ba9be
 import { Navbar } from '@components/WelcomePage/NavBar';
 import { Home } from '@components/WelcomePage/Home';
 import { LaunchDate } from '@components/WelcomePage/LaunchDate';
 import { Metaverse } from '@components/WelcomePage/Metaverse';
-<<<<<<< HEAD
-import { Description } from '@components/WelcomePage/Description';
-import { LaunchRoadmap } from '@components/WelcomePage/LaunchRoadmap';
-import { Roadmap } from '@components/WelcomePage/Roadmap';
 import { Authors } from '@components/WelcomePage/Authors';
-import { Footer } from '@components/WelcomePage/Footer';
-=======
-import { Authors } from '@components/WelcomePage/Authors';
->>>>>>> c26ba9be
 
 const Main: React.FC = () => {
     return (
