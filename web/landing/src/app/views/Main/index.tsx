// Copyright (C) 2021 Creditor Corp. Group.
// See LICENSE for copying information.

import { Roadmap } from '@components/WelcomePage/Roadmap';
import { Projects } from '@components/WelcomePage/Projects';
import { Authors } from '@components/WelcomePage/Authors';
import { Footer } from '@components/WelcomePage/Footer';
import { LaunchRoadmap } from '@components/WelcomePage/LaunchRoadmap';
import { Navbar } from '@components/WelcomePage/NavBar';
import { Home } from '@components/WelcomePage/Home';
import { LaunchDate } from '@components/WelcomePage/LaunchDate';
<<<<<<< HEAD
import { Description } from '@components/WelcomePage/Description';
=======
import { Metaverse } from '@components/WelcomePage/Metaverse';
>>>>>>> 445186e2

const Main: React.FC = () => {
    return (
        <>
            <Navbar />
            <Home />
            <LaunchDate />
            <Metaverse />
            <Description />
            <LaunchRoadmap />
            <Roadmap />
            <Projects />
            <Authors />
            <Footer />
        </>
    );
};

export default Main;<|MERGE_RESOLUTION|>--- conflicted
+++ resolved
@@ -9,11 +9,9 @@
 import { Navbar } from '@components/WelcomePage/NavBar';
 import { Home } from '@components/WelcomePage/Home';
 import { LaunchDate } from '@components/WelcomePage/LaunchDate';
-<<<<<<< HEAD
 import { Description } from '@components/WelcomePage/Description';
-=======
 import { Metaverse } from '@components/WelcomePage/Metaverse';
->>>>>>> 445186e2
+
 
 const Main: React.FC = () => {
     return (
