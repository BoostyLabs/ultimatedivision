// Copyright (C) 2021 Creditor Corp. Group.
// See LICENSE for copying information.

import { Roadmap } from '@components/WelcomePage/Roadmap';
import { Projects } from '@components/WelcomePage/Projects';
import { Authors } from '@components/WelcomePage/Authors';
import { Footer } from '@components/WelcomePage/Footer';
import { LaunchRoadmap } from '@components/WelcomePage/LaunchRoadmap';
import { Navbar } from '@components/WelcomePage/NavBar';
import { Home } from '@components/WelcomePage/Home';
<<<<<<< HEAD
=======
import { LaunchDate } from '@components/WelcomePage/LaunchDate';
>>>>>>> ada53c17

const Main: React.FC = () => {
    return (
        <>
            <Navbar />
            <Home />
<<<<<<< HEAD
=======
            <LaunchDate />
            <Description />
>>>>>>> ada53c17
            <LaunchRoadmap />
            <Roadmap />
            <Projects />
            <Authors />
            <Footer />
        </>
    );
};

export default Main;<|MERGE_RESOLUTION|>--- conflicted
+++ resolved
@@ -8,21 +8,16 @@
 import { LaunchRoadmap } from '@components/WelcomePage/LaunchRoadmap';
 import { Navbar } from '@components/WelcomePage/NavBar';
 import { Home } from '@components/WelcomePage/Home';
-<<<<<<< HEAD
-=======
 import { LaunchDate } from '@components/WelcomePage/LaunchDate';
->>>>>>> ada53c17
+import { Description } from '@components/WelcomePage/Description';
 
 const Main: React.FC = () => {
     return (
         <>
             <Navbar />
             <Home />
-<<<<<<< HEAD
-=======
             <LaunchDate />
             <Description />
->>>>>>> ada53c17
             <LaunchRoadmap />
             <Roadmap />
             <Projects />
