@import "/src/index.scss";

.register {
    display: flex;

    &__represent-reset {
        float: left;
        height: 100vh;
        width: 50%;
        text-align: center;
        background: radial-gradient(#292948 0%, #675eae 100%);
        overflow: hidden;

        &__ultimate {
            margin: 40% auto;
        }

        &__ultimate-recover {
            margin: 30% auto;
            height: 40%;
        }
    }

    &__represent {
        display: block;
        width: 50%;
        height: 100vh;
        text-align: center;
        background-size: cover;
        background-image: url("@static/images/registerPage/ball.svg");
        background-position: center;
        overflow: hidden;

        &__ultimate {
            margin: 10% auto;
        }
    }

    &__sign-up,
    &__sign-in,
    &__reset,
    &__recover {
        float: right;
        width: 50%;
        height: 100vh;
        padding-left: 100px;

        &__go-back {
            display: inline-block;
            margin-top: 10%;
            text-decoration: none;
            color: $signInMainTextColor;
            font-size: 20px;
            cursor: pointer;
            font-family: "BebasNeue", sans-serif;
            font-weight: bold;

            &__title {
                text-decoration: none;
                margin-left: 5px;
                color: $signInMainTextColor;
            }
        }

        &__title {
            font-family: "BebasNeue", sans-serif;
            font-weight: bold;
            margin-top: 20%;
            font-size: 50px;
        }

        &__description {
            margin-top: 40px;

            &__title {
                font-size: 27px;
                font-weight: 100;
            }

            &__information {
                font-family: "Montserrat", sans-serif;
                margin-top: 10px;
                width: 60%;
                color: $signInMainTextColor;

                &__sign {
                    text-decoration: none;
                    color: $highlightColor;
                    cursor: pointer;
                    margin-left: 5px;
                }
            }
        }

        &__sign-form {
            width: 310px;
            display: flex;
            flex-direction: column;
            position: relative;

            &__email,
            &__name,
            &__surname,
            &__password,
            &__confirm,
            &__email-error,
            &__name-error,
            &__surname-error,
            &__password-error {
                font-family: "Montserrat", sans-serif;
                border: 1px solid $signInMainTextColor;
                outline: none;
                width: 100%;
                line-height: 40px;
                color: $signInMainTextColor;
                padding-left: 10px;
                margin-top: 20px;
<<<<<<< HEAD
                background-color: #dfdfdf;
=======
                background: $signInInputBackgroundColor;
>>>>>>> deb56c2a
                font-size: 14px;
                background-repeat: no-repeat;
                padding-right: 25px;
                background-position: 97.5% 50%;

                &__error {
                    color: $signInErrorColor;
                    font-size: 10px;
                }
            }

            &__email-error,
            &__name-error,
            &__surname-error,
            &__password-error {
                border: 1px solid $signInErrorColor;
            }

            &__confirm {
                border: none;
                background: url("@static/images/registerPage/button.svg");
                background-size: cover;
                background-position: center;
                line-height: 40px;
                width: 80%;
                color: black;
                border-radius: 5px;
                margin-top: 20px;
                font-family: "BebasNeue", sans-serif;
                font-weight: bold;
            }

            &__remember-me {
                margin-top: 20px;
            }

            &__forgot-password {
                position: absolute;
                bottom: 65px;
                right: 0;
                color: $signInMainTextColor;
                text-decoration: none;
                cursor: pointer;
            }
        }
    }

    &__sign-in,
    &__reset,
    &__recover {

        &__title {
            margin-top: 30%;
        }
    }
}

@media (max-width: $desktopBreakPoint) {

    .register {

        &__represent-reset,
        &__represent-recover {

            &__ultimate {
                height: 15%;
                margin: 60% auto;
            }

            &__ultimate-recover {
                height: 35%;
                margin: 60% auto;
            }
        }

        &__represent {

            &__ultimate {
                height: 10%;
                margin: 40% auto;
            }
        }

        &__sign-up,
        &__sign-in,
        &__reset,
        &__recover {
            padding-left: 55px;

            &__description {
                margin-top: 30px;
            }

            &__title {
                font-size: 40px;
            }

            &__sign-form {
                width: 260px;

                &__email,
                &__name,
                &__surname,
                &__password,
                &__confirm {
                    line-height: 30px;
                }

                &__remember-me {
                    border-radius: 4px;
                }

                &__forgot-password {
                    bottom: 52px;
                    font-size: 14px;
                }
            }
        }

        &__sign-up {

            &__title {
                margin-top: 50px;
            }
        }
    }
}

@media (max-width: $tabletBreakPoint) {

    .register {

        &__represent-reset,
        &__represent-recover {

            &__ultimate {
                height: 10%;
                margin: 70% auto;
            }

            &__ultimate-recover {
                margin: 70% auto;
            }
        }

        &__represent {

            &__ultimate {
                height: 12%;
                margin: 70% auto;
            }
        }

        &__sign-up,
        &__sign-in,
        &__reset,
        &__recover {
            padding-left: 25px;

            &__go-back {
                margin-top: 50%;
            }

            &__description {
                margin-top: 30px;

                &__title {
                    font-size: 22px;
                }

                &__information {
                    margin-top: 10px;
                    font-size: 16px;
                }
            }

            &__title {
                font-size: 30px;
                margin-top: 80%;
            }

            &__sign-form {
                width: 240px;

                &__email,
                &__name,
                &__surname,
                &__password,
                &__confirm {
                    margin-top: 10px;
                    line-height: 24px;
                    font-size: 12px;
                }

                &__forgot-password {
                    bottom: 37px;
                }
            }
        }

        &__reset,
        &__recover {

            &__title {
                margin-top: 30%;
            }
        }

        &__sign-up {

            &__title {
                margin-top: 50%;
            }
        }
    }
}

@media (max-width: $phoneBreakPoint) {

    .register {

        &__represent-reset,
        &__represent-recover {
            display: none;

            &__ultimate {
                height: 7%;
                margin: 80% auto;
            }

            &__ultimate-recover {
                height: 25%;
                margin: 80% auto;
            }
        }

        &__represent {
            display: none;

            &__ultimate {
                height: 6%;
                margin: 80% auto;
            }
        }

        &__sign-up,
        &__sign-in,
        &__reset,
        &__recover {
            width: 80%;
            margin: auto;
            padding: 0;

            &__title {
                font-size: 48px;
                margin-top: 70px;
            }

            &__description {
                margin-top: 15px;

                &__title {
                    font-size: 22px;
                    margin-top: 35px;
                }

                &__information {
                    font-size: 12px;
                    width: 80%;
                    color: $signInMainTextColor;

                    &__sign {
                        text-decoration: none;
                        color: #3ccf56;
                        cursor: pointer;
                    }
                }
            }

            &__go-back {
                margin-top: 50%;
                font-size: 16px;
            }

            &__sign-form {
                margin-top: 10px;
                width: 100%;

                &__email,
                &__name,
                &__surname,
                &__password,
                &__confirm {
                    line-height: 40px;
                    font-size: 14px;
                    margin-top: 15px;
                }

                &__confirm {
                    width: 100%;
                }

                &__remember-me {
                    margin-top: 10px;
                }

                &__forgot-password {
                    margin-top: 20px;
                    font-size: 10px;
                    float: right;
                    text-decoration: none;
                }
            }
        }

        &__sign-in {

            &__description {

                &__information {
                    display: block;
                    width: 100%;
                    text-align: center;
                }
            }

            &__title {
                margin-top: 90px;
            }

            &__sign-form {

                &__email,
                &__password,
                &__confirm,
                &__email-error,
                &__password-error {
                    margin-top: 30px;
                }

                &__forgot-password {
                    font-size: 12px;
                    bottom: 75px;
                }
            }
        }

        &__reset {

            &__go-back {
                margin-top: 50px;
            }

            &__title {
                font-size: 27px;
                margin-top: 50px;
            }

            &__sign-form {
                margin-top: 40px;

                &__password,
                &__password-error,
                &__confirm {
                    margin-top: 35px;
                }
            }
        }

        &__recover {

            &__title {
                margin-top: 120px;
                font-size: 27px;
            }

            &__sign-form {
                margin-top: 20px;

                &__password,
                &__password-error,
                &__confirm {
                    margin-top: 35px;
                }
            }
        }
    }
}<|MERGE_RESOLUTION|>--- conflicted
+++ resolved
@@ -115,11 +115,7 @@
                 color: $signInMainTextColor;
                 padding-left: 10px;
                 margin-top: 20px;
-<<<<<<< HEAD
-                background-color: #dfdfdf;
-=======
                 background: $signInInputBackgroundColor;
->>>>>>> deb56c2a
                 font-size: 14px;
                 background-repeat: no-repeat;
                 padding-right: 25px;
