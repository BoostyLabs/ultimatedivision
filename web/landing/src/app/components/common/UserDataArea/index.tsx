// Copyright (C) 2021 Creditor Corp. Group.
// See LICENSE for copying information.

import React, { SetStateAction, useEffect, useState } from 'react';

import { useDebounce } from '@/app/hooks/useDebounce';

import check from '@static/images/registerPage/check.svg';

export const UserDataArea: React.FC<{
    value: string,
    placeHolder: string,
    onChange: any,
    className: string,
    type: string,
    error: SetStateAction<string | null>,
    clearError: any,
    validate: (value: string) => boolean,
}> = ({
    value,
    placeHolder,
    onChange,
    className,
    type,
    error,
    clearError,
    validate,
}) => {
<<<<<<< HEAD
        const DELAY: number = 500;
        /**
        * The value string from input returned by the useDebounce method after 500 milliseconds.
        */
        const debouncedValue: string = useDebounce(value, DELAY);

        /** inline styles for valid input field */
        const [trueCheckStyle, setTrueCheckStyle] =
            useState({});

        useEffect(() => {
            if (!validate(debouncedValue)) {
                setTrueCheckStyle({ backgroundImage: '' });
            } else {
                setTrueCheckStyle({ backgroundImage: `url(${check})` });
            };

        }, [debouncedValue]);

        const handleChange = (e: React.ChangeEvent<HTMLInputElement>) => {
            onChange(e.target.value);
            clearError(null);
        };

        return <>
=======
    return (
        <div className={`${className}__ wrapper`}>
>>>>>>> deb56c2a
            <input
                className={error ? `${className}-error` : className}
                value={value}
                placeholder={placeHolder}
<<<<<<< HEAD
                onChange={handleChange}
                style={trueCheckStyle}
=======
                onChange={(e) => {
                    handleChange(e.target.value);
                    clearError(null);
                }}
>>>>>>> deb56c2a
                type={type}
            />
            {error && <label className={`${className}__error`} htmlFor={value}>
                {error}
            </label>}
<<<<<<< HEAD
        </>;
    };
=======
        </div>
    );
};
>>>>>>> deb56c2a
<|MERGE_RESOLUTION|>--- conflicted
+++ resolved
@@ -26,7 +26,6 @@
     clearError,
     validate,
 }) => {
-<<<<<<< HEAD
         const DELAY: number = 500;
         /**
         * The value string from input returned by the useDebounce method after 500 milliseconds.
@@ -51,34 +50,19 @@
             clearError(null);
         };
 
-        return <>
-=======
     return (
         <div className={`${className}__ wrapper`}>
->>>>>>> deb56c2a
             <input
                 className={error ? `${className}-error` : className}
                 value={value}
                 placeholder={placeHolder}
-<<<<<<< HEAD
                 onChange={handleChange}
                 style={trueCheckStyle}
-=======
-                onChange={(e) => {
-                    handleChange(e.target.value);
-                    clearError(null);
-                }}
->>>>>>> deb56c2a
                 type={type}
             />
             {error && <label className={`${className}__error`} htmlFor={value}>
                 {error}
             </label>}
-<<<<<<< HEAD
-        </>;
-    };
-=======
         </div>
     );
-};
->>>>>>> deb56c2a
+};