// Copyright (C) 2021 Creditor Corp. Group.
// See LICENSE for copying information.
import CardCenter from '@static/images/metaverse/card-center.png';
import CardCenterMedium from '@static/images/metaverse/card-center-834.png';
import CardCenterSmall from '@static/images/metaverse/card-center-414.png';
import CardLeft from '@static/images/metaverse/card-left.png';
import CardLeftMedium from '@static/images/metaverse/card-left-834.png';
import CardLeftSmall from '@static/images/metaverse/card-left-414.png';
import CardRight from '@static/images/metaverse/card-right.png';
import CardRightMedium from '@static/images/metaverse/card-right-834.png';
import CardRightSmall from '@static/images/metaverse/card-right-414.png';

import './index.scss';
import { MintButton } from '@components/common/MintButton';

export const Metaverse: React.FC = () => {
    return (
        <section className="metaverse" id="metaverse">
            <div className="wrapper">
                <span className="metaverse__title"
<<<<<<< HEAD
                    data-aos="fade-right"
                    data-aos-duration="600"
                    data-aos-easing="ease-in-out-cubic"
                >
                    Ultimate Divison
                </span>
                <span className="metaverse__subtitle" 
                    data-aos="fade-right"
                    data-aos-duration="600"
                    data-aos-easing="ease-in-out-cubic"
                >
                    Football Metaverse
                </span>
                <div className="metaverse__cards" 
                    data-aos="fade-right"
                    data-aos-duration="600"
                    data-aos-easing="ease-in-out-cubic"
                >
=======
                        data-aos="fade-right"
                        data-aos-duration="600"
                        data-aos-easing="ease-in-out-cubic"
                    >
                        Ultimate Divison
                    </span>
                    <span className="metaverse__subtitle" 
                        data-aos="fade-right"
                        data-aos-duration="600"
                        data-aos-easing="ease-in-out-cubic"
                    >
                        Football Metaverse
                    </span>
                    <div className="metaverse__cards" 
                        data-aos="fade-right"
                        data-aos-duration="600"
                        data-aos-easing="ease-in-out-cubic"
                    >
>>>>>>> 915592e3
                    <picture className="left-card">
                        <source media="(max-width: 600px)" srcSet={CardLeftSmall} />
                        <source media="(max-width: 800px)" srcSet={CardLeftMedium} />
                        <source media="(min-width: 1440px)" srcSet={CardLeft}/>
                        <img src={CardLeft} alt="Left player"></img>
                    </picture>
                    <picture className="center-card">
                        <source media="(max-width: 600px)" srcSet={CardCenterSmall} />
                        <source media="(max-width: 800px)" srcSet={CardCenterMedium} />
                        <source media="(min-width: 1440px)" srcSet={CardCenter}/>
                        <img src={CardCenter} alt="Main player"></img>
                    </picture>
                    <picture className="right-card">
                        <source media="(max-width: 600px)" srcSet={CardRightSmall} />
                        <source media="(max-width: 800px)" srcSet={CardRightMedium} />
                        <source media="(min-width: 1440px)" srcSet={CardRight}/>    
                        <img src={CardRight} alt="Right player"></img>
                    </picture>
                </div>
                <div className="metaverse__sold-scale" 
                    data-aos="fade-left"
                    data-aos-duration="600"
                    data-aos-easing="ease-in-out-cubic"
                >
                    <span className="metaverse__sold-scale-text">Cards Sold 0/10000</span>
                </div>
                <MintButton text="MINT"/>
            </div>
        </section>
    );
};<|MERGE_RESOLUTION|>--- conflicted
+++ resolved
@@ -18,7 +18,6 @@
         <section className="metaverse" id="metaverse">
             <div className="wrapper">
                 <span className="metaverse__title"
-<<<<<<< HEAD
                     data-aos="fade-right"
                     data-aos-duration="600"
                     data-aos-easing="ease-in-out-cubic"
@@ -37,26 +36,6 @@
                     data-aos-duration="600"
                     data-aos-easing="ease-in-out-cubic"
                 >
-=======
-                        data-aos="fade-right"
-                        data-aos-duration="600"
-                        data-aos-easing="ease-in-out-cubic"
-                    >
-                        Ultimate Divison
-                    </span>
-                    <span className="metaverse__subtitle" 
-                        data-aos="fade-right"
-                        data-aos-duration="600"
-                        data-aos-easing="ease-in-out-cubic"
-                    >
-                        Football Metaverse
-                    </span>
-                    <div className="metaverse__cards" 
-                        data-aos="fade-right"
-                        data-aos-duration="600"
-                        data-aos-easing="ease-in-out-cubic"
-                    >
->>>>>>> 915592e3
                     <picture className="left-card">
                         <source media="(max-width: 600px)" srcSet={CardLeftSmall} />
                         <source media="(max-width: 800px)" srcSet={CardLeftMedium} />
