--- conflicted
+++ resolved
@@ -40,11 +40,7 @@
         font-size: 50px;
         top: 0;
         margin-bottom: 15px;
-<<<<<<< HEAD
-        font-family: "Russo One", sans-serif;
-=======
         font-family: "Russo One";
->>>>>>> c26ba9be
         transition: font-size 0.3s;
     }
 
