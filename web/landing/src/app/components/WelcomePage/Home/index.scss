--- conflicted
+++ resolved
@@ -56,12 +56,7 @@
             width: auto;
 
             img {
-<<<<<<< HEAD
-                position: absolute;
-                margin: 58px 5% auto 0;
-=======
                 margin: 58px 5% auto auto;
->>>>>>> 2e27a141
             }
         }
     }
@@ -135,20 +130,14 @@
                 }
 
                 .title {
-<<<<<<< HEAD
-=======
-                    width: 100%;
->>>>>>> 2e27a141
+                    width: 100%;
                     margin: 12px auto auto 5%;
                     font-size: 36px;
                     line-height: 44px;
                 }
 
                 .description {
-<<<<<<< HEAD
-=======
-                    width: 100%;
->>>>>>> 2e27a141
+                    width: 100%;
                     margin: 19px auto auto 5%;
                     font-size: 18px;
                     line-height: 21px;
@@ -161,11 +150,7 @@
                 z-index: 1;
                 background-image: url("@static/images/home/Player illustration-414.png");
                 background-repeat: no-repeat;
-<<<<<<< HEAD
-                margin: 141px 5% auto auto;
-=======
                 margin: 141px 5% auto 5%;
->>>>>>> 2e27a141
 
                 img {
                     display: none;
