--- conflicted
+++ resolved
@@ -9,14 +9,8 @@
         display: flex;
         justify-content: space-between;
         align-items: center;
-<<<<<<< HEAD
         width: 1440px;
         padding: 40px 83px;
-=======
-        width: 90%;
-        // max-width: 800px;
-        padding: 40px 30px;
->>>>>>> 915592e3
         margin: 0 auto;
     }
 
@@ -29,7 +23,6 @@
     }
 
     &__link {
-<<<<<<< HEAD
         font-family: "Russo One", sans-serif;
         font-style: normal;
         font-weight: normal;
@@ -37,25 +30,16 @@
         line-height: 22px;
         color: #e6ffee;
         text-decoration: none;
-=======
-        color: #fff;
->>>>>>> 915592e3
         transition: color 0.3s;
-        text-decoration: none;
 
         &:hover {
             text-decoration: underline;
-<<<<<<< HEAD
-=======
-            color: white;
->>>>>>> 915592e3
         }
     }
 
     &__social {
         margin-right: 276px;
         color: $highlightColor;
-<<<<<<< HEAD
 
         p {
             font-family: "BebasNeue", sans-serif;
@@ -66,9 +50,6 @@
             text-align: center;
             text-transform: uppercase;
         }
-=======
-        margin-right: 5%;
->>>>>>> 915592e3
     }
 
     &__list {
@@ -105,12 +86,7 @@
         }
 
         &__links {
-<<<<<<< HEAD
             gap: 33px;
-=======
-            margin: 0;
-            justify-content: center;
->>>>>>> 915592e3
         }
 
         &__link {
