--- conflicted
+++ resolved
@@ -9,14 +9,9 @@
         display: flex;
         justify-content: space-between;
         align-items: center;
-<<<<<<< HEAD
-        width: 1440px;
-        padding: 40px 83px;
-=======
         width: 90%;
         // max-width: 800px;
         padding: 40px 30px;
->>>>>>> c26ba9be
         margin: 0 auto;
     }
 
@@ -29,46 +24,20 @@
     }
 
     &__link {
-<<<<<<< HEAD
-        font-family: "Russo One", sans-serif;
-        font-style: normal;
-        font-weight: normal;
-        font-size: 18px;
-        line-height: 22px;
-        color: #e6ffee;
-        text-decoration: none;
-=======
         color: #fff;
->>>>>>> c26ba9be
         transition: color 0.3s;
         text-decoration: none;
 
         &:hover {
             text-decoration: underline;
-<<<<<<< HEAD
-=======
             color: white;
->>>>>>> c26ba9be
         }
     }
 
     &__social {
         margin-right: 276px;
         color: $highlightColor;
-<<<<<<< HEAD
-
-        p {
-            font-family: "BebasNeue", sans-serif;
-            font-style: normal;
-            font-weight: normal;
-            font-size: 26px;
-            line-height: 31px;
-            text-align: center;
-            text-transform: uppercase;
-        }
-=======
         margin-right: 5%;
->>>>>>> c26ba9be
     }
 
     &__list {
@@ -105,12 +74,8 @@
         }
 
         &__links {
-<<<<<<< HEAD
-            gap: 33px;
-=======
             margin: 0;
             justify-content: center;
->>>>>>> c26ba9be
         }
 
         &__link {
