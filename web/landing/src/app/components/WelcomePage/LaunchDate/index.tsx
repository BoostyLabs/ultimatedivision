// Copyright (C) 2021 Creditor Corp. Group.
// See LICENSE for copying information.

import { useState, useEffect } from 'react';
import Aos from 'aos';

import { Modal } from './Modal';

import ball from '@static/images/headingPage/ball.png';

import './index.scss';

export const LaunchDate: React.FC = () => {
    useEffect(() => {
        Aos.init({
            duration: 500,
        });
    });

<<<<<<< HEAD
    const [isShowModal, setIsShowModal] = useState(false); 
=======
    const [isShowModal, setIsShowModal] = useState(false);
>>>>>>> c26ba9be

    const handleModal = () => setIsShowModal(prev => !prev);

    return (
        <>
            <section className="launch-date">
                <div className="wrapper">
                    <div className="launch-date__represent">
                        <img
                            className="launch-date__represent__ball"
                            src={ball}
                            alt="ultimate division ball"
                        />
                    </div>
                    <div className="launch-date__information">
                        <p
                            data-aos="fade-left"
                            data-aos-delay={200}
                            className="launch-date__information__subtitle"
                        >
                        Launch Date
                        </p>
                        <h1
                            data-aos-delay={400}
                            data-aos="fade-left"
                            className="launch-date__information__title"
                        >
                        20 September 20:00
                        </h1>
                        <a
                            data-aos="fade-left"
                            data-aos-delay={600}
                            className="launch-date__information__remind"
                            onClick={handleModal}
                        >
                        Remind Me
                        </a>
                    </div>
                </div>
            </section>
            {isShowModal && <Modal handleModal={handleModal} />}
        </>
    );
};<|MERGE_RESOLUTION|>--- conflicted
+++ resolved
@@ -17,11 +17,7 @@
         });
     });
 
-<<<<<<< HEAD
-    const [isShowModal, setIsShowModal] = useState(false); 
-=======
     const [isShowModal, setIsShowModal] = useState(false);
->>>>>>> c26ba9be
 
     const handleModal = () => setIsShowModal(prev => !prev);
 
