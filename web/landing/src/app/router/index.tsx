--- conflicted
+++ resolved
@@ -8,11 +8,8 @@
 const SignIn = React.lazy(() => import('@/app/views/SignIn'));
 const SignUp = React.lazy(() => import('@/app/views/SignUp'));
 const ChangePassword = React.lazy(() => import('@/app/views/ChangePassword'));
-<<<<<<< HEAD
 const ConfirmEmail = React.lazy(() => import('@/app/views/ConfirmEmail'));
-=======
 const RecoverPassword = React.lazy(() => import('@/app/views/RecoverPassword'));
->>>>>>> 09aae2a6
 
 export interface RouteItem {
     path: string,
@@ -75,15 +72,14 @@
         ChangePassword,
         true
     );
-<<<<<<< HEAD
     public static ConfirmEmail: ComponentRoutes = new ComponentRoutes(
         '/email/confirm/:token',
         ConfirmEmail,
-=======
+        true,
+    );
     public static RecoverPassword: ComponentRoutes = new ComponentRoutes(
         '/recover-password/:token',
         RecoverPassword,
->>>>>>> 09aae2a6
         true,
     );
     public static routes: ComponentRoutes[] = [
@@ -91,11 +87,8 @@
         RouteConfig.SignIn,
         RouteConfig.SignUp,
         RouteConfig.ResetPassword,
-<<<<<<< HEAD
         RouteConfig.ConfirmEmail,
-=======
         RouteConfig.RecoverPassword,
->>>>>>> 09aae2a6
     ];
 };
 
