--- conflicted
+++ resolved
@@ -32,7 +32,6 @@
     const user = state.user;
 
     switch (action.type) {
-<<<<<<< HEAD
     case LOGIN:
         user.email = action.user.email;
         user.password = action.user.password;
@@ -40,25 +39,11 @@
     case CHANGE_PASSWORD:
         user.password = action.passwords.newPassword;
         break;
-    case CONFIRM_EMAIL:
-        user.status = action.token;
+    case RECOVER_PASSWORD:
+        user.password = action.password;
         break;
     default:
         break;
-=======
-        case LOGIN:
-            user.email = action.user.email;
-            user.password = action.user.password;
-            break;
-        case CHANGE_PASSWORD:
-            user.password = action.passwords.newPassword;
-            break;
-        case RECOVER_PASSWORD:
-            user.password = action.password;
-            break;
-        default:
-            break;
->>>>>>> d72567f4
     };
 
     return { ...state };
