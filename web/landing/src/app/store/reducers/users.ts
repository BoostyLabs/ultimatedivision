--- conflicted
+++ resolved
@@ -4,16 +4,11 @@
 import { UserClient } from '@/api/user';
 import { UserService } from '@/user/service';
 
-<<<<<<< HEAD
-import { CHANGE_PASSWORD, LOGIN } from '../actions/users';
-=======
 import {
     CHANGE_PASSWORD,
-    CONFIRM_EMAIL,
     LOGIN,
     RECOVER_PASSWORD
 } from '../actions/users';
->>>>>>> b56cd99c
 
 /** implementation of user state */
 export class UsersState {
@@ -44,15 +39,9 @@
         case CHANGE_PASSWORD:
             user.password = action.passwords.newPassword;
             break;
-<<<<<<< HEAD
-=======
-        case CONFIRM_EMAIL:
-            user.status = action.token;
-            break;
         case RECOVER_PASSWORD:
             user.password = action.password;
             break;
->>>>>>> b56cd99c
         default:
             break;
     };
