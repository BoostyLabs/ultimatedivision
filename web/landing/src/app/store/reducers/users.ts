--- conflicted
+++ resolved
@@ -29,7 +29,6 @@
     const user = state.user;
 
     switch (action.type) {
-<<<<<<< HEAD
     case LOGIN:
         user.email = action.user.email;
         user.password = action.user.password;
@@ -39,7 +38,6 @@
         break;
     default:
         break;
-=======
         case LOGIN:
             user.email = action.user.email;
             user.password = action.user.password;
@@ -51,8 +49,7 @@
             user.status = action.token;
             break;
         default:
-            break;
->>>>>>> 001d2b8e
+            break
     };
 
     return { ...state };
