// Copyright (C) 2021 Creditor Corp. Group.
// See LICENSE for copying information.

package queue

import (
	"context"
	"net/http"

	"github.com/zeebo/errs"

	"ultimatedivision/clubs"
	"ultimatedivision/gameplay/matches"
	"ultimatedivision/internal/logger"
	"ultimatedivision/pkg/sync"
	"ultimatedivision/seasons"
)

var (
	// ChoreError represents place chore error type.
	ChoreError = errs.Class("expiration place chore error")
)

// Chore requests access token for contis api calls, re-requests it after token's expiration time.
//
// architecture: Chore
type Chore struct {
	log     logger.Logger
	service *Service
	Loop    *sync.Cycle
	matches *matches.Service
	seasons *seasons.Service
	clubs   *clubs.Service
}

// NewChore instantiates Chore.
func NewChore(log logger.Logger, config Config, service *Service, matches *matches.Service, seasons *seasons.Service, clubs *clubs.Service) *Chore {
	return &Chore{
		log:     log,
		service: service,
		Loop:    sync.NewCycle(config.PlaceRenewalInterval),
		matches: matches,
		seasons: seasons,
		clubs:   clubs,
	}
}

// Run starts the chore for re-check the expiration time of the token.
func (chore *Chore) Run(ctx context.Context) (err error) {
	firstRequestChan := make(chan Request)
	secondRequestChan := make(chan Request)

	return chore.Loop.Run(ctx, func(ctx context.Context) error {
		clients := chore.service.ListNotPlayingUsers()

		if len(clients) >= 2 {
			for k := range clients {
				isEvenNumber := (k%2 != 0)
				if isEvenNumber {
					continue
				}

				go func(clients []Client, k int) {
					firstClient := clients[k]
					secondClient := clients[k+1]

					if err = chore.service.UpdateIsPlaying(firstClient.UserID, true); err != nil {
						chore.log.Error("could not update is play", ChoreError.Wrap(err))
					}
					if err = chore.service.UpdateIsPlaying(secondClient.UserID, true); err != nil {
						chore.log.Error("could not update is play", ChoreError.Wrap(err))
					}

					if err := firstClient.WriteJSON(http.StatusOK, "you confirm play?"); err != nil {
						chore.log.Error("could not write json", ChoreError.Wrap(err))
					}
					if err := secondClient.WriteJSON(http.StatusOK, "you confirm play?"); err != nil {
						chore.log.Error("could not write json", ChoreError.Wrap(err))
					}

					go func() {
						request, err := firstClient.ReadJSON()
						if err != nil {
							chore.log.Error("could not read json", ChoreError.Wrap(err))
						}
						firstRequestChan <- request
					}()

					go func() {
						request, err := secondClient.ReadJSON()
						if err != nil {
							chore.log.Error("could not read json", ChoreError.Wrap(err))
						}
						secondRequestChan <- request
					}()

					var firstRequest, secondRequest Request
					for {
						select {
						case firstRequest = <-firstRequestChan:
							if (firstRequest != Request{}) {
								if firstRequest.Action != ActionConfirm && firstRequest.Action != ActionReject {
									if err := firstClient.WriteJSON(http.StatusBadRequest, "wrong action"); err != nil {
										chore.log.Error("could not write json", ChoreError.Wrap(err))
									}

									if err = chore.service.UpdateIsPlaying(firstClient.UserID, false); err != nil {
										chore.log.Error("could not update is play", ChoreError.Wrap(err))
									}
									if err = chore.service.UpdateIsPlaying(secondClient.UserID, false); err != nil {
										chore.log.Error("could not update is play", ChoreError.Wrap(err))
									}
									return
								}
							}
						case secondRequest = <-secondRequestChan:
							if (secondRequest != Request{}) {
								if secondRequest.Action != ActionConfirm && secondRequest.Action != ActionReject {
									if err := secondClient.WriteJSON(http.StatusBadRequest, "wrong action"); err != nil {
										chore.log.Error("could not write json", ChoreError.Wrap(err))
									}

									if err = chore.service.UpdateIsPlaying(firstClient.UserID, false); err != nil {
										chore.log.Error("could not update is play", ChoreError.Wrap(err))
									}
									if err = chore.service.UpdateIsPlaying(secondClient.UserID, false); err != nil {
										chore.log.Error("could not update is play", ChoreError.Wrap(err))
									}
									return
								}
							}
						}

						if (firstRequest == Request{} && secondRequest == Request{}) {
							continue
						}

						if firstRequest.Action == ActionReject || secondRequest.Action == ActionReject {
							if err := firstClient.WriteJSON(http.StatusOK, "you are still in search!"); err != nil {
								chore.log.Error("could not write json", ChoreError.Wrap(err))
							}
							if err := secondClient.WriteJSON(http.StatusOK, "you are still in search!"); err != nil {
								chore.log.Error("could not write json", ChoreError.Wrap(err))
							}

							if err = chore.service.Finish(firstClient.UserID); err != nil {
								chore.log.Error("could not delete client from queue", ChoreError.Wrap(err))
							}
							if err = chore.service.Finish(secondClient.UserID); err != nil {
								chore.log.Error("could not delete client from queue", ChoreError.Wrap(err))
							}
							return
						}

						if (firstRequest == Request{} || secondRequest == Request{}) {
							continue
						}

						if err = chore.Play(ctx, firstClient, secondClient); err != nil {
							if err = chore.service.UpdateIsPlaying(firstClient.UserID, false); err != nil {
								chore.log.Error("could not update is play", ChoreError.Wrap(err))
							}
							if err = chore.service.UpdateIsPlaying(secondClient.UserID, false); err != nil {
								chore.log.Error("could not update is play", ChoreError.Wrap(err))
							}
							chore.log.Error("could not play game", ChoreError.Wrap(err))
						}
						return
					}
				}(clients, k)
			}
		}
		return ChoreError.Wrap(err)
	})
}

// Play method contains all the logic for playing matches.
func (chore *Chore) Play(ctx context.Context, firstClient, secondClient Client) error {
	squadCardsFirstClient, err := chore.service.clubs.ListSquadCards(ctx, firstClient.SquadID)
	if err != nil {
		return ChoreError.Wrap(err)
	}
	if len(squadCardsFirstClient) != clubs.SquadSize {
		if err := firstClient.WriteJSON(http.StatusInternalServerError, "squad is not full"); err != nil {
			return ChoreError.Wrap(err)
		}
	}

	squadCardsSecondClient, err := chore.service.clubs.ListSquadCards(ctx, secondClient.SquadID)
	if err != nil {
		return ChoreError.Wrap(err)
	}
	if len(squadCardsSecondClient) != clubs.SquadSize {
		if err := secondClient.WriteJSON(http.StatusInternalServerError, "squad is not full"); err != nil {
			return ChoreError.Wrap(err)
		}
	}

	firstClientSquad, err := chore.clubs.GetSquad(ctx, firstClient.SquadID)
	if err != nil {
		return ChoreError.Wrap(err)
	}

	firstClientClub, err := chore.clubs.Get(ctx, firstClientSquad.ClubID)
	if err != nil {
		return ChoreError.Wrap(err)
	}

	season, err := chore.seasons.GetSeasonByDivisionID(ctx, firstClientClub.DivisionID)
	if err != nil {
		if err := firstClient.WriteJSON(http.StatusInternalServerError, "could not season id"); err != nil {
			return ChoreError.Wrap(err)
		}
		if err := secondClient.WriteJSON(http.StatusInternalServerError, "could not season id"); err != nil {
			return ChoreError.Wrap(err)
		}
	}

	matchesID, err := chore.matches.Create(ctx, firstClient.SquadID, secondClient.SquadID, firstClient.UserID, secondClient.UserID, season.ID)
	if err != nil {
		if err := firstClient.WriteJSON(http.StatusInternalServerError, "match error"); err != nil {
			return ChoreError.Wrap(err)
		}
		if err := secondClient.WriteJSON(http.StatusInternalServerError, "match error"); err != nil {
			return ChoreError.Wrap(err)
		}
	}

	matchResult, err := chore.matches.GetMatchResult(ctx, matchesID)
	if err != nil {
		if err := secondClient.WriteJSON(http.StatusInternalServerError, "could not get result of match"); err != nil {
			return ChoreError.Wrap(err)
		}
	}

<<<<<<< HEAD
	var (
		firstClientResult  []matches.MatchResult
		secondClientResult []matches.MatchResult
	)

	switch {
	case firstClient.UserID == matchResult[0].UserID:
		firstClientResult = matchResult
		secondClientResult = matches.Swap(matchResult)
	case secondClient.UserID == matchResult[0].UserID:
		firstClientResult = matches.Swap(matchResult)
		secondClientResult = matchResult
=======
	firstClientResult := make([]matches.MatchResult, len(matchResult))
	_ = copy(firstClientResult, matchResult)
	secondClientResult := make([]matches.MatchResult, len(matchResult))
	_ = copy(secondClientResult, matchResult)

	switch {
	case firstClient.UserID == matchResult[0].UserID:
		secondClientResult = matches.Swap(matchResult)
	case secondClient.UserID == matchResult[0].UserID:
		firstClientResult = matches.Swap(matchResult)
>>>>>>> a31a395d
	}

	if err := firstClient.WriteJSON(http.StatusOK, firstClientResult); err != nil {
		return ChoreError.Wrap(err)
	}
	if err := secondClient.WriteJSON(http.StatusOK, secondClientResult); err != nil {
		return ChoreError.Wrap(err)
	}

	if err = chore.service.Finish(firstClient.UserID); err != nil {
		return ChoreError.Wrap(err)
	}
	if err = chore.service.Finish(secondClient.UserID); err != nil {
		return ChoreError.Wrap(err)
	}

	defer func() {
		if err = firstClient.Connection.Close(); err != nil {
			chore.log.Error("could not close websocket", ErrQueue.Wrap(err))
		}
	}()
	defer func() {
		if err = secondClient.Connection.Close(); err != nil {
			chore.log.Error("could not close websocket", ErrQueue.Wrap(err))
		}
	}()

	return nil
}

// Close closes the chore chore for re-check the expiration time of the token.
func (chore *Chore) Close() {
	chore.Loop.Close()
}<|MERGE_RESOLUTION|>--- conflicted
+++ resolved
@@ -233,20 +233,6 @@
 		}
 	}
 
-<<<<<<< HEAD
-	var (
-		firstClientResult  []matches.MatchResult
-		secondClientResult []matches.MatchResult
-	)
-
-	switch {
-	case firstClient.UserID == matchResult[0].UserID:
-		firstClientResult = matchResult
-		secondClientResult = matches.Swap(matchResult)
-	case secondClient.UserID == matchResult[0].UserID:
-		firstClientResult = matches.Swap(matchResult)
-		secondClientResult = matchResult
-=======
 	firstClientResult := make([]matches.MatchResult, len(matchResult))
 	_ = copy(firstClientResult, matchResult)
 	secondClientResult := make([]matches.MatchResult, len(matchResult))
@@ -257,7 +243,6 @@
 		secondClientResult = matches.Swap(matchResult)
 	case secondClient.UserID == matchResult[0].UserID:
 		firstClientResult = matches.Swap(matchResult)
->>>>>>> a31a395d
 	}
 
 	if err := firstClient.WriteJSON(http.StatusOK, firstClientResult); err != nil {
