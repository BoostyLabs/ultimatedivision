--- conflicted
+++ resolved
@@ -145,12 +145,4 @@
 func (h *Hub) isAdded(client Client) bool {
 	_, ok := h.Clients[client.UserID]
 	return ok
-<<<<<<< HEAD
-}
-
-// SendInvite sends invite for play to user.
-func (h *Hub) SendInvite(userID uuid.UUID, user users.User) error {
-	return h.Clients[userID].WriteJSON(user)
-=======
->>>>>>> 4a66f0c5
 }