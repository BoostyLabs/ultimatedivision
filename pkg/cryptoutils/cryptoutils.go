--- conflicted
+++ resolved
@@ -80,11 +80,8 @@
 type Length int
 
 const (
-<<<<<<< HEAD
 	// LengthPrivateKey defines length private key.
 	LengthPrivateKey Length = 64
-=======
->>>>>>> 7758dc9c
 	// LengthOneBlockInputValue defines the length of one block of input data.
 	LengthOneBlockInputValue Length = 64
 	// LengthAddress defines the length of address.
@@ -93,25 +90,16 @@
 	LengthHexPrefix Length = 2
 )
 
-<<<<<<< HEAD
 // BlockTag defines the list of possible block tags in blockchain.
 type BlockTag string
 
 // BlockTagLatest indicates that the last block will be used.
 const BlockTagLatest BlockTag = "latest"
-=======
-// BlockTagLatest indicates that the last block will be used.
-const BlockTagLatest string = "latest"
->>>>>>> 7758dc9c
 
 // Data entity describes values for data field in transacton.
 type Data struct {
 	AddressContractMethod Hex
-<<<<<<< HEAD
 	TokenID               int64
-=======
-	TokenID               int
->>>>>>> 7758dc9c
 }
 
 // NewDataHex is a constructor for data entity, but returns hex string.
@@ -252,11 +240,7 @@
 }
 
 // createHexStringFixedLength creates srings with fixed length and number in hex formate in the end.
-<<<<<<< HEAD
 func createHexStringFixedLength(tokenID int64) Hex {
-=======
-func createHexStringFixedLength(tokenID int) Hex {
->>>>>>> 7758dc9c
 	tokenIDString := fmt.Sprintf("%x", tokenID)
 	var zeroString string
 	for i := 0; i < (int(LengthOneBlockInputValue) - len(tokenIDString)); i++ {
