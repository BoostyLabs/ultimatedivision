--- conflicted
+++ resolved
@@ -34,12 +34,8 @@
 		NickName:     "Nik",
 		FirstName:    "Nikita",
 		LastName:     "Tarkovskyi",
-<<<<<<< HEAD
-		Wallet:       "0xb2cdC7EB2F9d2E629ee97BB91700622A42e688b7",
+		Wallet:       common.HexToAddress("0xb2cdC7EB2F9d2E629ee97BB91700622A42e688b7"),
 		WalletType:   users.WalletTypeETH,
-=======
-		Wallet:       common.HexToAddress("0xb2cdC7EB2F9d2E629ee97BB91700622A42e688b7"),
->>>>>>> 14b567a5
 		LastLogin:    time.Now().UTC(),
 		Status:       0,
 		CreatedAt:    time.Now().UTC(),
@@ -52,12 +48,8 @@
 		NickName:     "qwerty",
 		FirstName:    "Stas",
 		LastName:     "Isakov",
-<<<<<<< HEAD
-		Wallet:       "0xb2cdC7EB2F9d2E629ee97BB91700622A42e688b8",
+		Wallet:       common.HexToAddress("0xb2cdC7EB2F9d2E629ee97BB91700622A42e688b8"),
 		WalletType:   users.WalletTypeVelas,
-=======
-		Wallet:       common.HexToAddress("0xb2cdC7EB2F9d2E629ee97BB91700622A42e688b8"),
->>>>>>> 14b567a5
 		LastLogin:    time.Now().UTC(),
 		Status:       1,
 		CreatedAt:    time.Now().UTC(),
@@ -134,21 +126,13 @@
 		})
 
 		t.Run("update wallet address sql no rows", func(t *testing.T) {
-<<<<<<< HEAD
-			err := repository.UpdateWalletAddress(ctx, evmsignature.Address("wallet_address"), users.WalletTypeETH, uuid.New())
-=======
-			err := repository.UpdateWalletAddress(ctx, common.HexToAddress("0x"), uuid.New())
->>>>>>> 14b567a5
+			err := repository.UpdateWalletAddress(ctx, common.HexToAddress("0x"), users.WalletTypeETH, uuid.New())
 			require.Error(t, err)
 			assert.Equal(t, true, users.ErrNoUser.Has(err))
 		})
 
 		t.Run("update wallet address", func(t *testing.T) {
-<<<<<<< HEAD
-			err := repository.UpdateWalletAddress(ctx, "wallet_address", users.WalletTypeETH, user1.ID)
-=======
-			err := repository.UpdateWalletAddress(ctx, common.HexToAddress("0x56f088767D91badc379155290c4205c7b917a36E"), user1.ID)
->>>>>>> 14b567a5
+			err := repository.UpdateWalletAddress(ctx, common.HexToAddress("0x56f088767D91badc379155290c4205c7b917a36E"), users.WalletTypeETH, user1.ID)
 			require.NoError(t, err)
 		})
 
@@ -202,11 +186,7 @@
 		})
 
 		t.Run("get nonce", func(t *testing.T) {
-<<<<<<< HEAD
-			user, err := db.Users().GetByWalletAddress(ctx, "0x2346b33F2E379dDA22b2563B009382a0Fc9aA926", users.WalletTypeETH)
-=======
-			user, err := db.Users().GetByWalletAddress(ctx, common.HexToAddress("0x2346b33F2E379dDA22b2563B009382a0Fc9aA926"), users.Wallet)
->>>>>>> 14b567a5
+			user, err := db.Users().GetByWalletAddress(ctx, common.HexToAddress("0x2346b33F2E379dDA22b2563B009382a0Fc9aA926"), users.WalletTypeETH)
 			require.NoError(t, err)
 			userNonce := hexutil.Encode(user.Nonce)
 
@@ -225,12 +205,8 @@
 
 			user := users.User{
 				ID:           uuid.New(),
-<<<<<<< HEAD
-				Wallet:       evmsignature.Address("0x2346b33F2E379dDA22b2563B009382a0Fc9aA926"),
+				Wallet:       common.HexToAddress("0x2346b33F2E379dDA22b2563B009382a0Fc9aA926"),
 				WalletType:   users.WalletTypeETH,
-=======
-				Wallet:       common.HexToAddress("0x2346b33F2E379dDA22b2563B009382a0Fc9aA926"),
->>>>>>> 14b567a5
 				Nonce:        userNonce,
 				Email:        "",
 				PasswordHash: nil,
@@ -239,11 +215,7 @@
 				CreatedAt:    time.Time{},
 			}
 
-<<<<<<< HEAD
-			oldUser, err := db.Users().GetByWalletAddress(ctx, "0x2346b33F2E379dDA22b2563B009382a0Fc9aA926", users.WalletTypeETH)
-=======
-			oldUser, err := db.Users().GetByWalletAddress(ctx, common.HexToAddress("0x2346b33F2E379dDA22b2563B009382a0Fc9aA926"), users.Wallet)
->>>>>>> 14b567a5
+			oldUser, err := db.Users().GetByWalletAddress(ctx, common.HexToAddress("0x2346b33F2E379dDA22b2563B009382a0Fc9aA926"), users.WalletTypeETH)
 			require.NoError(t, err)
 
 			err = db.Users().Delete(ctx, oldUser.ID)
