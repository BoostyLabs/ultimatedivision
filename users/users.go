--- conflicted
+++ resolved
@@ -105,15 +105,9 @@
 
 // LoginMetamaskFields for login user from metamask.
 type LoginMetamaskFields struct {
-<<<<<<< HEAD
-	Message string `json:"message"`
-	Hash    string `json:"hash"`
-	Address string `json:"address"`
-=======
 	Message string              `json:"message"`
 	Hash    string              `json:"hash"`
 	Address cryptoutils.Address `json:"address"`
->>>>>>> 60c110cd
 }
 
 // IsValid for check login user from metamask fields.
@@ -123,11 +117,8 @@
 		return false
 	case lm.Message == "":
 		return false
-<<<<<<< HEAD
-=======
 	case lm.Address == "":
 		return false
->>>>>>> 60c110cd
 	default:
 		return true
 	}
