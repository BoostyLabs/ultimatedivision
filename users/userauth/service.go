// Copyright (C) 2021 Creditor Corp. Group.
// See LICENSE for copying information.

package userauth

import (
	"context"
	"crypto/subtle"
	"time"

	"github.com/google/uuid"
	"github.com/zeebo/errs"
	"golang.org/x/crypto/bcrypt"

	"ultimatedivision/console/emails"
	"ultimatedivision/internal/auth"
	"ultimatedivision/internal/logger"
	"ultimatedivision/users"
)

const (
	// TokenExpirationTime after passing this time token expires.
	TokenExpirationTime = 24 * time.Hour
)

var (
	// ErrUnauthenticated should be returned when user performs unauthenticated action.
	ErrUnauthenticated = errs.Class("user unauthenticated error")

	// Error is a error class for internal auth errors.
	Error = errs.Class("user auth internal error")

	// ErrPermission should be returned when user permission denied.
	ErrPermission = errs.Class("permission denied")
)

// Service is handling all user authentication logic.
//
// architecture: Service
type Service struct {
	users        users.DB
	signer       auth.TokenSigner
	emailService *emails.Service
	log          logger.Logger
}

// NewService is a constructor for user auth service.
func NewService(users users.DB, signer auth.TokenSigner, emails *emails.Service, log logger.Logger) *Service {
	return &Service{
		users:        users,
		signer:       signer,
		emailService: emails,
		log:          log,
	}
}

// Token authenticates User by credentials and returns auth token.
func (service *Service) Token(ctx context.Context, email string, password string) (token string, err error) {
	user, err := service.users.GetByEmail(ctx, email)
	if err != nil {
		return "", Error.Wrap(err)
	}

	err = bcrypt.CompareHashAndPassword(user.PasswordHash, []byte(password))
	if err != nil {
		return "", ErrUnauthenticated.Wrap(err)
	}

	claims := auth.Claims{
		ID:        user.ID,
		Email:     user.Email,
		ExpiresAt: time.Now().Add(TokenExpirationTime),
	}

	token, err = service.signer.CreateToken(ctx, &claims)
	if err != nil {
		return "", Error.Wrap(err)
	}

	return token, nil
}

// Authorize validates token from context and returns authorized Authorization.
func (service *Service) Authorize(ctx context.Context) (_ auth.Claims, err error) {
	tokenS, ok := auth.GetToken(ctx)
	if !ok {
		return auth.Claims{}, ErrUnauthenticated.Wrap(err)
	}

	token, err := auth.FromBase64URLString(string(tokenS))
	if err != nil {
		return auth.Claims{}, Error.Wrap(err)
	}

	claims, err := service.authenticate(token)
	if err != nil {
		return auth.Claims{}, ErrUnauthenticated.Wrap(err)
	}

	err = service.authorize(ctx, claims)
	if err != nil {
		return auth.Claims{}, ErrUnauthenticated.Wrap(err)
	}

	return *claims, nil
}

// authenticate validates token signature and returns authenticated *satelliteauth.Authorization.
func (service *Service) authenticate(token auth.Token) (_ *auth.Claims, err error) {
	signature := token.Signature

	err = service.signer.SignToken(&token)
	if err != nil {
		return nil, err
	}

	if subtle.ConstantTimeCompare(signature, token.Signature) != 1 {
		return nil, errs.New("incorrect signature")
	}

	claims, err := auth.FromJSON(token.Payload)
	if err != nil {
		return nil, err
	}

	return claims, nil
}

// authorize checks claims and returns authorized User.
func (service *Service) authorize(ctx context.Context, claims *auth.Claims) (err error) {
	if !claims.ExpiresAt.IsZero() && claims.ExpiresAt.Before(time.Now()) {
		return ErrUnauthenticated.Wrap(err)
	}

	_, err = service.users.GetByEmail(ctx, claims.Email)
	if err != nil {
		return ErrUnauthenticated.New("authorization failed. no user with email: %s", claims.Email)
	}

	// TODO: uncommit when email verification is done
	// if user.Status != users.StatusActive {
	// TODO: return different errors on 0 and 2 statuses
<<<<<<< HEAD
	//	return ErrUnauthenticated.New("authorization failed. no user with email: %s", claims.Email)
=======
	// 	return ErrUnauthenticated.New("authorization failed. no user with email: %s", claims.Email)
>>>>>>> 33e26e84
	// }

	return nil
}

// Register - register a new user.
func (service *Service) Register(ctx context.Context, email, password, nickName, firstName, lastName string) error {
	// check if the user email address already exists.
	_, err := service.users.GetByEmail(ctx, email)
	if err == nil {
		return Error.New("This email address is already in use.")
	}

	// check the password is valid.
	if !users.IsPasswordValid(password) {
		return Error.New("The password must contain at least one lowercase (a-z) letter, one uppercase (A-Z) letter, one digit (0-9) and one special character.")
	}

	user := users.User{
		ID:           uuid.New(),
		Email:        email,
		PasswordHash: []byte(password),
		NickName:     nickName,
		FirstName:    firstName,
		LastName:     lastName,
		LastLogin:    time.Time{},
		Status:       users.StatusCreated,
		CreatedAt:    time.Now().UTC(),
	}

	err = user.EncodePass()
	if err != nil {
		return Error.Wrap(err)
	}

	err = service.users.Create(ctx, user)
	if err != nil {
		return Error.Wrap(err)
	}

	// TODO: I am testing and fixing this points.
	_, err = service.Token(ctx, user.Email, password)
	if err != nil {
		return Error.Wrap(err)
	}

	// launch a goroutine that sends the email verification.
	// go func() {
<<<<<<< HEAD
	//	err = service.emailService.SendVerificationEmail(user.Email, token)
	//	if err != nil {
	//		service.log.Error("Unable to send account activation email", Error.Wrap(err))
	//	}
=======
	// 	err = service.emailService.SendVerificationEmail(user.Email, token)
	// 	if err != nil {
	// 		service.log.Error("Unable to send account activation email", Error.Wrap(err))
	// 	}
>>>>>>> 33e26e84
	// }()

	return err
}

// ConfirmUserEmail - parse token and confirm User.
func (service *Service) ConfirmUserEmail(ctx context.Context, activationToken string) error {
	status := int(users.StatusActive)
	token, err := auth.FromBase64URLString(activationToken)
	if err != nil {
		return Error.Wrap(err)
	}

	claims, err := service.authenticate(token)
	if err != nil {
		return ErrUnauthenticated.Wrap(err)
	}

	if !claims.ExpiresAt.IsZero() && claims.ExpiresAt.Before(time.Now()) {
		return ErrUnauthenticated.Wrap(err)
	}

	user, err := service.users.GetByEmail(ctx, claims.Email)
	if err != nil {
		return ErrUnauthenticated.Wrap(err)
	}

	if user.Status != users.StatusCreated {
		return ErrPermission.Wrap(err)
	}

	return Error.Wrap(service.users.Update(ctx, status, user.ID))
}

// ChangePassword - change users password.
func (service *Service) ChangePassword(ctx context.Context, password, newPassword string) error {
	claims, err := auth.GetClaims(ctx)
	if err != nil {
		return ErrUnauthenticated.Wrap(err)
	}

	user, err := service.users.GetByEmail(ctx, claims.Email)
	if err != nil {
		return users.ErrUsers.Wrap(err)
	}

	err = bcrypt.CompareHashAndPassword(user.PasswordHash, []byte(password))
	if err != nil {
		return ErrUnauthenticated.Wrap(err)
	}

	user.PasswordHash = []byte(newPassword)
	err = user.EncodePass()
	if err != nil {
		return Error.Wrap(err)
	}

	return Error.Wrap(service.users.UpdatePassword(ctx, user.PasswordHash, user.ID))
}<|MERGE_RESOLUTION|>--- conflicted
+++ resolved
@@ -140,11 +140,7 @@
 	// TODO: uncommit when email verification is done
 	// if user.Status != users.StatusActive {
 	// TODO: return different errors on 0 and 2 statuses
-<<<<<<< HEAD
-	//	return ErrUnauthenticated.New("authorization failed. no user with email: %s", claims.Email)
-=======
 	// 	return ErrUnauthenticated.New("authorization failed. no user with email: %s", claims.Email)
->>>>>>> 33e26e84
 	// }
 
 	return nil
@@ -193,17 +189,10 @@
 
 	// launch a goroutine that sends the email verification.
 	// go func() {
-<<<<<<< HEAD
-	//	err = service.emailService.SendVerificationEmail(user.Email, token)
-	//	if err != nil {
-	//		service.log.Error("Unable to send account activation email", Error.Wrap(err))
-	//	}
-=======
 	// 	err = service.emailService.SendVerificationEmail(user.Email, token)
 	// 	if err != nil {
 	// 		service.log.Error("Unable to send account activation email", Error.Wrap(err))
 	// 	}
->>>>>>> 33e26e84
 	// }()
 
 	return err
