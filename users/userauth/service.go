// Copyright (C) 2021 Creditor Corp. Group.
// See LICENSE for copying information.

package userauth

import (
	"context"
	"crypto/subtle"
	"time"

	"github.com/google/uuid"
	"github.com/zeebo/errs"
	"golang.org/x/crypto/bcrypt"

	"ultimatedivision/console/emails"
	"ultimatedivision/internal/auth"
	"ultimatedivision/internal/logger"
	"ultimatedivision/users"
)

const (
	// TokenExpirationTime after passing this time token expires.
	TokenExpirationTime = 24 * time.Hour
)

var (
	// ErrUnauthenticated should be returned when user performs unauthenticated action.
	ErrUnauthenticated = errs.Class("user unauthenticated error")

	// Error is a error class for internal auth errors.
	Error = errs.Class("user auth internal error")

	// ErrPermission should be returned when user permission denied.
	ErrPermission = errs.Class("permission denied")
)

// Service is handling all user authentication logic.
//
// architecture: Service
type Service struct {
	users        users.DB
	signer       auth.TokenSigner
	emailService *emails.Service
	log          logger.Logger
}

// NewService is a constructor for user auth service.
func NewService(users users.DB, signer auth.TokenSigner, emails *emails.Service, log logger.Logger) *Service {
	return &Service{
		users:        users,
		signer:       signer,
		emailService: emails,
		log:          log,
	}
}

// Token authenticates User by credentials and returns auth token.
func (service *Service) Token(ctx context.Context, email string, password string) (token string, err error) {
	user, err := service.users.GetByEmail(ctx, email)
	if err != nil {
		return "", Error.Wrap(err)
	}

	err = bcrypt.CompareHashAndPassword(user.PasswordHash, []byte(password))
	if err != nil {
		return "", ErrUnauthenticated.Wrap(err)
	}

	claims := auth.Claims{
		UserID:    user.ID,
		Email:     user.Email,
		ExpiresAt: time.Now().Add(TokenExpirationTime),
	}

	token, err = service.signer.CreateToken(ctx, &claims)
	if err != nil {
		return "", Error.Wrap(err)
	}

	return token, nil
}

// Authorize validates token from context and returns authorized Authorization.
func (service *Service) Authorize(ctx context.Context, tokenS string) (_ auth.Claims, err error) {
	token, err := auth.FromBase64URLString(tokenS)
	if err != nil {
		return auth.Claims{}, Error.Wrap(err)
	}

	claims, err := service.authenticate(token)
	if err != nil {
		return auth.Claims{}, ErrUnauthenticated.Wrap(err)
	}

	err = service.authorize(ctx, claims)
	if err != nil {
		return auth.Claims{}, ErrUnauthenticated.Wrap(err)
	}

	return *claims, nil
}

// authenticate validates token signature and returns authenticated *satelliteauth.Authorization.
func (service *Service) authenticate(token auth.Token) (_ *auth.Claims, err error) {
	signature := token.Signature

	err = service.signer.SignToken(&token)
	if err != nil {
		return nil, err
	}

	if subtle.ConstantTimeCompare(signature, token.Signature) != 1 {
		return nil, errs.New("incorrect signature")
	}

	claims, err := auth.FromJSON(token.Payload)
	if err != nil {
		return nil, err
	}

	return claims, nil
}

// authorize checks claims and returns authorized User.
func (service *Service) authorize(ctx context.Context, claims *auth.Claims) (err error) {
	if !claims.ExpiresAt.IsZero() && claims.ExpiresAt.Before(time.Now()) {
		return ErrUnauthenticated.Wrap(err)
	}

	_, err = service.users.GetByEmail(ctx, claims.Email)
	if err != nil {
		return ErrUnauthenticated.New("authorization failed. no user with email: %s", claims.Email)
	}

	// TODO: uncommit when email verification is done
	// if user.Status != users.StatusActive {
	// TODO: return different errors on 0 and 2 statuses
	// 	return ErrUnauthenticated.New("authorization failed. no user with email: %s", claims.Email)
	// }

	return nil
}

// Register - register a new user.
func (service *Service) Register(ctx context.Context, email, password, nickName, firstName, lastName string) error {
	// check if the user email address already exists.
	_, err := service.users.GetByEmail(ctx, email)
	if err == nil {
		return Error.New("This email address is already in use.")
	}

	// check the password is valid.
	if !users.IsPasswordValid(password) {
		return Error.New("The password must contain at least one lowercase (a-z) letter, one uppercase (A-Z) letter, one digit (0-9) and one special character.")
	}

	user := users.User{
		ID:           uuid.New(),
		Email:        email,
		PasswordHash: []byte(password),
		NickName:     nickName,
		FirstName:    firstName,
		LastName:     lastName,
		LastLogin:    time.Time{},
		Status:       users.StatusCreated,
		CreatedAt:    time.Now().UTC(),
	}

	err = user.EncodePass()
	if err != nil {
		return Error.Wrap(err)
	}

	err = service.users.Create(ctx, user)
	if err != nil {
		return Error.Wrap(err)
	}

<<<<<<< HEAD
=======
	// TODO: I am testing and fixing this points.
>>>>>>> 5d472f3d
	_, err = service.Token(ctx, user.Email, password)
	if err != nil {
		return Error.Wrap(err)
	}

<<<<<<< HEAD
	// launch a goroutine that sends the email verification.
	// go func() {
	//	err = service.emailService.SendVerificationEmail(user.Email, token)
	//	if err != nil {
	//		service.log.Error("Unable to send account activation email", Error.Wrap(err))
	//	}
=======
	// TODO: launch a goroutine that sends the email verification.
	// go func() {
	// 	err = service.emailService.SendVerificationEmail(user.Email, token)
	// 	if err != nil {
	// 		service.log.Error("Unable to send account activation email", Error.Wrap(err))
	// 	}
>>>>>>> 5d472f3d
	// }()

	return err
}

// ConfirmUserEmail - parse token and confirm User.
func (service *Service) ConfirmUserEmail(ctx context.Context, activationToken string) error {
	token, err := auth.FromBase64URLString(activationToken)
	if err != nil {
		return Error.Wrap(err)
	}

	claims, err := service.authenticate(token)
	if err != nil {
		return ErrUnauthenticated.Wrap(err)
	}

	if !claims.ExpiresAt.IsZero() && claims.ExpiresAt.Before(time.Now()) {
		return ErrUnauthenticated.Wrap(err)
	}

	user, err := service.users.GetByEmail(ctx, claims.Email)
	if err != nil {
		return ErrUnauthenticated.Wrap(err)
	}

	if user.Status != users.StatusCreated {
		return ErrPermission.Wrap(err)
	}

	return Error.Wrap(service.users.Update(ctx, users.StatusActive, user.ID))
}

// ChangePassword - change users password.
func (service *Service) ChangePassword(ctx context.Context, password, newPassword string) error {
	claims, err := auth.GetClaims(ctx)
	if err != nil {
		return ErrUnauthenticated.Wrap(err)
	}

	user, err := service.users.GetByEmail(ctx, claims.Email)
	if err != nil {
		return users.ErrUsers.Wrap(err)
	}

	err = bcrypt.CompareHashAndPassword(user.PasswordHash, []byte(password))
	if err != nil {
		return ErrUnauthenticated.Wrap(err)
	}

	user.PasswordHash = []byte(newPassword)
	err = user.EncodePass()
	if err != nil {
		return Error.Wrap(err)
	}

	return Error.Wrap(service.users.UpdatePassword(ctx, user.PasswordHash, user.ID))
}<|MERGE_RESOLUTION|>--- conflicted
+++ resolved
@@ -176,30 +176,18 @@
 		return Error.Wrap(err)
 	}
 
-<<<<<<< HEAD
-=======
 	// TODO: I am testing and fixing this points.
->>>>>>> 5d472f3d
 	_, err = service.Token(ctx, user.Email, password)
 	if err != nil {
 		return Error.Wrap(err)
 	}
 
-<<<<<<< HEAD
-	// launch a goroutine that sends the email verification.
-	// go func() {
-	//	err = service.emailService.SendVerificationEmail(user.Email, token)
-	//	if err != nil {
-	//		service.log.Error("Unable to send account activation email", Error.Wrap(err))
-	//	}
-=======
 	// TODO: launch a goroutine that sends the email verification.
 	// go func() {
 	// 	err = service.emailService.SendVerificationEmail(user.Email, token)
 	// 	if err != nil {
 	// 		service.log.Error("Unable to send account activation email", Error.Wrap(err))
 	// 	}
->>>>>>> 5d472f3d
 	// }()
 
 	return err
