// Copyright (C) 2021 Creditor Corp. Group.
// See LICENSE for copying information.

package userauth

import (
	"context"
	"crypto/subtle"
	"encoding/json"
	"fmt"
	"time"

	"github.com/ethereum/go-ethereum/common"
	"github.com/ethereum/go-ethereum/common/hexutil"
	"github.com/ethereum/go-ethereum/crypto"
	"github.com/google/uuid"
	"github.com/zeebo/errs"
	"golang.org/x/crypto/bcrypt"

	"ultimatedivision/console/emails"
	"ultimatedivision/internal/logger"
	"ultimatedivision/pkg/auth"
	"ultimatedivision/pkg/cryptoutils"
	"ultimatedivision/users"
)

const (
	// TokenExpirationTime after passing this time token expires.
	TokenExpirationTime = 24 * time.Hour
	// PreAuthTokenExpirationTime after passing this time token expires.
	PreAuthTokenExpirationTime = 2 * time.Hour
)

var (
	// ErrUnauthenticated should be returned when user performs unauthenticated action.
	ErrUnauthenticated = errs.Class("user unauthenticated error")

	// Error is a error class for internal auth errors.
	Error = errs.Class("user auth internal error")

	// ErrPermission should be returned when user permission denied.
	ErrPermission = errs.Class("permission denied")

	// ErrAddressAlreadyInUse should be returned when users email address is already in use.
	ErrAddressAlreadyInUse = errs.Class("email address is already in use")
)

// Service is handling all user authentication logic.
//
// architecture: Service
type Service struct {
	users        users.DB
	signer       auth.TokenSigner
	emailService *emails.Service
	log          logger.Logger
}

// NewService is a constructor for user auth service.
func NewService(users users.DB, signer auth.TokenSigner, emails *emails.Service, log logger.Logger) *Service {
	return &Service{
		users:        users,
		signer:       signer,
		emailService: emails,
		log:          log,
	}
}

// Token authenticates User by credentials and returns auth token.
func (service *Service) Token(ctx context.Context, email string, password string) (token string, err error) {
	user, err := service.users.GetByEmail(ctx, email)
	if err != nil {
		return "", Error.Wrap(err)
	}

	err = bcrypt.CompareHashAndPassword(user.PasswordHash, []byte(password))
	if err != nil {
		return "", ErrUnauthenticated.Wrap(err)
	}

	claims := auth.Claims{
		UserID:    user.ID,
		Email:     user.Email,
		ExpiresAt: time.Now().UTC().Add(TokenExpirationTime),
	}

	token, err = service.signer.CreateToken(ctx, &claims)
	if err != nil {
		return "", Error.Wrap(err)
	}

	return token, nil
}

// LoginToken authenticates user by credentials and returns login token.
func (service *Service) LoginToken(ctx context.Context, email string, password string) (token string, err error) {
	user, err := service.users.GetByEmail(ctx, email)
	if err != nil {
		return "", Error.Wrap(err)
	}

	if user.Status != users.StatusActive {
		switch user.Status {
		case users.StatusCreated:
			return "", ErrPermission.New("Users email not confirmed")
		case users.StatusSuspended:
			return "", ErrPermission.New("User suspended")
		}
	}

	err = bcrypt.CompareHashAndPassword(user.PasswordHash, []byte(password))
	if err != nil {
		return "", ErrUnauthenticated.Wrap(err)
	}

	claims := auth.Claims{
		UserID:    user.ID,
		Email:     user.Email,
		ExpiresAt: time.Now().UTC().Add(TokenExpirationTime),
	}

	token, err = service.signer.CreateToken(ctx, &claims)
	if err != nil {
		return "", Error.Wrap(err)
	}

	return token, nil
}

// PreAuthToken authenticates User by credentials and returns pre auth token.
func (service *Service) PreAuthToken(ctx context.Context, email string) (token string, err error) {
	user, err := service.users.GetByEmail(ctx, email)
	if err != nil {
		return "", Error.Wrap(err)
	}

	claims := auth.Claims{
		UserID:    user.ID,
		Email:     user.Email,
		ExpiresAt: time.Now().UTC().Add(PreAuthTokenExpirationTime),
	}

	token, err = service.signer.CreateToken(ctx, &claims)
	if err != nil {
		return "", Error.Wrap(err)
	}

	return token, nil
}

// Authorize validates token from context and returns authorized Authorization.
func (service *Service) Authorize(ctx context.Context, tokenS string) (_ auth.Claims, err error) {
	token, err := auth.FromBase64URLString(tokenS)
	if err != nil {
		return auth.Claims{}, Error.Wrap(err)
	}

	claims, err := service.authenticate(token)
	if err != nil {
		return auth.Claims{}, ErrUnauthenticated.Wrap(err)
	}

	err = service.authorize(ctx, claims)
	if err != nil {
		return auth.Claims{}, ErrUnauthenticated.Wrap(err)
	}

	return *claims, nil
}

// authenticate validates token signature and returns authenticated *satelliteauth.Authorization.
func (service *Service) authenticate(token auth.Token) (_ *auth.Claims, err error) {
	signature := token.Signature

	err = service.signer.SignToken(&token)
	if err != nil {
		return nil, err
	}

	if subtle.ConstantTimeCompare(signature, token.Signature) != 1 {
		return nil, errs.New("incorrect signature")
	}

	claims, err := auth.FromJSON(token.Payload)
	if err != nil {
		return nil, err
	}

	return claims, nil
}

// authorize checks claims and returns authorized User.
func (service *Service) authorize(ctx context.Context, claims *auth.Claims) (err error) {
	if !claims.ExpiresAt.IsZero() && claims.ExpiresAt.Before(time.Now()) {
		return ErrUnauthenticated.New("token expiration time has expired")
	}

	user, err := service.users.GetByEmail(ctx, claims.Email)
	if err != nil {
		return ErrUnauthenticated.New("authorization failed. no user with email: %s", claims.Email)
	}

	if user.Status != users.StatusActive {
		switch user.Status {
		case users.StatusCreated:
			return ErrPermission.New("Users email not confirmed")
		case users.StatusSuspended:
			return ErrPermission.New("User suspended")
		}
	}

	return nil
}

// Register - registers a new user.
func (service *Service) Register(ctx context.Context, email, password, nickName, firstName, lastName string, wallet cryptoutils.Address) error {
	// check if the user email address already exists.
	_, err := service.users.GetByEmail(ctx, email)
	if err == nil {
		return ErrAddressAlreadyInUse.New("Email address is already in use.")
	}

	// check the password is valid.
	if !users.IsPasswordValid(password) {
		return Error.New("The password must contain at least one lowercase (a-z) letter, one uppercase (A-Z) letter, one digit (0-9) and one special character.")
	}

	user := users.User{
		ID:           uuid.New(),
		Email:        email,
		PasswordHash: []byte(password),
		NickName:     nickName,
		FirstName:    firstName,
		LastName:     lastName,
		LastLogin:    time.Time{},
		Status:       users.StatusCreated,
		CreatedAt:    time.Now().UTC(),
		// @TODO at the time of testing login through metamask.
		Wallet: wallet,
	}

	err = user.EncodePass()
	if err != nil {
		return Error.Wrap(err)
	}

	err = service.users.Create(ctx, user)
	if err != nil {
		return Error.Wrap(err)
	}

	token, err := service.Token(ctx, user.Email, password)
	if err != nil {
		return Error.Wrap(err)
	}

	// launch a goroutine that sends the email verification.
	go func() {
		err = service.emailService.SendVerificationEmail(user.Email, token)
		if err != nil {
			service.log.Error("Unable to send account activation email", Error.Wrap(err))
		}
	}()

	return err
}

// ConfirmUserEmail - parse token and confirm User.
func (service *Service) ConfirmUserEmail(ctx context.Context, activationToken string) error {
	token, err := auth.FromBase64URLString(activationToken)
	if err != nil {
		return Error.Wrap(err)
	}

	claims, err := service.authenticate(token)
	if err != nil {
		return ErrUnauthenticated.Wrap(err)
	}

	if !claims.ExpiresAt.IsZero() && claims.ExpiresAt.Before(time.Now()) {
		return ErrUnauthenticated.New("token expiration time has expired")
	}

	user, err := service.users.GetByEmail(ctx, claims.Email)
	if err != nil {
		return ErrUnauthenticated.Wrap(err)
	}

	if user.Status != users.StatusCreated {
		return ErrPermission.Wrap(err)
	}

	return Error.Wrap(service.users.Update(ctx, users.StatusActive, user.ID))
}

// ChangePassword - change users password.
func (service *Service) ChangePassword(ctx context.Context, password, newPassword string) error {
	claims, err := auth.GetClaims(ctx)
	if err != nil {
		return ErrUnauthenticated.Wrap(err)
	}

	user, err := service.users.GetByEmail(ctx, claims.Email)
	if err != nil {
		return users.ErrUsers.Wrap(err)
	}

	err = bcrypt.CompareHashAndPassword(user.PasswordHash, []byte(password))
	if err != nil {
		return ErrUnauthenticated.Wrap(err)
	}

	user.PasswordHash = []byte(newPassword)
	err = user.EncodePass()
	if err != nil {
		return Error.Wrap(err)
	}

	return Error.Wrap(service.users.UpdatePassword(ctx, user.PasswordHash, user.ID))
}

// ResetPasswordSendEmail - send email with token for user.
func (service *Service) ResetPasswordSendEmail(ctx context.Context, email string) error {
	user, err := service.users.GetByEmail(ctx, email)
	if err != nil {
		return users.ErrUsers.Wrap(err)
	}

	if user.Status != users.StatusActive {
		switch user.Status {
		case users.StatusCreated:
			return ErrPermission.New("Users email not confirmed")
		case users.StatusSuspended:
			return ErrPermission.New("User suspended")
		}
	}

	token, err := service.PreAuthToken(ctx, user.Email)
	if err != nil {
		return Error.Wrap(err)
	}

	go func() {
		err = service.emailService.SendResetPasswordEmail(user.Email, token)
		if err != nil {
			service.log.Error("Unable to send reset password email", Error.Wrap(err))
		}
	}()

	return err
}

// CheckAuthToken checks auth token.
func (service *Service) CheckAuthToken(ctx context.Context, tokenStr string) error {
	token, err := auth.FromBase64URLString(tokenStr)
	if err != nil {
		return Error.Wrap(err)
	}
	claims, err := service.authenticate(token)
	if err != nil {
		return ErrUnauthenticated.Wrap(err)
	}

	if !claims.ExpiresAt.IsZero() && claims.ExpiresAt.Before(time.Now()) {
		return ErrUnauthenticated.New("token expiration time has expired")
	}

	_, err = service.users.GetByEmail(ctx, claims.Email)
	if err != nil {
		return users.ErrUsers.Wrap(err)
	}

	return nil
}

// ResetPassword - changes users password.
func (service *Service) ResetPassword(ctx context.Context, newPassword string) error {
	claims, err := auth.GetClaims(ctx)
	if err != nil {
		return ErrUnauthenticated.Wrap(err)
	}

	user, err := service.users.GetByEmail(ctx, claims.Email)
	if err != nil {
		return users.ErrUsers.Wrap(err)
	}

	user.PasswordHash = []byte(newPassword)
	err = user.EncodePass()
	if err != nil {
		return Error.Wrap(err)
	}

	return Error.Wrap(service.users.UpdatePassword(ctx, user.PasswordHash, user.ID))
}

<<<<<<< HEAD
// MessageToken creates message token and send to metamask for login.
func (service *Service) MessageToken(ctx context.Context) (token string, err error) {
	claims := auth.Claims{
		ExpiresAt: time.Now().Add(PreAuthTokenExpirationTime),
	}

	token, err = service.signer.CreateToken(ctx, &claims)
	if err != nil {
		return "", Error.Wrap(err)
	}

	return token, nil
}

// CheckMetamaskTokenMessage - parse token-message and and check for expiration time.
func (service *Service) CheckMetamaskTokenMessage(ctx context.Context, messageToken string) error {
	token, err := auth.FromBase64URLString(messageToken)
=======
// TokenMessage creates message token and send to metamask for login.
func (service *Service) TokenMessage(ctx context.Context) (token string, err error) {
	claims := auth.Claims{
		ExpiresAt: time.Now().UTC().Add(PreAuthTokenExpirationTime),
	}

	token, err = service.signer.CreateToken(ctx, &claims)
	return token, Error.Wrap(err)
}

// CheckMetamaskTokenMessage - parses token-message and checks for expiration time.
func (service *Service) CheckMetamaskTokenMessage(ctx context.Context, tokenMessage string) error {
	token, err := auth.FromBase64URLString(tokenMessage)
>>>>>>> 60c110cd
	if err != nil {
		return Error.Wrap(err)
	}

	claims, err := service.authenticate(token)
	if err != nil {
		return ErrUnauthenticated.Wrap(err)
	}

	if !claims.ExpiresAt.IsZero() && claims.ExpiresAt.Before(time.Now()) {
<<<<<<< HEAD
		return ErrUnauthenticated.Wrap(err)
=======
		return ErrUnauthenticated.New("token expiration time has expired")
>>>>>>> 60c110cd
	}

	return Error.Wrap(err)
}

<<<<<<< HEAD
// MetamaskLoginToken authenticates user by credentials and returns login token.
func (service *Service) MetamaskLoginToken(ctx context.Context, loginMetamaskFields users.LoginMetamaskFields) (token string, err error) {
=======
// LoginWithMetamask authenticates user by credentials and returns login token.
func (service *Service) LoginWithMetamask(ctx context.Context, loginMetamaskFields users.LoginMetamaskFields) (token string, err error) {
>>>>>>> 60c110cd
	verifyLoginMetamaskFields, err := verifyLoginMetamaskFields(loginMetamaskFields)
	if err != nil {
		return "", Error.Wrap(err)
	}

	if !verifyLoginMetamaskFields {
		return "", Error.New("login metamask fields are wrong")
	}

<<<<<<< HEAD
	address := cryptoutils.Address(loginMetamaskFields.Address)

	user, err := service.users.GetByWalletAddress(ctx, address)
=======
	user, err := service.users.GetByWalletAddress(ctx, loginMetamaskFields.Address)
>>>>>>> 60c110cd
	if err != nil {
		return "", Error.Wrap(err)
	}

	claims := auth.Claims{
		UserID:    user.ID,
		Email:     user.Email,
<<<<<<< HEAD
		ExpiresAt: time.Now().Add(TokenExpirationTime),
	}

	token, err = service.signer.CreateToken(ctx, &claims)
	if err != nil {
		return "", Error.Wrap(err)
	}

	return token, nil
=======
		ExpiresAt: time.Now().UTC().Add(TokenExpirationTime),
	}

	token, err = service.signer.CreateToken(ctx, &claims)
	return token, Error.Wrap(err)
>>>>>>> 60c110cd
}

// verifyLoginMetamaskFields function that verifies the authenticity of the address.
func verifyLoginMetamaskFields(loginMetamaskFields users.LoginMetamaskFields) (bool, error) {
<<<<<<< HEAD
	message, err := json.Marshal(loginMetamaskFields.Message)
	if err != nil {
		return false, Error.Wrap(err)
	}

	fromAddr := common.HexToAddress(loginMetamaskFields.Address)
	hash := hexutil.MustDecode(loginMetamaskFields.Hash)

	if hash[64] != 27 && hash[64] != 28 {
		return false, Error.New("")
	}
	hash[64] -= 27

	pubKey, err := crypto.SigToPub(signHash(message), hash)
=======
	fromAddr := common.HexToAddress(string(loginMetamaskFields.Address))
	hash := hexutil.MustDecode(loginMetamaskFields.Hash)

	if hash[64] != 27 && hash[64] != 28 {
		return false, Error.New("hash is wrong")
	}
	hash[64] -= 27

	pubKey, err := crypto.SigToPub(cryptoutils.SignHash([]byte(loginMetamaskFields.Message)), hash)
>>>>>>> 60c110cd
	if err != nil {
		return false, Error.Wrap(err)
	}

	recoveredAddr := crypto.PubkeyToAddress(*pubKey)

	return fromAddr == recoveredAddr, nil
<<<<<<< HEAD
}

// signHash is a function that calculates a hash for the given message.
func signHash(data []byte) []byte {
	msg := fmt.Sprintf("\x19Ethereum Signed Message:\n%d%s", len(data), data)
	return crypto.Keccak256([]byte(msg))
=======
>>>>>>> 60c110cd
}<|MERGE_RESOLUTION|>--- conflicted
+++ resolved
@@ -6,8 +6,6 @@
 import (
 	"context"
 	"crypto/subtle"
-	"encoding/json"
-	"fmt"
 	"time"
 
 	"github.com/ethereum/go-ethereum/common"
@@ -393,25 +391,6 @@
 	return Error.Wrap(service.users.UpdatePassword(ctx, user.PasswordHash, user.ID))
 }
 
-<<<<<<< HEAD
-// MessageToken creates message token and send to metamask for login.
-func (service *Service) MessageToken(ctx context.Context) (token string, err error) {
-	claims := auth.Claims{
-		ExpiresAt: time.Now().Add(PreAuthTokenExpirationTime),
-	}
-
-	token, err = service.signer.CreateToken(ctx, &claims)
-	if err != nil {
-		return "", Error.Wrap(err)
-	}
-
-	return token, nil
-}
-
-// CheckMetamaskTokenMessage - parse token-message and and check for expiration time.
-func (service *Service) CheckMetamaskTokenMessage(ctx context.Context, messageToken string) error {
-	token, err := auth.FromBase64URLString(messageToken)
-=======
 // TokenMessage creates message token and send to metamask for login.
 func (service *Service) TokenMessage(ctx context.Context) (token string, err error) {
 	claims := auth.Claims{
@@ -425,7 +404,6 @@
 // CheckMetamaskTokenMessage - parses token-message and checks for expiration time.
 func (service *Service) CheckMetamaskTokenMessage(ctx context.Context, tokenMessage string) error {
 	token, err := auth.FromBase64URLString(tokenMessage)
->>>>>>> 60c110cd
 	if err != nil {
 		return Error.Wrap(err)
 	}
@@ -436,23 +414,14 @@
 	}
 
 	if !claims.ExpiresAt.IsZero() && claims.ExpiresAt.Before(time.Now()) {
-<<<<<<< HEAD
-		return ErrUnauthenticated.Wrap(err)
-=======
 		return ErrUnauthenticated.New("token expiration time has expired")
->>>>>>> 60c110cd
 	}
 
 	return Error.Wrap(err)
 }
 
-<<<<<<< HEAD
-// MetamaskLoginToken authenticates user by credentials and returns login token.
-func (service *Service) MetamaskLoginToken(ctx context.Context, loginMetamaskFields users.LoginMetamaskFields) (token string, err error) {
-=======
 // LoginWithMetamask authenticates user by credentials and returns login token.
 func (service *Service) LoginWithMetamask(ctx context.Context, loginMetamaskFields users.LoginMetamaskFields) (token string, err error) {
->>>>>>> 60c110cd
 	verifyLoginMetamaskFields, err := verifyLoginMetamaskFields(loginMetamaskFields)
 	if err != nil {
 		return "", Error.Wrap(err)
@@ -462,13 +431,7 @@
 		return "", Error.New("login metamask fields are wrong")
 	}
 
-<<<<<<< HEAD
-	address := cryptoutils.Address(loginMetamaskFields.Address)
-
-	user, err := service.users.GetByWalletAddress(ctx, address)
-=======
 	user, err := service.users.GetByWalletAddress(ctx, loginMetamaskFields.Address)
->>>>>>> 60c110cd
 	if err != nil {
 		return "", Error.Wrap(err)
 	}
@@ -476,43 +439,15 @@
 	claims := auth.Claims{
 		UserID:    user.ID,
 		Email:     user.Email,
-<<<<<<< HEAD
-		ExpiresAt: time.Now().Add(TokenExpirationTime),
-	}
-
-	token, err = service.signer.CreateToken(ctx, &claims)
-	if err != nil {
-		return "", Error.Wrap(err)
-	}
-
-	return token, nil
-=======
 		ExpiresAt: time.Now().UTC().Add(TokenExpirationTime),
 	}
 
 	token, err = service.signer.CreateToken(ctx, &claims)
 	return token, Error.Wrap(err)
->>>>>>> 60c110cd
 }
 
 // verifyLoginMetamaskFields function that verifies the authenticity of the address.
 func verifyLoginMetamaskFields(loginMetamaskFields users.LoginMetamaskFields) (bool, error) {
-<<<<<<< HEAD
-	message, err := json.Marshal(loginMetamaskFields.Message)
-	if err != nil {
-		return false, Error.Wrap(err)
-	}
-
-	fromAddr := common.HexToAddress(loginMetamaskFields.Address)
-	hash := hexutil.MustDecode(loginMetamaskFields.Hash)
-
-	if hash[64] != 27 && hash[64] != 28 {
-		return false, Error.New("")
-	}
-	hash[64] -= 27
-
-	pubKey, err := crypto.SigToPub(signHash(message), hash)
-=======
 	fromAddr := common.HexToAddress(string(loginMetamaskFields.Address))
 	hash := hexutil.MustDecode(loginMetamaskFields.Hash)
 
@@ -522,7 +457,6 @@
 	hash[64] -= 27
 
 	pubKey, err := crypto.SigToPub(cryptoutils.SignHash([]byte(loginMetamaskFields.Message)), hash)
->>>>>>> 60c110cd
 	if err != nil {
 		return false, Error.Wrap(err)
 	}
@@ -530,13 +464,4 @@
 	recoveredAddr := crypto.PubkeyToAddress(*pubKey)
 
 	return fromAddr == recoveredAddr, nil
-<<<<<<< HEAD
-}
-
-// signHash is a function that calculates a hash for the given message.
-func signHash(data []byte) []byte {
-	msg := fmt.Sprintf("\x19Ethereum Signed Message:\n%d%s", len(data), data)
-	return crypto.Keccak256([]byte(msg))
-=======
->>>>>>> 60c110cd
 }