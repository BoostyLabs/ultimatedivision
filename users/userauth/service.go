// Copyright (C) 2021 Creditor Corp. Group.
// See LICENSE for copying information.

package userauth

import (
	"bytes"
	"context"
	"crypto/rand"
	"crypto/subtle"
	"time"

	"github.com/BoostyLabs/evmsignature"
	"github.com/ethereum/go-ethereum/common"
	"github.com/ethereum/go-ethereum/common/hexutil"
	"github.com/ethereum/go-ethereum/crypto"
	"github.com/google/uuid"
	"github.com/zeebo/errs"
	"golang.org/x/crypto/bcrypt"

	"ultimatedivision/console/emails"
	"ultimatedivision/internal/logger"
	"ultimatedivision/pkg/auth"
	"ultimatedivision/pkg/velas"
	"ultimatedivision/users"
)

const (
	// TokenExpirationTime after passing this time token expires.
	TokenExpirationTime = 24 * time.Hour
	// PreAuthTokenExpirationTime after passing this time token expires.
	PreAuthTokenExpirationTime = 2 * time.Hour
)

var (
	// ErrUnauthenticated should be returned when user performs unauthenticated action.
	ErrUnauthenticated = errs.Class("user unauthenticated error")

	// Error is a error class for internal auth errors.
	Error = errs.Class("user auth internal error")

	// ErrPermission should be returned when user permission denied.
	ErrPermission = errs.Class("permission denied")

	// ErrAddressAlreadyInUse should be returned when users email address is already in use.
	ErrAddressAlreadyInUse = errs.Class("email address is already in use")
)

// Service is handling all user authentication logic.
//
// architecture: Service.
type Service struct {
	users        users.DB
	signer       auth.TokenSigner
	emailService *emails.Service
	log          logger.Logger
	velas        *velas.Service
}

// NewService is a constructor for user auth service.
func NewService(users users.DB, signer auth.TokenSigner, emails *emails.Service, log logger.Logger, velas *velas.Service) *Service {
	return &Service{
		users:        users,
		signer:       signer,
		emailService: emails,
		log:          log,
		velas:        velas,
	}
}

// Token authenticates User by credentials and returns auth token.
func (service *Service) Token(ctx context.Context, email string, password string) (token string, err error) {
	user, err := service.users.GetByEmail(ctx, email)
	if err != nil {
		return "", Error.Wrap(err)
	}

	err = bcrypt.CompareHashAndPassword(user.PasswordHash, []byte(password))
	if err != nil {
		return "", ErrUnauthenticated.Wrap(err)
	}

	claims := auth.Claims{
		UserID:    user.ID,
		Email:     user.Email,
		ExpiresAt: time.Now().UTC().Add(TokenExpirationTime),
	}

	token, err = service.signer.CreateToken(ctx, &claims)
	if err != nil {
		return "", Error.Wrap(err)
	}

	return token, nil
}

// LoginToken authenticates user by credentials and returns login token.
func (service *Service) LoginToken(ctx context.Context, email string, password string) (token string, err error) {
	user, err := service.users.GetByEmail(ctx, email)
	if err != nil {
		return "", Error.Wrap(err)
	}

	if user.Status != users.StatusActive {
		switch user.Status {
		case users.StatusCreated:
			return "", ErrPermission.New("Users email not confirmed")
		case users.StatusSuspended:
			return "", ErrPermission.New("User suspended")
		}
	}

	err = bcrypt.CompareHashAndPassword(user.PasswordHash, []byte(password))
	if err != nil {
		return "", ErrUnauthenticated.Wrap(err)
	}

	claims := auth.Claims{
		UserID:    user.ID,
		Email:     user.Email,
		ExpiresAt: time.Now().UTC().Add(TokenExpirationTime),
	}

	token, err = service.signer.CreateToken(ctx, &claims)
	if err != nil {
		return "", Error.Wrap(err)
	}

	err = service.users.UpdateLastLogin(ctx, user.ID)
	return token, Error.Wrap(err)
}

// PreAuthToken authenticates User by credentials and returns pre auth token.
func (service *Service) PreAuthToken(ctx context.Context, email string) (token string, err error) {
	user, err := service.users.GetByEmail(ctx, email)
	if err != nil {
		return "", Error.Wrap(err)
	}

	claims := auth.Claims{
		UserID:    user.ID,
		Email:     user.Email,
		ExpiresAt: time.Now().UTC().Add(PreAuthTokenExpirationTime),
	}

	token, err = service.signer.CreateToken(ctx, &claims)
	if err != nil {
		return "", Error.Wrap(err)
	}

	return token, nil
}

// Authorize validates token from context and returns authorized Authorization.
func (service *Service) Authorize(ctx context.Context, tokenS string) (_ auth.Claims, err error) {
	token, err := auth.FromBase64URLString(tokenS)
	if err != nil {
		return auth.Claims{}, Error.Wrap(err)
	}

	claims, err := service.authenticate(token)
	if err != nil {
		return auth.Claims{}, ErrUnauthenticated.Wrap(err)
	}

	err = service.authorize(ctx, claims)
	if err != nil {
		return auth.Claims{}, ErrUnauthenticated.Wrap(err)
	}

	return *claims, nil
}

// authenticate validates token signature and returns authenticated *satelliteauth.Authorization.
func (service *Service) authenticate(token auth.Token) (_ *auth.Claims, err error) {
	signature := token.Signature

	err = service.signer.SignToken(&token)
	if err != nil {
		return nil, err
	}

	if subtle.ConstantTimeCompare(signature, token.Signature) != 1 {
		return nil, errs.New("incorrect signature")
	}

	claims, err := auth.FromJSON(token.Payload)
	if err != nil {
		return nil, err
	}

	return claims, nil
}

// authorize checks claims and returns authorized User.
func (service *Service) authorize(ctx context.Context, claims *auth.Claims) (err error) {
	if !claims.ExpiresAt.IsZero() && claims.ExpiresAt.Before(time.Now()) {
		return ErrUnauthenticated.New("token expiration time has expired")
	}

	user, err := service.users.GetByEmail(ctx, claims.Email)
	if err != nil {
		return ErrUnauthenticated.New("authorization failed. no user with email: %s", claims.Email)
	}

	if user.Status != users.StatusActive {
		switch user.Status {
		case users.StatusCreated:
			return ErrPermission.New("Users email not confirmed")
		case users.StatusSuspended:
			return ErrPermission.New("User suspended")
		}
	}

	return nil
}

// Register - registers a new user.
func (service *Service) Register(ctx context.Context, email, password, nickName, firstName, lastName string, wallet common.Address) error {
	// check if the user email address already exists.
	_, err := service.users.GetByEmail(ctx, email)
	if err == nil {
		return ErrAddressAlreadyInUse.New("email address is already in use.")
	}

	// check the password is valid.
	if !users.IsPasswordValid(password) {
		return Error.New("The password must contain at least one lowercase (a-z) letter, one uppercase (A-Z) letter, one digit (0-9) and one special character.")
	}

	user := users.User{
		ID:           uuid.New(),
		Email:        email,
		PasswordHash: []byte(password),
		NickName:     nickName,
		FirstName:    firstName,
		LastName:     lastName,
		LastLogin:    time.Time{},
		Status:       users.StatusCreated,
		CreatedAt:    time.Now().UTC(),
		// @TODO at the time of testing login through metamask.
		Wallet:     wallet,
		WalletType: users.WalletTypeETH,
	}

	err = user.EncodePass()
	if err != nil {
		return Error.Wrap(err)
	}

	err = service.users.Create(ctx, user)
	if err != nil {
		return Error.Wrap(err)
	}

	token, err := service.Token(ctx, user.Email, password)
	if err != nil {
		return Error.Wrap(err)
	}

	// launch a goroutine that sends the email verification.
	go func() {
		err = service.emailService.SendVerificationEmail(user.Email, token)
		if err != nil {
			service.log.Error("Unable to send account activation email", Error.Wrap(err))
		}
	}()

	return err
}

// ConfirmUserEmail - parse token and confirm User.
func (service *Service) ConfirmUserEmail(ctx context.Context, activationToken string) error {
	token, err := auth.FromBase64URLString(activationToken)
	if err != nil {
		return Error.Wrap(err)
	}

	claims, err := service.authenticate(token)
	if err != nil {
		return ErrUnauthenticated.Wrap(err)
	}

	if !claims.ExpiresAt.IsZero() && claims.ExpiresAt.Before(time.Now()) {
		return ErrUnauthenticated.New("token expiration time has expired")
	}

	user, err := service.users.GetByEmail(ctx, claims.Email)
	if err != nil {
		return ErrUnauthenticated.Wrap(err)
	}

	if user.Status != users.StatusCreated {
		return ErrPermission.Wrap(err)
	}

	return Error.Wrap(service.users.Update(ctx, users.StatusActive, user.ID))
}

// ChangePassword - change users password.
func (service *Service) ChangePassword(ctx context.Context, password, newPassword string) error {
	claims, err := auth.GetClaims(ctx)
	if err != nil {
		return ErrUnauthenticated.Wrap(err)
	}

	user, err := service.users.GetByEmail(ctx, claims.Email)
	if err != nil {
		return users.ErrUsers.Wrap(err)
	}

	err = bcrypt.CompareHashAndPassword(user.PasswordHash, []byte(password))
	if err != nil {
		return ErrUnauthenticated.Wrap(err)
	}

	user.PasswordHash = []byte(newPassword)
	err = user.EncodePass()
	if err != nil {
		return Error.Wrap(err)
	}

	return Error.Wrap(service.users.UpdatePassword(ctx, user.PasswordHash, user.ID))
}

// ResetPasswordSendEmail - send email with token for user.
func (service *Service) ResetPasswordSendEmail(ctx context.Context, email string) error {
	user, err := service.users.GetByEmail(ctx, email)
	if err != nil {
		return users.ErrUsers.Wrap(err)
	}

	if user.Status != users.StatusActive {
		switch user.Status {
		case users.StatusCreated:
			return ErrPermission.New("Users email not confirmed")
		case users.StatusSuspended:
			return ErrPermission.New("User suspended")
		}
	}

	token, err := service.PreAuthToken(ctx, user.Email)
	if err != nil {
		return Error.Wrap(err)
	}

	go func() {
		err = service.emailService.SendResetPasswordEmail(user.Email, token)
		if err != nil {
			service.log.Error("Unable to send reset password email", Error.Wrap(err))
		}
	}()

	return err
}

// CheckAuthToken checks auth token.
func (service *Service) CheckAuthToken(ctx context.Context, tokenStr string) error {
	token, err := auth.FromBase64URLString(tokenStr)
	if err != nil {
		return Error.Wrap(err)
	}
	claims, err := service.authenticate(token)
	if err != nil {
		return ErrUnauthenticated.Wrap(err)
	}

	if !claims.ExpiresAt.IsZero() && claims.ExpiresAt.Before(time.Now()) {
		return ErrUnauthenticated.New("token expiration time has expired")
	}

	_, err = service.users.GetByEmail(ctx, claims.Email)
	if err != nil {
		return users.ErrUsers.Wrap(err)
	}

	return nil
}

// ResetPassword - changes users password.
func (service *Service) ResetPassword(ctx context.Context, newPassword string) error {
	claims, err := auth.GetClaims(ctx)
	if err != nil {
		return ErrUnauthenticated.Wrap(err)
	}

	user, err := service.users.GetByEmail(ctx, claims.Email)
	if err != nil {
		return users.ErrUsers.Wrap(err)
	}

	user.PasswordHash = []byte(newPassword)
	err = user.EncodePass()
	if err != nil {
		return Error.Wrap(err)
	}

	return Error.Wrap(service.users.UpdatePassword(ctx, user.PasswordHash, user.ID))
}

// Nonce creates nonce and send to metamask for login.
func (service *Service) Nonce(ctx context.Context, address common.Address, walletType users.WalletType) (string, error) {
	user, err := service.users.GetByWalletAddress(ctx, address, walletType)
	if err != nil {
		return "", Error.Wrap(err)
	}

	nonce := hexutil.Encode(user.Nonce)

	return nonce, nil
}

// RegisterWithMetamask creates user by credentials.
func (service *Service) RegisterWithMetamask(ctx context.Context, signature []byte) error {
	walletAddress, err := recoverWalletAddress([]byte(users.DefaultMessageForRegistration), signature)
	if err != nil {
		return Error.Wrap(err)
	}

	_, err = service.users.GetByWalletAddress(ctx, walletAddress, users.WalletTypeETH)
	if !users.ErrNoUser.Has(err) {
		return Error.New("this user already exist")
	}

	nonce := make([]byte, 32)
	_, err = rand.Read(nonce)
	if err != nil {
		return Error.Wrap(err)
	}

	user := users.User{
		ID:         uuid.New(),
		Nonce:      nonce,
		LastLogin:  time.Time{},
		Status:     users.StatusActive,
		CreatedAt:  time.Now().UTC(),
		Wallet:     walletAddress,
		WalletType: users.WalletTypeETH,
	}
	err = service.users.Create(ctx, user)
	if err != nil {
		return Error.Wrap(err)
	}

	return nil
}

// LoginWithMetamask authenticates user by credentials and returns login token.
func (service *Service) LoginWithMetamask(ctx context.Context, nonce string, signature []byte) (string, error) {
	walletAddress, err := recoverWalletAddress([]byte(nonce), signature)
	if err != nil {
		return "", Error.Wrap(err)
	}

	user, err := service.users.GetByWalletAddress(ctx, walletAddress, users.WalletTypeETH)
	if err != nil {
		return "", Error.Wrap(err)
	}

	decodeNonce, err := hexutil.Decode(nonce)
	if err != nil {
		return "", Error.Wrap(err)
	}

	if !bytes.Equal(decodeNonce, user.Nonce) {
		return "", Error.New("nonce is invalid")
	}

	claims := auth.Claims{
		UserID:    user.ID,
		ExpiresAt: time.Now().UTC().Add(TokenExpirationTime),
	}

	token, err := service.signer.CreateToken(ctx, &claims)
	if err != nil {
		return "", Error.Wrap(err)
	}

	newNonce := make([]byte, 32)
	_, err = rand.Read(newNonce)
	if err != nil {
		return "", Error.Wrap(err)
	}

	err = service.users.UpdateNonce(ctx, user.ID, newNonce)
	if err != nil {
		return "", Error.Wrap(err)
	}

	err = service.users.UpdateLastLogin(ctx, user.ID)
	if err != nil {
		service.log.Error("could not update last login", Error.Wrap(err))
	}

	return token, nil
}

// recoverWalletAddress function that verifies the authenticity of the address.
func recoverWalletAddress(message, signature []byte) (common.Address, error) {
	if signature[64] != 27 && signature[64] != 28 {
		return common.Address{}, Error.New("hash is wrong")
	}
	signature[64] -= 27

	pubKey, err := crypto.SigToPub(evmsignature.SignHash(message), signature)
	if err != nil {
		return common.Address{}, Error.Wrap(err)
	}

	recoveredAddr := crypto.PubkeyToAddress(*pubKey)

	return recoveredAddr, nil
}

// SendEmailForChangeEmail - sends email for change users email address.
func (service *Service) SendEmailForChangeEmail(ctx context.Context, newEmail string) error {
	claims, err := auth.GetClaims(ctx)
	if err != nil {
		return ErrUnauthenticated.Wrap(err)
	}

	// check if the new user email address already exists.
	_, err = service.users.GetByEmail(ctx, newEmail)
	if err == nil {
		return ErrAddressAlreadyInUse.New("email address is already in use.")
	}

	user, err := service.users.GetByEmail(ctx, claims.Email)
	if err != nil {
		return users.ErrUsers.Wrap(err)
	}

	token, err := service.PreAuthTokenToChangeEmail(ctx, user.Email, newEmail)
	if err != nil {
		return Error.Wrap(err)
	}

	go func() {
		err = service.emailService.SendVerificationEmailForChangeEmail(newEmail, token)
		if err != nil {
			service.log.Error("Unable to send verification email", Error.Wrap(err))
		}
	}()

	return Error.Wrap(err)
}

// ChangeEmail - changes users email address.
func (service *Service) ChangeEmail(ctx context.Context, activationToken string) error {
	token, err := auth.FromBase64URLString(activationToken)
	if err != nil {
		return Error.Wrap(err)
	}

	claims, err := service.authenticate(token)
	if err != nil {
		return ErrUnauthenticated.Wrap(err)
	}

	if !claims.ExpiresAt.IsZero() && claims.ExpiresAt.Before(time.Now()) {
		return ErrUnauthenticated.New("token expiration time has expired")
	}

	user, err := service.users.Get(ctx, claims.UserID)
	if err != nil {
		return ErrUnauthenticated.Wrap(err)
	}

	return Error.Wrap(service.users.UpdateEmail(ctx, user.ID, claims.Email))
}

// PreAuthTokenToChangeEmail authenticates User by credentials and returns pre auth token with new email address.
func (service *Service) PreAuthTokenToChangeEmail(ctx context.Context, email, newEmail string) (token string, err error) {
	user, err := service.users.GetByEmail(ctx, email)
	if err != nil {
		return "", Error.Wrap(err)
	}

	claims := auth.Claims{
		UserID:    user.ID,
		Email:     newEmail,
		ExpiresAt: time.Now().Add(PreAuthTokenExpirationTime),
	}

	token, err = service.signer.CreateToken(ctx, &claims)
	if err != nil {
		return "", Error.Wrap(err)
	}

	return token, nil
}

// RegisterWithVelas creates user by credentials.
<<<<<<< HEAD
func (service *Service) RegisterWithVelas(ctx context.Context, address string) error {
	_, err := service.users.GetByWalletAddress(ctx, evmsignature.Address(address), users.WalletTypeVelas)
=======
func (service *Service) RegisterWithVelas(ctx context.Context, walletAddress common.Address) error {
	_, err := service.users.GetByWalletAddress(ctx, walletAddress, users.Velas)
>>>>>>> 14b567a5
	if !users.ErrNoUser.Has(err) {
		return Error.New("this user already exist")
	}

	nonce := make([]byte, 32)
	_, err = rand.Read(nonce)
	if err != nil {
		return Error.Wrap(err)
	}

	user := users.User{
<<<<<<< HEAD
		ID:         uuid.New(),
		Nonce:      nonce,
		LastLogin:  time.Time{},
		Status:     users.StatusActive,
		CreatedAt:  time.Now().UTC(),
		Wallet:     evmsignature.Address(address),
		WalletType: users.WalletTypeVelas,
=======
		ID:          uuid.New(),
		Nonce:       nonce,
		LastLogin:   time.Time{},
		Status:      users.StatusActive,
		CreatedAt:   time.Now().UTC(),
		VelasWallet: walletAddress,
>>>>>>> 14b567a5
	}
	err = service.users.Create(ctx, user)
	if err != nil {
		return Error.Wrap(err)
	}

	return nil
}

// LoginWithVelas authenticates user by credentials and returns login token.
<<<<<<< HEAD
func (service *Service) LoginWithVelas(ctx context.Context, nonce string, address string) (string, error) {
	user, err := service.users.GetByWalletAddress(ctx, evmsignature.Address(address), users.WalletTypeVelas)
=======
func (service *Service) LoginWithVelas(ctx context.Context, nonce string, walletAddress common.Address) (string, error) {
	user, err := service.users.GetByWalletAddress(ctx, walletAddress, users.Velas)
>>>>>>> 14b567a5
	if err != nil {
		return "", Error.Wrap(err)
	}

	decodeNonce, err := hexutil.Decode(nonce)
	if err != nil {
		return "", Error.Wrap(err)
	}

	if !bytes.Equal(decodeNonce, user.Nonce) {
		return "", Error.New("nonce is invalid")
	}

	claims := auth.Claims{
		UserID:    user.ID,
		ExpiresAt: time.Now().UTC().Add(TokenExpirationTime),
	}

	token, err := service.signer.CreateToken(ctx, &claims)
	if err != nil {
		return "", Error.Wrap(err)
	}

	newNonce := make([]byte, 32)
	_, err = rand.Read(newNonce)
	if err != nil {
		return "", Error.Wrap(err)
	}

	err = service.users.UpdateNonce(ctx, user.ID, newNonce)
	if err != nil {
		return "", Error.Wrap(err)
	}

	err = service.users.UpdateLastLogin(ctx, user.ID)
	if err != nil {
		service.log.Error("could not update last login", Error.Wrap(err))
	}

	return token, nil
}

// VelasVAClientFields returns velas va client fields.
func (service *Service) VelasVAClientFields() velas.VAClientFields {
	return service.velas.Get()
}<|MERGE_RESOLUTION|>--- conflicted
+++ resolved
@@ -591,13 +591,8 @@
 }
 
 // RegisterWithVelas creates user by credentials.
-<<<<<<< HEAD
-func (service *Service) RegisterWithVelas(ctx context.Context, address string) error {
-	_, err := service.users.GetByWalletAddress(ctx, evmsignature.Address(address), users.WalletTypeVelas)
-=======
 func (service *Service) RegisterWithVelas(ctx context.Context, walletAddress common.Address) error {
-	_, err := service.users.GetByWalletAddress(ctx, walletAddress, users.Velas)
->>>>>>> 14b567a5
+	_, err := service.users.GetByWalletAddress(ctx, walletAddress, users.WalletTypeVelas)
 	if !users.ErrNoUser.Has(err) {
 		return Error.New("this user already exist")
 	}
@@ -609,22 +604,13 @@
 	}
 
 	user := users.User{
-<<<<<<< HEAD
 		ID:         uuid.New(),
 		Nonce:      nonce,
 		LastLogin:  time.Time{},
 		Status:     users.StatusActive,
 		CreatedAt:  time.Now().UTC(),
-		Wallet:     evmsignature.Address(address),
+		Wallet:     walletAddress,
 		WalletType: users.WalletTypeVelas,
-=======
-		ID:          uuid.New(),
-		Nonce:       nonce,
-		LastLogin:   time.Time{},
-		Status:      users.StatusActive,
-		CreatedAt:   time.Now().UTC(),
-		VelasWallet: walletAddress,
->>>>>>> 14b567a5
 	}
 	err = service.users.Create(ctx, user)
 	if err != nil {
@@ -635,13 +621,8 @@
 }
 
 // LoginWithVelas authenticates user by credentials and returns login token.
-<<<<<<< HEAD
-func (service *Service) LoginWithVelas(ctx context.Context, nonce string, address string) (string, error) {
-	user, err := service.users.GetByWalletAddress(ctx, evmsignature.Address(address), users.WalletTypeVelas)
-=======
 func (service *Service) LoginWithVelas(ctx context.Context, nonce string, walletAddress common.Address) (string, error) {
-	user, err := service.users.GetByWalletAddress(ctx, walletAddress, users.Velas)
->>>>>>> 14b567a5
+	user, err := service.users.GetByWalletAddress(ctx, walletAddress, users.WalletTypeVelas)
 	if err != nil {
 		return "", Error.Wrap(err)
 	}
