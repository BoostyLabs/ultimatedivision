--- conflicted
+++ resolved
@@ -48,13 +48,8 @@
 }
 
 // GetByWalletAddress returns user by wallet address from the data base.
-<<<<<<< HEAD
-func (service *Service) GetByWalletAddress(ctx context.Context, walletAddress evmsignature.Address, walletType WalletType) (User, error) {
+func (service *Service) GetByWalletAddress(ctx context.Context, walletAddress common.Address, walletType WalletType) (User, error) {
 	user, err := service.users.GetByWalletAddress(ctx, walletAddress, walletType)
-=======
-func (service *Service) GetByWalletAddress(ctx context.Context, walletAddress common.Address) (User, error) {
-	user, err := service.users.GetByWalletAddress(ctx, walletAddress, Wallet)
->>>>>>> 14b567a5
 	return user, ErrUsers.Wrap(err)
 }
 
@@ -119,15 +114,8 @@
 }
 
 // UpdateWalletAddress updates wallet address.
-<<<<<<< HEAD
-func (service *Service) UpdateWalletAddress(ctx context.Context, wallet evmsignature.Address, id uuid.UUID, walletType WalletType) error {
-	wallet = evmsignature.Address(strings.ToLower(string(wallet)))
-
+func (service *Service) UpdateWalletAddress(ctx context.Context, wallet common.Address, id uuid.UUID, walletType WalletType) error {
 	_, err := service.GetByWalletAddress(ctx, wallet, walletType)
-=======
-func (service *Service) UpdateWalletAddress(ctx context.Context, wallet common.Address, id uuid.UUID) error {
-	_, err := service.GetByWalletAddress(ctx, wallet)
->>>>>>> 14b567a5
 	if err == nil {
 		return ErrWalletAddressAlreadyInUse.New("wallet address already in use")
 	}
@@ -136,28 +124,16 @@
 }
 
 // ChangeWalletAddress changes wallet address.
-<<<<<<< HEAD
-func (service *Service) ChangeWalletAddress(ctx context.Context, wallet evmsignature.Address, id uuid.UUID) error {
-	wallet = evmsignature.Address(strings.ToLower(string(wallet)))
-
+func (service *Service) ChangeWalletAddress(ctx context.Context, wallet common.Address, id uuid.UUID) error {
 	user, err := service.GetByWalletAddress(ctx, wallet, WalletTypeETH)
-=======
-func (service *Service) ChangeWalletAddress(ctx context.Context, wallet common.Address, id uuid.UUID) error {
-	user, err := service.GetByWalletAddress(ctx, wallet)
->>>>>>> 14b567a5
 	if err != nil {
 		return ErrUsers.Wrap(err)
 	}
 	if user.ID == id {
 		return ErrUsers.New("this address is used by you")
 	}
-<<<<<<< HEAD
-	emptyWallet := evmsignature.Address("")
-	err = service.users.UpdateWalletAddress(ctx, emptyWallet, WalletTypeETH, user.ID)
-=======
 
-	err = service.users.UpdateWalletAddress(ctx, common.Address{}, user.ID)
->>>>>>> 14b567a5
+	err = service.users.UpdateWalletAddress(ctx, common.Address{}, WalletTypeETH, user.ID)
 	if err != nil {
 		return ErrUsers.Wrap(err)
 	}
