--- conflicted
+++ resolved
@@ -79,7 +79,6 @@
 	return service.users.Update(ctx, status, id)
 }
 
-<<<<<<< HEAD
 // GetProfile returns user profile.
 func (service *Service) GetProfile(ctx context.Context) (*Profile, error) {
 	claims, err := auth.GetClaims(ctx)
@@ -98,11 +97,11 @@
 		CreatedAt: user.CreatedAt,
 	}
 	return &profile, nil
-=======
+}
+
 // GetNickNameByID returns nickname of user.
 func (service *Service) GetNickNameByID(ctx context.Context, id uuid.UUID) (string, error) {
 	nickname, err := service.users.GetNickNameByID(ctx, id)
 
 	return nickname, ErrUsers.Wrap(err)
->>>>>>> 5e0c7dbf
 }