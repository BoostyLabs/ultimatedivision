--- conflicted
+++ resolved
@@ -14,13 +14,8 @@
 	"github.com/google/uuid"
 	"github.com/zeebo/errs"
 
-<<<<<<< HEAD
-	"ultimatedivision/internal/pagination"
-=======
-	"ultimatedivision/cards/avatars"
 	"ultimatedivision/clubs"
 	"ultimatedivision/pkg/pagination"
->>>>>>> 17e7b3de
 )
 
 // ErrCards indicated that there was an error in service.
