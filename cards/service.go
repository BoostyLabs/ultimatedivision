--- conflicted
+++ resolved
@@ -10,17 +10,13 @@
 	"strconv"
 	"strings"
 	"time"
+	"ultimatedivision/cards/avatars"
+	"ultimatedivision/clubs"
 
 	"github.com/google/uuid"
 	"github.com/zeebo/errs"
 
-<<<<<<< HEAD
-	"ultimatedivision/clubs"
-	"ultimatedivision/internal/pagination"
-=======
-	"ultimatedivision/cards/avatars"
 	"ultimatedivision/pkg/pagination"
->>>>>>> 49bdf700
 )
 
 // ErrCards indicated that there was an error in service.
