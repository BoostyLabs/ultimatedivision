--- conflicted
+++ resolved
@@ -226,14 +226,13 @@
 }
 
 // List returns all cards from DB.
-<<<<<<< HEAD
 func (service *Service) List(ctx context.Context, cursor Cursor) (Page, error) {
 	var page Page
 
-	if cursor.Limit == 0 {
+	if cursor.Limit <= 0 {
 		cursor.Limit = service.config.Cursor.Limit
 	}
-	if cursor.Page == 0 {
+	if cursor.Page <= 0 {
 		cursor.Page = service.config.Cursor.Page
 	}
 	cards, err := service.cards.List(ctx, cursor)
@@ -253,27 +252,13 @@
 		err := v.Validate()
 		if err != nil {
 			return page, err
-=======
-func (service *Service) List(ctx context.Context) ([]Card, error) {
-	cards, err := service.cards.List(ctx)
-	return cards, ErrCards.Wrap(err)
-}
-
-// ListWithFilters returns all cards from DB, taking the necessary filters.
-func (service *Service) ListWithFilters(ctx context.Context, filters []Filters) ([]Card, error) {
-	for _, v := range filters {
-		err := v.Validate()
-		if err != nil {
-			return nil, ErrCards.Wrap(err)
->>>>>>> b183ecfa
 		}
 	}
 
-<<<<<<< HEAD
-	if cursor.Limit == 0 {
+	if cursor.Limit <= 0 {
 		cursor.Limit = service.config.Cursor.Limit
 	}
-	if cursor.Page == 0 {
+	if cursor.Page <= 0 {
 		cursor.Page = service.config.Cursor.Page
 	}
 	cards, err := service.cards.ListWithFilters(ctx, filters, cursor)
@@ -288,10 +273,6 @@
 // ListByPlayerName returns cards from DB by player name.
 func (service *Service) ListByPlayerName(ctx context.Context, filter Filters, cursor Cursor) (Page, error) {
 	var page Page
-=======
-// ListByPlayerName returns cards from DB by player name.
-func (service *Service) ListByPlayerName(ctx context.Context, filter Filters) ([]Card, error) {
->>>>>>> b183ecfa
 	strings.ToValidUTF8(filter.Value, "")
 
 	// TODO: add best check
