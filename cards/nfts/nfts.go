--- conflicted
+++ resolved
@@ -70,10 +70,7 @@
 
 // Config defines values needed by create nft.
 type Config struct {
-<<<<<<< HEAD
-=======
 	// NFTContract cryptoutils.Address `json:"nftContract"`
->>>>>>> 63ce8428
 	Description string `json:"description"`
 	ExternalURL string `json:"externalUrl"`
 }