// Copyright (C) 2021 Creditor Corp. Group.
// See LICENSE for copying information.

package nfts

import (
	"context"

	"github.com/google/uuid"

	"ultimatedivision/pkg/cryptoutils"
)

// DB is exposing access to cards db.
//
// architecture: DB
type DB interface {
	// Create creates nft token in the database.
	Create(ctx context.Context, nft NFT) error
	// List returns all nft token from database.
	List(ctx context.Context) ([]NFT, error)
}

// NFT entity describes values released nft token.
type NFT struct {
<<<<<<< HEAD
	TokenID       int                 `json:"tokenId"`
	Chain         Сhain               `json:"chain"`
=======
>>>>>>> 079b2e91
	CardID        uuid.UUID           `json:"cardId"`
	TokenID       int                 `json:"tokenId"`
	Chain         cryptoutils.Chain   `json:"chain"`
	WalletAddress cryptoutils.Address `json:"walletAddress"`
}

<<<<<<< HEAD
// Сhain defines the list of possible chains in blockchain.
type Сhain string

const (
	// ChainEthereum indicates that chain is ethereum.
	ChainEthereum Сhain = "ethereum"
	// ChainPolygon indicates that chain is polygon.
	ChainPolygon Сhain = "polygon"
)

=======
>>>>>>> 079b2e91
// MaxValueGameParameter indicates that max value game parameter is 100.
const MaxValueGameParameter = 100

// Config defines values needed by create nft.
type Config struct {
	Description string `json:"description"`
	ExternalURL string `json:"externalUrl"`
}<|MERGE_RESOLUTION|>--- conflicted
+++ resolved
@@ -23,18 +23,12 @@
 
 // NFT entity describes values released nft token.
 type NFT struct {
-<<<<<<< HEAD
+	CardID        uuid.UUID           `json:"cardId"`
+	Chain         Сhain               `json:"chain"`
 	TokenID       int                 `json:"tokenId"`
-	Chain         Сhain               `json:"chain"`
-=======
->>>>>>> 079b2e91
-	CardID        uuid.UUID           `json:"cardId"`
-	TokenID       int                 `json:"tokenId"`
-	Chain         cryptoutils.Chain   `json:"chain"`
 	WalletAddress cryptoutils.Address `json:"walletAddress"`
 }
 
-<<<<<<< HEAD
 // Сhain defines the list of possible chains in blockchain.
 type Сhain string
 
@@ -45,8 +39,6 @@
 	ChainPolygon Сhain = "polygon"
 )
 
-=======
->>>>>>> 079b2e91
 // MaxValueGameParameter indicates that max value game parameter is 100.
 const MaxValueGameParameter = 100
 
