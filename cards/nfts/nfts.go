// Copyright (C) 2021 Creditor Corp. Group.
// See LICENSE for copying information.

package nfts

<<<<<<< HEAD
import (
	"context"

	"github.com/google/uuid"
)

// DB is exposing access to cards db.
//
// architecture: DB
type DB interface {
	// Create creates nft token in the database.
	Create(ctx context.Context, tokenID int, cardID uuid.UUID) error
	// Get returns nft token by card id.
	Get(ctx context.Context, tokenID int, cardID uuid.UUID)
	// GetLast returns id of last inserted token.
	GetLast(ctx context.Context) int
=======
import "context"

// Storage is exposing access to nfts storage.
//
// architecture: Storage
type Storage interface {
	// Save saves nft in the storage.
	Save(ctx context.Context, nft NFT) error
>>>>>>> d55afd20
}

// NFT entity describes nft token format erc-721.
type NFT struct {
	Attributes  []Attribute `json:"attributes"`
	Description string      `json:"description"`
	ExternalURL string      `json:"external_url"`
	Image       string      `json:"image"`
	Name        string      `json:"name"`
}

// Attribute entity describes attributes for nft token.
type Attribute struct {
	TraitType string      `json:"trait_type"`
	Value     interface{} `json:"value"`
	MaxValue  interface{} `json:"max_value"`
}

// MaxValueGameParameter indicates that max value game parameter is 100.
const MaxValueGameParameter = 100<|MERGE_RESOLUTION|>--- conflicted
+++ resolved
@@ -3,25 +3,17 @@
 
 package nfts
 
-<<<<<<< HEAD
 import (
 	"context"
 
 	"github.com/google/uuid"
+	"github.com/zeebo/errs"
+
+	"ultimatedivision/pkg/cryptoutils"
 )
 
-// DB is exposing access to cards db.
-//
-// architecture: DB
-type DB interface {
-	// Create creates nft token in the database.
-	Create(ctx context.Context, tokenID int, cardID uuid.UUID) error
-	// Get returns nft token by card id.
-	Get(ctx context.Context, tokenID int, cardID uuid.UUID)
-	// GetLast returns id of last inserted token.
-	GetLast(ctx context.Context) int
-=======
-import "context"
+// ErrNoNFT indicates that nft token does not exist.
+var ErrNoNFT = errs.Class("nft does not exist")
 
 // Storage is exposing access to nfts storage.
 //
@@ -29,7 +21,27 @@
 type Storage interface {
 	// Save saves nft in the storage.
 	Save(ctx context.Context, nft NFT) error
->>>>>>> d55afd20
+}
+
+// DB is exposing access to cards db.
+//
+// architecture: DB
+type DB interface {
+	// Create creates nft token in the database.
+	Create(ctx context.Context, cardID uuid.UUID, wallet cryptoutils.Address) error
+	// Get returns nft token by card id.
+	Get(ctx context.Context, tokenID int) (NFTWaitList, error)
+	// GetLast returns id of last inserted token.
+	GetLast(ctx context.Context) (int, error)
+	// Delete deletes nft from wait list by id of token.
+	Delete(ctx context.Context, tokenID int) error
+}
+
+// NFTWaitList describes list of nft tokens entity.
+type NFTWaitList struct {
+	TokenID int                 `json:"tokenId"`
+	CardID  uuid.UUID           `json:"cardId"`
+	Wallet  cryptoutils.Address `json:"wallet"`
 }
 
 // NFT entity describes nft token format erc-721.
