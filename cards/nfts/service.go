--- conflicted
+++ resolved
@@ -55,13 +55,9 @@
 		return ErrNFTs.Wrap(err)
 	}
 
-<<<<<<< HEAD
 	if err := service.avatars.Save(ctx, avatar); err != nil {
 		return ErrNFTs.Wrap(err)
 	}
-=======
-	// TODO: save avatar
->>>>>>> f5f9da07
 
 	nft, err := service.Generate(ctx, card, avatar.OriginalURL, service.config.ExternalURL)
 	if err != nil {
