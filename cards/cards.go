// Copyright (C) 2021 Creditor Corp. Group.
// See LICENSE for copying information.

package cards

import (
	"context"

	"github.com/google/uuid"
	"github.com/zeebo/errs"
)

// ErrNoCard indicated that card does not exist.
var ErrNoCard = errs.Class("card does not exist")

// ErrCards indicated that there was an error in service.
var ErrCards = errs.Class("cards service error")

// DB is exposing access to cards db.
//
// architecture: DB
type DB interface {
	// Create add card in the data base.
	Create(ctx context.Context, card Card) error
	// Get returns card by id from the data base.
	Get(ctx context.Context, id uuid.UUID) (Card, error)
	// List returns all cards from the data base.
<<<<<<< HEAD
	List(ctx context.Context, cursor Cursor) ([]Card, error)
	// ListWithFilters returns all cards from the data base with filters.
	ListWithFilters(ctx context.Context, filters []Filters, cursor Cursor) ([]Card, error)
=======
	List(ctx context.Context) ([]Card, error)
	// ListWithFilters returns cards from the data base with filters.
	ListWithFilters(ctx context.Context, filters []Filters) ([]Card, error)
>>>>>>> b183ecfa
	// ListByPlayerName returns cards from DB by player name.
	ListByPlayerName(ctx context.Context, filters Filters, cursor Cursor) ([]Card, error)
	// TotalCount counts all the cards in the table.
	TotalCount(ctx context.Context) (int, error)
	// UpdateStatus updates status card in the database.
	UpdateStatus(ctx context.Context, id uuid.UUID, status Status) error
	// UpdateUserID updates user id card in the database.
	UpdateUserID(ctx context.Context, id, userID uuid.UUID) error
	// Delete deletes card record in the data base.
	Delete(ctx context.Context, id uuid.UUID) error
}

// Card describes card entity.
type Card struct {
	ID               uuid.UUID    `json:"id"`
	PlayerName       string       `json:"playerName"`
	Quality          Quality      `json:"quality"`
	PictureType      int          `json:"pictureType"`
	Height           float64      `json:"height"`
	Weight           float64      `json:"weight"`
	SkinColor        int          `json:"skinColor"`
	HairStyle        int          `json:"hairStyle"`
	HairColor        int          `json:"hairColor"`
	Accessories      []int        `json:"accessories"`
	DominantFoot     DominantFoot `json:"dominantFoot"`
	IsTattoos        bool         `json:"isTattoos"`
	Status           Status       `json:"status"`
	Type             Type         `json:"type"`
	UserID           uuid.UUID    `json:"userId"`
	Tactics          int          `json:"tactics"`
	Positioning      int          `json:"positioning"`
	Composure        int          `json:"composure"`
	Aggression       int          `json:"aggression"`
	Vision           int          `json:"vision"`
	Awareness        int          `json:"awareness"`
	Crosses          int          `json:"crosses"`
	Physique         int          `json:"physique"`
	Acceleration     int          `json:"acceleration"`
	RunningSpeed     int          `json:"runningSpeed"`
	ReactionSpeed    int          `json:"reactionSpeed"`
	Agility          int          `json:"agility"`
	Stamina          int          `json:"stamina"`
	Strength         int          `json:"strength"`
	Jumping          int          `json:"jumping"`
	Balance          int          `json:"balance"`
	Technique        int          `json:"technique"`
	Dribbling        int          `json:"dribbling"`
	BallControl      int          `json:"ballControl"`
	WeakFoot         int          `json:"weakFoot"`
	SkillMoves       int          `json:"skillMoves"`
	Finesse          int          `json:"finesse"`
	Curve            int          `json:"curve"`
	Volleys          int          `json:"volleys"`
	ShortPassing     int          `json:"shortPassing"`
	LongPassing      int          `json:"longPassing"`
	ForwardPass      int          `json:"forwardPass"`
	Offense          int          `json:"offense"`
	FinishingAbility int          `json:"finishingAbility"`
	ShotPower        int          `json:"shotPower"`
	Accuracy         int          `json:"accuracy"`
	Distance         int          `json:"distance"`
	Penalty          int          `json:"penalty"`
	FreeKicks        int          `json:"freeKicks"`
	Corners          int          `json:"corners"`
	HeadingAccuracy  int          `json:"headingAccuracy"`
	Defence          int          `json:"defence"`
	OffsideTrap      int          `json:"offsideTrap"`
	Sliding          int          `json:"sliding"`
	Tackles          int          `json:"tackles"`
	BallFocus        int          `json:"ballFocus"`
	Interceptions    int          `json:"interceptions"`
	Vigilance        int          `json:"vigilance"`
	Goalkeeping      int          `json:"goalkeeping"`
	Reflexes         int          `json:"reflexes"`
	Diving           int          `json:"diving"`
	Handling         int          `json:"handling"`
	Sweeping         int          `json:"sweeping"`
	Throwing         int          `json:"throwing"`
}

// Quality defines the list of possible card qualities.
type Quality string

const (
	// QualityWood indicates that card quality is wood.
	QualityWood Quality = "wood"
	// QualitySilver indicates that card quality is silver.
	QualitySilver Quality = "silver"
	// QualityGold indicates that card quality is gold.
	QualityGold Quality = "gold"
	// QualityDiamond indicates that card quality is diamond.
	QualityDiamond Quality = "diamond"
)

// PictureType defines the list of possible card picture types.
var PictureType = map[int]string{
	1: "https://drive.google.com/file/d/1ESKPpiCoMUkOEpaa40VBFl4O1bPrDntS/view?usp=sharing",
	2: "https://drive.google.com/file/d/1baFCTjDVzIy5ucdcz-jMCb2FPSKyIRU2/view?usp=sharing",
}

// SkinColor defines the list of possible card skin colors.
var SkinColor = map[int]string{
	1: "https://drive.google.com/file/d/1ESKPpiCoMUkOEpaa40VBFl4O1bPrDntS/view?usp=sharing",
	2: "https://drive.google.com/file/d/1baFCTjDVzIy5ucdcz-jMCb2FPSKyIRU2/view?usp=sharing",
}

// HairStyle defines the list of possible card hairstyles.
var HairStyle = map[int]string{
	1: "https://drive.google.com/file/d/1ESKPpiCoMUkOEpaa40VBFl4O1bPrDntS/view?usp=sharing",
	2: "https://drive.google.com/file/d/1baFCTjDVzIy5ucdcz-jMCb2FPSKyIRU2/view?usp=sharing",
}

// HairColor defines the list of possible card hair colors.
var HairColor = map[int]string{
	1: "https://drive.google.com/file/d/1ESKPpiCoMUkOEpaa40VBFl4O1bPrDntS/view?usp=sharing",
	2: "https://drive.google.com/file/d/1baFCTjDVzIy5ucdcz-jMCb2FPSKyIRU2/view?usp=sharing",
}

// Accessory defines the list of possible card accessories.
var Accessory = map[int]string{
	1: "https://drive.google.com/file/d/1ESKPpiCoMUkOEpaa40VBFl4O1bPrDntS/view?usp=sharing",
	2: "https://drive.google.com/file/d/1baFCTjDVzIy5ucdcz-jMCb2FPSKyIRU2/view?usp=sharing",
}

// DominantFoot defines the list of possible card dominant foots.
type DominantFoot string

const (
	// DominantFootLeft indicates that dominant foot of the footballer is left.
	DominantFootLeft DominantFoot = "left"
	// DominantFootRight indicates that dominant foot of the footballer is right.
	DominantFootRight DominantFoot = "right"
)

// Status defines the list of possible card statuses.
type Status int

const (
	// StatusActive indicates that the card can be used in a team and sold.
	StatusActive Status = 0
	// StatusSale indicates that the card is sold and can't used by the team.
	StatusSale Status = 1
)

// Type defines the list of possible card Typees.
type Type string

const (
	// TypeWon indicates that the card won in a lootbox.
	TypeWon Type = "won"
	// TypeBought indicates that the card bought on the marketplaced.
	TypeBought Type = "bought"
)

// RangeValueForSkills defines the list of possible group skills.
var RangeValueForSkills = map[string][]int{}

// Config defines values needed by generate cards.
type Config struct {
	Height struct {
		Min float64 `json:"min"`
		Max float64 `json:"max"`
	} `json:"height"`

	Weight struct {
		Min float64 `json:"min"`
		Max float64 `json:"max"`
	} `json:"weight"`

	DominantFoots struct {
		Left  int `json:"left"`
		Right int `json:"right"`
	} `json:"dominantFoots"`

	Skills struct {
		Wood struct {
			Elementary  int `json:"elementary"`
			Basic       int `json:"basic"`
			Medium      int `json:"medium"`
			UpperMedium int `json:"upperMedium"`
			Advanced    int `json:"advanced"`
		} `json:"wood"`
		Silver struct {
			Elementary  int `json:"elementary"`
			Basic       int `json:"basic"`
			Medium      int `json:"medium"`
			UpperMedium int `json:"upperMedium"`
			Advanced    int `json:"advanced"`
		} `json:"silver"`
		Gold struct {
			Elementary    int `json:"elementary"`
			Basic         int `json:"basic"`
			Medium        int `json:"medium"`
			UpperMedium   int `json:"upperMedium"`
			Advanced      int `json:"advanced"`
			UpperAdvanced int `json:"upperAdvanced"`
		} `json:"gold"`
		Diamond struct {
			Basic         int `json:"basic"`
			Medium        int `json:"medium"`
			UpperMedium   int `json:"upperMedium"`
			Advanced      int `json:"advanced"`
			UpperAdvanced int `json:"upperAdvanced"`
		} `json:"diamond"`
	} `json:"skills"`

	RangeValueForSkills struct {
		MinElementary    int `json:"minElementary"`
		MaxElementary    int `json:"maxElementary"`
		MinBasic         int `json:"minBasic"`
		MaxBasic         int `json:"maxBasic"`
		MinMedium        int `json:"minMedium"`
		MaxMedium        int `json:"maxMedium"`
		MinUpperMedium   int `json:"minUpperMedium"`
		MaxUpperMedium   int `json:"maxUpperMedium"`
		MinAdvanced      int `json:"minAdvanced"`
		MaxAdvanced      int `json:"maxAdvanced"`
		MinUpperAdvanced int `json:"minUpperAdvanced"`
		MaxUpperAdvanced int `json:"maxUpperAdvanced"`
	} `json:"rangeValueForSkills"`

	Tattoos struct {
		Gold    int `json:"gold"`
		Diamond int `json:"diamond"`
	} `json:"tattoos"`

	Cursor `json:"cursor"`
}

// PercentageQualities entity for probabilities generate cards.
type PercentageQualities struct {
	Wood    int `json:"wood"`
	Silver  int `json:"silver"`
	Gold    int `json:"gold"`
	Diamond int `json:"diamond"`
}

// Cursor holds operator cursor entity which is used to create listed page.
type Cursor struct {
	Limit int
	Page  int
}

// Page holds operator page entity which is used to show listed page of cards.
type Page struct {
	Cards       []Card `json:"cards"`
	Offset      int    `json:"offset"`
	Limit       int    `json:"limit"`
	CurrentPage int    `json:"currentPage"`
	PageCount   int    `json:"pageCount"`
	TotalCount  int    `json:"totalCount"`
}<|MERGE_RESOLUTION|>--- conflicted
+++ resolved
@@ -25,15 +25,9 @@
 	// Get returns card by id from the data base.
 	Get(ctx context.Context, id uuid.UUID) (Card, error)
 	// List returns all cards from the data base.
-<<<<<<< HEAD
 	List(ctx context.Context, cursor Cursor) ([]Card, error)
 	// ListWithFilters returns all cards from the data base with filters.
 	ListWithFilters(ctx context.Context, filters []Filters, cursor Cursor) ([]Card, error)
-=======
-	List(ctx context.Context) ([]Card, error)
-	// ListWithFilters returns cards from the data base with filters.
-	ListWithFilters(ctx context.Context, filters []Filters) ([]Card, error)
->>>>>>> b183ecfa
 	// ListByPlayerName returns cards from DB by player name.
 	ListByPlayerName(ctx context.Context, filters Filters, cursor Cursor) ([]Card, error)
 	// TotalCount counts all the cards in the table.
