// Copyright (C) 2021 Creditor Corp. Group.
// See LICENSE for copying information.

package waitlist

import (
	"bufio"
	"context"
	"encoding/json"
	"fmt"
	"io"
	"log"
	"math/big"
	"net/http"
	"strconv"
	"strings"
	"time"

	"github.com/BoostyLabs/evmsignature"
	"github.com/ethereum/go-ethereum/common"
	"github.com/google/uuid"
	"github.com/zeebo/errs"

	"ultimatedivision/cards"
	"ultimatedivision/cards/avatars"
	"ultimatedivision/cards/nfts"
	"ultimatedivision/internal/remotefilestorage/storj"
	contract "ultimatedivision/pkg/contractcasper"
	"ultimatedivision/pkg/imageprocessing"
	"ultimatedivision/users"
)

// ErrWaitlist indicated that there was an error in service.
var ErrWaitlist = errs.Class("waitlist service error")

// Service is handling waitList related logic.
//
// architecture: Service
type Service struct {
	config   Config
	waitList DB
	cards    *cards.Service
	avatars  *avatars.Service
	users    *users.Service
	nfts     *nfts.Service
	events   *http.Client
}

// NewService is a constructor for waitlist service.
func NewService(config Config, waitList DB, cards *cards.Service, avatars *avatars.Service, users *users.Service, nfts *nfts.Service) *Service {
	eventsClient := &http.Client{
		Transport: &http.Transport{
			DisableCompression: true,
		},
	}

	return &Service{
		config:   config,
		waitList: waitList,
		cards:    cards,
		avatars:  avatars,
		users:    users,
		nfts:     nfts,
		events:   eventsClient,
	}
}

// Create creates nft for wait list.
func (service *Service) Create(ctx context.Context, createNFT CreateNFT) (Transaction, error) {
	var transaction Transaction

	user, err := service.users.Get(ctx, createNFT.UserID)
	if err != nil {
		return transaction, ErrWaitlist.Wrap(err)
	}

	if len(createNFT.WalletAddress.String()) == 0 {
		createNFT.WalletAddress = user.Wallet
	}

	if len(createNFT.CasperWallet) == 0 {
		createNFT.CasperWallet = user.CasperWallet
	}

	card, err := service.cards.Get(ctx, createNFT.CardID)
	if err != nil {
		return transaction, ErrWaitlist.Wrap(err)
	}

	if createNFT.Value.Cmp(big.NewInt(0)) <= 0 {
		if card.UserID != createNFT.UserID {
			return transaction, ErrWaitlist.New("this card does not belongs to user")
		}
	}

	if item, err := service.GetByCardID(ctx, createNFT.CardID); item.Password != "" && err == nil {
		switch item.WalletType {
		case users.WalletTypeVelas:
			transaction = Transaction{
				Password:          item.Password,
				NFTCreateContract: NFTCreateContract(service.config.NFTCreateVelasContract),
				TokenID:           item.TokenID,
				Value:             item.Value,
				WalletType:        item.WalletType,
			}
		case users.WalletTypeCasper:
			transaction = Transaction{
				Password:                item.Password,
				NFTCreateCasperContract: service.config.NFTCreateCasperContract,
				TokenID:                 item.TokenID,
				Value:                   item.Value,
				WalletType:              item.WalletType,
				RPCNodeAddress:          service.config.RPCNodeAddress,
			}
		default:
			transaction = Transaction{
				Password:          item.Password,
				NFTCreateContract: service.config.NFTCreateContract,
				TokenID:           item.TokenID,
				Value:             item.Value,
				WalletType:        item.WalletType,
			}
		}

		return transaction, nil
	}

	image, err := service.avatars.GetImage(ctx, createNFT.CardID)
	if err != nil {
		return transaction, ErrWaitlist.Wrap(err)
	}

	client, err := storj.NewClient(service.config.FileStorage)
	if err != nil {
		return transaction, ErrWaitlist.Wrap(err)
	}

	// TODO: add transaction and mb lock db.
	lastTokenID, err := service.GetLastTokenID(ctx)
	if err != nil {
		if !ErrNoItem.Has(err) {
			return transaction, ErrWaitlist.Wrap(err)
		}
	}

	nextTokenID := lastTokenID + 1

	if err = client.Upload(ctx, service.config.Bucket, fmt.Sprintf("%d.%s", nextTokenID, imageprocessing.TypeFilePNG), image); err != nil {
		return transaction, ErrWaitlist.Wrap(err)
	}

	nft := service.nfts.Generate(ctx, card, fmt.Sprintf(service.config.URLToAvatar, nextTokenID))
	fileMetadata, err := json.MarshalIndent(nft, "", " ")
	if err != nil {
		return transaction, ErrWaitlist.Wrap(err)
	}

	if err = client.Upload(ctx, service.config.Bucket, fmt.Sprintf("%d.%s", nextTokenID, imageprocessing.TypeFileJSON), fileMetadata); err != nil {
		return transaction, ErrWaitlist.Wrap(err)
	}

	if user.WalletType != users.WalletTypeCasper {
		if err = service.users.UpdateWalletAddress(ctx, createNFT.WalletAddress, createNFT.UserID, user.WalletType); err != nil {
			if !users.ErrWalletAddressAlreadyInUse.Has(err) {
				return transaction, ErrWaitlist.Wrap(err)
			}
		}
	}

	item := Item{
		TokenID:          uuid.New(),
		CardID:           createNFT.CardID,
		Wallet:           createNFT.WalletAddress,
		WalletType:       user.WalletType,
		CasperWallet:     user.CasperWallet,
		CasperWalletHash: user.CasperWalletHash,
		Value:            createNFT.Value,
	}

	if err = service.waitList.Create(ctx, item); err != nil {
		return transaction, ErrWaitlist.Wrap(err)
	}

	for range time.NewTicker(time.Millisecond * service.config.WaitListCheckSignature).C {
		if item, err := service.GetByCardID(ctx, createNFT.CardID); item.Password != "" && err == nil {
			switch item.WalletType {
			case users.WalletTypeVelas:
				transaction = Transaction{
					Password:          item.Password,
					NFTCreateContract: NFTCreateContract(service.config.NFTCreateVelasContract),
					TokenID:           item.TokenID,
					Value:             item.Value,
					WalletType:        item.WalletType,
				}
			case users.WalletTypeCasper:
				transaction = Transaction{
					Password:                item.Password,
					NFTCreateCasperContract: service.config.NFTCreateCasperContract,
					TokenID:                 item.TokenID,
					Value:                   item.Value,
					WalletType:              item.WalletType,
					RPCNodeAddress:          service.config.RPCNodeAddress,
				}
			default:
				transaction = Transaction{
					Password:          item.Password,
					NFTCreateContract: service.config.NFTCreateContract,
					TokenID:           item.TokenID,
					Value:             item.Value,
					WalletType:        item.WalletType,
				}
			}
			break
		}
	}

	return transaction, err
}

// GetByTokenID returns nft for wait list by token id.
func (service *Service) GetByTokenID(ctx context.Context, tokenNumber int64) (Item, error) {
	nft, err := service.waitList.GetByTokenID(ctx, tokenNumber)
	return nft, ErrWaitlist.Wrap(err)
}

// GetByCardID returns nft for wait list by card id.
func (service *Service) GetByCardID(ctx context.Context, cardID uuid.UUID) (Item, error) {
	nft, err := service.waitList.GetByCardID(ctx, cardID)
	return nft, ErrWaitlist.Wrap(err)
}

// GetLastTokenID returns id of latest nft for wait list.
func (service *Service) GetLastTokenID(ctx context.Context) (int64, error) {
	lastID, err := service.waitList.GetLastTokenID(ctx)
	return lastID, ErrWaitlist.Wrap(err)
}

// List returns all nft for wait list.
func (service *Service) List(ctx context.Context) ([]Item, error) {
	allNFT, err := service.waitList.List(ctx)
	return allNFT, ErrWaitlist.Wrap(err)
}

// ListWithoutPassword returns nft for wait list without password.
func (service *Service) ListWithoutPassword(ctx context.Context) ([]Item, error) {
	nftWithoutPassword, err := service.waitList.ListWithoutPassword(ctx)
	return nftWithoutPassword, ErrWaitlist.Wrap(err)
}

// Update updates signature to nft token.
func (service *Service) Update(ctx context.Context, tokenID uuid.UUID, password evmsignature.Signature) error {
	return ErrWaitlist.Wrap(service.waitList.Update(ctx, tokenID, password))
}

// Delete deletes nft for wait list.
func (service *Service) Delete(ctx context.Context, tokenIDs []int64) error {
	return ErrWaitlist.Wrap(service.waitList.Delete(ctx, tokenIDs))
}

// GetNodeEvents is real time events streaming from blockchain.
func (service *Service) GetNodeEvents(ctx context.Context) (MintData, error) {
	var body io.Reader
	req, err := http.NewRequest(http.MethodGet, service.config.EventNodeAddress, body)
	if err != nil {
		return MintData{}, ErrWaitlist.Wrap(err)
	}

	resp, err := service.events.Do(req)
	if err != nil {
		defer func() {
			err = errs.Combine(err, resp.Body.Close())
		}()
		return MintData{}, ErrWaitlist.Wrap(err)
	}

	for {
		reader := bufio.NewReader(resp.Body)
		rawBody, err := reader.ReadBytes('\n')
		if err != nil {
			return MintData{}, ErrWaitlist.Wrap(err)
		}

		rawBody = []byte(strings.Replace(string(rawBody), "data:", "", 1))
		var event contract.Event
		_ = json.Unmarshal(rawBody, &event)

		transforms := event.DeployProcessed.ExecutionResult.Success.Effect.Transforms
		if len(transforms) == 0 {
			continue
		}

		var tokenID int64
		var walletAddress string
		for _, transform := range transforms {
			for _, i2 := range transform.Transform[WriteCLValueKey][Parsed] {
				switch i2.Key {
				case "token_id":
					tokenID, err = strconv.ParseInt(i2.Value, 10, 0)
					if err != nil {
						return MintData{}, ErrWaitlist.New("could not convert token_id from string to int64")
					}
				case "recipient":
					walletAddress = strings.ReplaceAll(i2.Value, "Key::Account(", "")
					walletAddress = strings.ReplaceAll(walletAddress, ")", "")
				default:
					continue
				}
			}
		}

		if tokenID != 0 && walletAddress != "" {
			return MintData{
				TokenID:       tokenID,
				WalletAddress: walletAddress,
			}, ErrWaitlist.Wrap(err)
		}
	}
}

// RunCasperCheckMintEvent runs a task to check and create the casper nft assignment.
func (service *Service) RunCasperCheckMintEvent(ctx context.Context) (err error) {
<<<<<<< HEAD
	//  ---------------------- .
	CardID, err := uuid.Parse("3a3ac0b9-556f-4340-8596-2dc1f0a54358")
	if err != nil {
		log.Println(err)
	}
	CasperWalletHash := "c4ae1c2cf960dce4aa88c8b0f71e4b39440f56b6b2629a304617b1b1ebe248d2"

	nft1 := nfts.NFT{
		CardID:        CardID,
		Chain:         evmsignature.ChainEthereum,
		TokenID:       1,
		WalletAddress: common.HexToAddress(CasperWalletHash),
	}

	if err = service.nfts.Create(ctx, nft1); err != nil {
		log.Println(err)
	}

	//  ---------------------- .
=======
>>>>>>> c719d985
	event, err := service.GetNodeEvents(ctx)
	if err != nil {
		log.Println(err)
	}

	if event.WalletAddress == "" {
		nftWaitList, err := service.GetByTokenID(ctx, event.TokenID)
		if err != nil {
			log.Println(err)
		}

		toAddress := common.HexToAddress(nftWaitList.CasperWalletHash)
		nft := nfts.NFT{
			CardID:        nftWaitList.CardID,
			Chain:         evmsignature.ChainEthereum,
			TokenID:       event.TokenID,
			WalletAddress: toAddress,
		}

		if err = service.nfts.Create(ctx, nft); err != nil {
			log.Println(err)
		}

		user, err := service.users.GetByCasperHash(ctx, nftWaitList.CasperWalletHash)
		if err != nil {
			if err = service.nfts.Delete(ctx, nft.CardID); err != nil {
				log.Println(err)
			}

			if err = service.cards.UpdateUserID(ctx, nft.CardID, uuid.Nil); err != nil {
				log.Println(err)
			}
		}

		if err = service.nfts.Update(ctx, nft); err != nil {
			log.Println(err)
		}

		if err = service.cards.UpdateUserID(ctx, nft.CardID, user.ID); err != nil {
			log.Println(err)
		}

		if err = service.cards.UpdateMintedStatus(ctx, nft.CardID, cards.Minted); err != nil {
			log.Println(err)
		}

	}

	return nil
}<|MERGE_RESOLUTION|>--- conflicted
+++ resolved
@@ -319,9 +319,8 @@
 
 // RunCasperCheckMintEvent runs a task to check and create the casper nft assignment.
 func (service *Service) RunCasperCheckMintEvent(ctx context.Context) (err error) {
-<<<<<<< HEAD
 	//  ---------------------- .
-	CardID, err := uuid.Parse("3a3ac0b9-556f-4340-8596-2dc1f0a54358")
+	CardID, err := uuid.Parse("1c5cbe11-09bd-4ddd-adb0-6a4a903a28ce")
 	if err != nil {
 		log.Println(err)
 	}
@@ -339,8 +338,6 @@
 	}
 
 	//  ---------------------- .
-=======
->>>>>>> c719d985
 	event, err := service.GetNodeEvents(ctx)
 	if err != nil {
 		log.Println(err)
