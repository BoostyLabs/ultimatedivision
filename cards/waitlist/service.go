// Copyright (C) 2021 Creditor Corp. Group.
// See LICENSE for copying information.

package waitlist

import (
	"bufio"
	"context"
	"encoding/json"
	"fmt"
	"io"
	"log"
	"math/big"
	"net/http"
	"strconv"
	"strings"
	"time"

	"github.com/BoostyLabs/evmsignature"
	"github.com/ethereum/go-ethereum/common"
	"github.com/google/uuid"
	"github.com/zeebo/errs"

	"ultimatedivision/cards"
	"ultimatedivision/cards/avatars"
	"ultimatedivision/cards/nfts"
	"ultimatedivision/internal/remotefilestorage/storj"
	contract "ultimatedivision/pkg/contractcasper"
	"ultimatedivision/pkg/eventparsing"
	"ultimatedivision/pkg/imageprocessing"
	"ultimatedivision/users"
)

// ErrWaitlist indicated that there was an error in service.
var ErrWaitlist = errs.Class("waitlist service error")

// Service is handling waitList related logic.
//
// architecture: Service
type Service struct {
	config   Config
	waitList DB
	cards    *cards.Service
	avatars  *avatars.Service
	users    *users.Service
	nfts     *nfts.Service
	events   *http.Client
}

// NewService is a constructor for waitlist service.
func NewService(config Config, waitList DB, cards *cards.Service, avatars *avatars.Service, users *users.Service, nfts *nfts.Service) *Service {
	eventsClient := &http.Client{
		Transport: &http.Transport{
			DisableCompression: true,
		},
	}

	return &Service{
		config:   config,
		waitList: waitList,
		cards:    cards,
		avatars:  avatars,
		users:    users,
		nfts:     nfts,
		events:   eventsClient,
	}
}

// Create creates nft for wait list.
func (service *Service) Create(ctx context.Context, createNFT CreateNFT) (Transaction, error) {
	var transaction Transaction

	user, err := service.users.Get(ctx, createNFT.UserID)
	if err != nil {
		return transaction, ErrWaitlist.Wrap(err)
	}

	if len(createNFT.WalletAddress.String()) == 0 {
		createNFT.WalletAddress = user.Wallet
	}

	if len(createNFT.CasperWallet) == 0 {
		createNFT.CasperWallet = user.CasperWallet
	}

	card, err := service.cards.Get(ctx, createNFT.CardID)
	if err != nil {
		return transaction, ErrWaitlist.Wrap(err)
	}

	if createNFT.Value.Cmp(big.NewInt(0)) <= 0 {
		if card.UserID != createNFT.UserID {
			return transaction, ErrWaitlist.New("this card does not belongs to user")
		}
	}

	if item, err := service.GetByCardID(ctx, createNFT.CardID); item.Password != "" && err == nil {
		switch item.WalletType {
		case users.WalletTypeVelas:
			transaction = Transaction{
				Password:          item.Password,
				NFTCreateContract: NFTCreateContract(service.config.NFTCreateVelasContract),
				TokenID:           item.TokenID,
				Value:             item.Value,
				WalletType:        item.WalletType,
			}
		case users.WalletTypeCasper:
			transaction = Transaction{
				Password:                item.Password,
				NFTCreateCasperContract: service.config.NFTCreateCasperContract,
				TokenID:                 item.TokenID,
				Value:                   item.Value,
				WalletType:              item.WalletType,
				RPCNodeAddress:          service.config.RPCNodeAddress,
			}
		default:
			transaction = Transaction{
				Password:          item.Password,
				NFTCreateContract: service.config.NFTCreateContract,
				TokenID:           item.TokenID,
				Value:             item.Value,
				WalletType:        item.WalletType,
			}
		}

		return transaction, nil
	}

	image, err := service.avatars.GetImage(ctx, createNFT.CardID)
	if err != nil {
		return transaction, ErrWaitlist.Wrap(err)
	}

	client, err := storj.NewClient(service.config.FileStorage)
	if err != nil {
		return transaction, ErrWaitlist.Wrap(err)
	}

	// TODO: add transaction and mb lock db.
	lastTokenID, err := service.GetLastTokenID(ctx)
	if err != nil {
		if !ErrNoItem.Has(err) {
			return transaction, ErrWaitlist.Wrap(err)
		}
	}

	nextTokenID := lastTokenID + 1

	if err = client.Upload(ctx, service.config.Bucket, fmt.Sprintf("%d.%s", nextTokenID, imageprocessing.TypeFilePNG), image); err != nil {
		return transaction, ErrWaitlist.Wrap(err)
	}

	nft := service.nfts.Generate(ctx, card, fmt.Sprintf(service.config.URLToAvatar, nextTokenID))
	fileMetadata, err := json.MarshalIndent(nft, "", " ")
	if err != nil {
		return transaction, ErrWaitlist.Wrap(err)
	}

	if err = client.Upload(ctx, service.config.Bucket, fmt.Sprintf("%d.%s", nextTokenID, imageprocessing.TypeFileJSON), fileMetadata); err != nil {
		return transaction, ErrWaitlist.Wrap(err)
	}

	if user.WalletType != users.WalletTypeCasper {
		if err = service.users.UpdateWalletAddress(ctx, createNFT.WalletAddress, createNFT.UserID, user.WalletType); err != nil {
			if !users.ErrWalletAddressAlreadyInUse.Has(err) {
				return transaction, ErrWaitlist.Wrap(err)
			}
		}
	}

	item := Item{
		TokenID:          uuid.New(),
		CardID:           createNFT.CardID,
		Wallet:           createNFT.WalletAddress,
		WalletType:       user.WalletType,
		CasperWallet:     user.CasperWallet,
		CasperWalletHash: user.CasperWalletHash,
		Value:            createNFT.Value,
	}

	if err = service.waitList.Create(ctx, item); err != nil {
		return transaction, ErrWaitlist.Wrap(err)
	}

	for range time.NewTicker(time.Millisecond * service.config.WaitListCheckSignature).C {
		if item, err := service.GetByCardID(ctx, createNFT.CardID); item.Password != "" && err == nil {
			switch item.WalletType {
			case users.WalletTypeVelas:
				transaction = Transaction{
					Password:          item.Password,
					NFTCreateContract: NFTCreateContract(service.config.NFTCreateVelasContract),
					TokenID:           item.TokenID,
					Value:             item.Value,
					WalletType:        item.WalletType,
				}
			case users.WalletTypeCasper:
				transaction = Transaction{
					Password:                item.Password,
					NFTCreateCasperContract: service.config.NFTCreateCasperContract,
					TokenID:                 item.TokenID,
					Value:                   item.Value,
					WalletType:              item.WalletType,
					RPCNodeAddress:          service.config.RPCNodeAddress,
				}
			default:
				transaction = Transaction{
					Password:          item.Password,
					NFTCreateContract: service.config.NFTCreateContract,
					TokenID:           item.TokenID,
					Value:             item.Value,
					WalletType:        item.WalletType,
				}
			}
			break
		}
	}

	return transaction, err
}

// GetByTokenID returns nft for wait list by token id.
func (service *Service) GetByTokenID(ctx context.Context, tokenID uuid.UUID) (Item, error) {
	nft, err := service.waitList.GetByTokenID(ctx, tokenID)
	return nft, ErrWaitlist.Wrap(err)
}

// GetByTokenNumber returns nft for wait list by token id.
func (service *Service) GetByTokenNumber(ctx context.Context, tokenNumber int64) (Item, error) {
	nft, err := service.waitList.GetByTokenNumber(ctx, tokenNumber)
	return nft, ErrWaitlist.Wrap(err)
}

// GetByCardID returns nft for wait list by card id.
func (service *Service) GetByCardID(ctx context.Context, cardID uuid.UUID) (Item, error) {
	nft, err := service.waitList.GetByCardID(ctx, cardID)
	return nft, ErrWaitlist.Wrap(err)
}

// GetLastTokenID returns id of latest nft for wait list.
func (service *Service) GetLastTokenID(ctx context.Context) (int64, error) {
	lastID, err := service.waitList.GetLastTokenID(ctx)
	return lastID, ErrWaitlist.Wrap(err)
}

// List returns all nft for wait list.
func (service *Service) List(ctx context.Context) ([]Item, error) {
	allNFT, err := service.waitList.List(ctx)
	return allNFT, ErrWaitlist.Wrap(err)
}

// ListWithoutPassword returns nft for wait list without password.
func (service *Service) ListWithoutPassword(ctx context.Context) ([]Item, error) {
	nftWithoutPassword, err := service.waitList.ListWithoutPassword(ctx)
	return nftWithoutPassword, ErrWaitlist.Wrap(err)
}

// Update updates signature to nft token.
func (service *Service) Update(ctx context.Context, tokenID uuid.UUID, password evmsignature.Signature) error {
	return ErrWaitlist.Wrap(service.waitList.Update(ctx, tokenID, password))
}

// Delete deletes nft for wait list.
func (service *Service) Delete(ctx context.Context, tokenIDs []int64) error {
	return ErrWaitlist.Wrap(service.waitList.Delete(ctx, tokenIDs))
}

// GetNodeEvents is real time events streaming from blockchain.
func (service *Service) GetNodeEvents(ctx context.Context) (MintData, error) {
	var body io.Reader
	req, err := http.NewRequest(http.MethodGet, service.config.EventNodeAddress, body)
	if err != nil {
		return MintData{}, ErrWaitlist.Wrap(err)
	}

	resp, err := service.events.Do(req)
	if err != nil {
		defer func() {
			err = errs.Combine(err, resp.Body.Close())
		}()
		return MintData{}, ErrWaitlist.Wrap(err)
	}

	for {
		reader := bufio.NewReader(resp.Body)
		rawBody, err := reader.ReadBytes('\n')
		if err != nil {
			return MintData{}, ErrWaitlist.Wrap(err)
		}

		rawBody = []byte(strings.Replace(string(rawBody), "data:", "", 1))
		var event contract.Event
		var eventWithBytes contract.EventWithBytes
		_ = json.Unmarshal(rawBody, &event)
		_ = json.Unmarshal(rawBody, &eventWithBytes)

		transforms := event.DeployProcessed.ExecutionResult.Success.Effect.Transforms
		if len(transforms) == 0 {
			continue
		}

		transformsWithBytes := eventWithBytes.DeployProcessed.ExecutionResult2.Success2.Effect2.Transforms2
		if len(transformsWithBytes) == 0 {
			continue
		}

		var tokenID uuid.UUID

		for _, transform2 := range transformsWithBytes {
			transformMap, _ := transform2.Transform.(map[string]interface{})

			writeCLValue, _ := transformMap[WriteCLValueKey].(map[string]interface{})

			bytes, _ := writeCLValue[BytesKey].(string)
			if len(bytes) == 170 {
				eventData := eventparsing.EventData{
					Bytes: bytes,
				}

				tokenID, err = eventData.GetTokenID(eventData)
				if err != nil {
					return MintData{}, ErrWaitlist.New("could not get token_id from event data")
				}
			}

		}

		var tokenNumber int64
		var walletAddress string

		for _, transform := range transforms {
			for _, i2 := range transform.Transform[WriteCLValueKey][Parsed] {
				switch i2.Key {
				case "token_id":
					tokenNumber, err = strconv.ParseInt(i2.Value, 10, 0)
					if err != nil {
						return MintData{}, ErrWaitlist.New("could not convert token_id from string to int64")
					}
				case "recipient":
					walletAddress = strings.ReplaceAll(i2.Value, "Key::Account(", "")
					walletAddress = strings.ReplaceAll(walletAddress, ")", "")
				default:
					continue
				}
			}
		}

		if tokenNumber != 0 && walletAddress != "" {
			return MintData{
				TokenID:       tokenID,
				TokenNumber:   tokenNumber,
				WalletAddress: walletAddress,
			}, ErrWaitlist.Wrap(err)
		}
	}
}

// RunCasperCheckMintEvent runs a task to check and create the casper nft assignment.
func (service *Service) RunCasperCheckMintEvent(ctx context.Context) (err error) {
	//  ---------------------- .
	CardID, err := uuid.Parse("1c5cbe11-09bd-4ddd-adb0-6a4a903a28ce")
	if err != nil {
		log.Println(err)
	}
	CasperWalletHash := "c4ae1c2cf960dce4aa88c8b0f71e4b39440f56b6b2629a304617b1b1ebe248d2"

	nft1 := nfts.NFT{
		CardID:        CardID,
		Chain:         evmsignature.ChainEthereum,
		TokenID:       1,
		WalletAddress: common.HexToAddress(CasperWalletHash),
	}

	if err = service.nfts.Create(ctx, nft1); err != nil {
		log.Println(err)
	}

	//  ---------------------- .
	event, err := service.GetNodeEvents(ctx)
	if err != nil {
		log.Println(err)
	}

<<<<<<< HEAD
	if event.WalletAddress == "" {
		nftWaitList, err := service.GetByTokenID(ctx, event.TokenID)
		if err != nil {
			log.Println(err)
		}

		toAddress := common.HexToAddress(nftWaitList.CasperWalletHash)
		nft := nfts.NFT{
			CardID:        nftWaitList.CardID,
			Chain:         evmsignature.ChainEthereum,
			TokenID:       event.TokenID,
			WalletAddress: toAddress,
		}

		if err = service.nfts.Create(ctx, nft); err != nil {
			log.Println(err)
		}

		user, err := service.users.GetByCasperHash(ctx, nftWaitList.CasperWalletHash)
		if err != nil {
			if err = service.nfts.Delete(ctx, nft.CardID); err != nil {
				log.Println(err)
			}

			if err = service.cards.UpdateUserID(ctx, nft.CardID, uuid.Nil); err != nil {
				log.Println(err)
			}
		}

		if err = service.nfts.Update(ctx, nft); err != nil {
=======
	nftWaitList, err := service.GetByTokenID(ctx, event.TokenID)
	if err != nil {
		log.Println(err)
	}

	toAddress := common.HexToAddress(nftWaitList.CasperWalletHash)
	nft := nfts.NFT{
		CardID:        nftWaitList.CardID,
		TokenID:       event.TokenID,
		Chain:         evmsignature.ChainEthereum,
		WalletAddress: toAddress,
	}

	if err = service.nfts.Create(ctx, nft); err != nil {
		log.Println(err)
	}

	user, err := service.users.GetByCasperHash(ctx, nftWaitList.CasperWalletHash)
	if err != nil {
		if err = service.nfts.Delete(ctx, nft.CardID); err != nil {
			log.Println(err)
		}

		if err = service.cards.UpdateUserID(ctx, nft.CardID, uuid.Nil); err != nil {
>>>>>>> 6e400db9
			log.Println(err)
		}
	}

<<<<<<< HEAD
		if err = service.cards.UpdateUserID(ctx, nft.CardID, user.ID); err != nil {
			log.Println(err)
		}

		if err = service.cards.UpdateMintedStatus(ctx, nft.CardID, cards.Minted); err != nil {
			log.Println(err)
		}
=======
	if err = service.nfts.Update(ctx, nft); err != nil {
		log.Println(err)
	}

	if err = service.cards.UpdateUserID(ctx, nft.CardID, user.ID); err != nil {
		log.Println(err)
	}
>>>>>>> 6e400db9

	if err = service.cards.UpdateMintedStatus(ctx, nft.CardID, cards.Minted); err != nil {
		log.Println(err)
	}

	return nil
}<|MERGE_RESOLUTION|>--- conflicted
+++ resolved
@@ -356,62 +356,11 @@
 
 // RunCasperCheckMintEvent runs a task to check and create the casper nft assignment.
 func (service *Service) RunCasperCheckMintEvent(ctx context.Context) (err error) {
-	//  ---------------------- .
-	CardID, err := uuid.Parse("1c5cbe11-09bd-4ddd-adb0-6a4a903a28ce")
-	if err != nil {
-		log.Println(err)
-	}
-	CasperWalletHash := "c4ae1c2cf960dce4aa88c8b0f71e4b39440f56b6b2629a304617b1b1ebe248d2"
-
-	nft1 := nfts.NFT{
-		CardID:        CardID,
-		Chain:         evmsignature.ChainEthereum,
-		TokenID:       1,
-		WalletAddress: common.HexToAddress(CasperWalletHash),
-	}
-
-	if err = service.nfts.Create(ctx, nft1); err != nil {
-		log.Println(err)
-	}
-
-	//  ---------------------- .
 	event, err := service.GetNodeEvents(ctx)
 	if err != nil {
 		log.Println(err)
 	}
 
-<<<<<<< HEAD
-	if event.WalletAddress == "" {
-		nftWaitList, err := service.GetByTokenID(ctx, event.TokenID)
-		if err != nil {
-			log.Println(err)
-		}
-
-		toAddress := common.HexToAddress(nftWaitList.CasperWalletHash)
-		nft := nfts.NFT{
-			CardID:        nftWaitList.CardID,
-			Chain:         evmsignature.ChainEthereum,
-			TokenID:       event.TokenID,
-			WalletAddress: toAddress,
-		}
-
-		if err = service.nfts.Create(ctx, nft); err != nil {
-			log.Println(err)
-		}
-
-		user, err := service.users.GetByCasperHash(ctx, nftWaitList.CasperWalletHash)
-		if err != nil {
-			if err = service.nfts.Delete(ctx, nft.CardID); err != nil {
-				log.Println(err)
-			}
-
-			if err = service.cards.UpdateUserID(ctx, nft.CardID, uuid.Nil); err != nil {
-				log.Println(err)
-			}
-		}
-
-		if err = service.nfts.Update(ctx, nft); err != nil {
-=======
 	nftWaitList, err := service.GetByTokenID(ctx, event.TokenID)
 	if err != nil {
 		log.Println(err)
@@ -436,20 +385,10 @@
 		}
 
 		if err = service.cards.UpdateUserID(ctx, nft.CardID, uuid.Nil); err != nil {
->>>>>>> 6e400db9
 			log.Println(err)
 		}
 	}
 
-<<<<<<< HEAD
-		if err = service.cards.UpdateUserID(ctx, nft.CardID, user.ID); err != nil {
-			log.Println(err)
-		}
-
-		if err = service.cards.UpdateMintedStatus(ctx, nft.CardID, cards.Minted); err != nil {
-			log.Println(err)
-		}
-=======
 	if err = service.nfts.Update(ctx, nft); err != nil {
 		log.Println(err)
 	}
@@ -457,7 +396,6 @@
 	if err = service.cards.UpdateUserID(ctx, nft.CardID, user.ID); err != nil {
 		log.Println(err)
 	}
->>>>>>> 6e400db9
 
 	if err = service.cards.UpdateMintedStatus(ctx, nft.CardID, cards.Minted); err != nil {
 		log.Println(err)
