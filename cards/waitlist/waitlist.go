--- conflicted
+++ resolved
@@ -61,18 +61,11 @@
 
 // Transaction entity describes values required to sent transaction.
 type Transaction struct {
-<<<<<<< HEAD
 	Password          evmsignature.Signature `json:"password"`
 	NFTCreateContract NFTCreateContract      `json:"nftCreateContract"`
 	TokenID           int64                  `json:"tokenId"`
 	Value             big.Int                `json:"value"`
-=======
-	Password   evmsignature.Signature `json:"password"`
-	Contract   evmsignature.Contract  `json:"contract"`
-	TokenID    int64                  `json:"tokenId"`
-	Value      big.Int                `json:"value"`
-	WalletType users.WalletType       `json:"walletType"`
->>>>>>> 207960da
+	WalletType        users.WalletType       `json:"walletType"`
 }
 
 // Config defines values needed by check mint nft in blockchain.
