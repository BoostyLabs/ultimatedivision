--- conflicted
+++ resolved
@@ -44,20 +44,12 @@
 
 // Item entity describes item fot wait list nfts.
 type Item struct {
-<<<<<<< HEAD
 	TokenID    int64                  `json:"tokenId"`
 	CardID     uuid.UUID              `json:"cardId"`
-	Wallet     evmsignature.Address   `json:"wallet"`
+	Wallet     common.Address         `json:"wallet"`
 	WalletType users.WalletType       `json:"walletType"`
 	Value      big.Int                `json:"value"`
 	Password   evmsignature.Signature `json:"password"`
-=======
-	TokenID  int64                  `json:"tokenId"`
-	CardID   uuid.UUID              `json:"cardId"`
-	Wallet   common.Address         `json:"wallet"`
-	Value    big.Int                `json:"value"`
-	Password evmsignature.Signature `json:"password"`
->>>>>>> 14b567a5
 }
 
 // CreateNFT describes body of request for creating nft token.
