// Copyright (C) 2021 Creditor Corp. Group.
// See LICENSE for copying information.

package waitlist

import (
	"context"
	"strconv"

	"github.com/BoostyLabs/evmsignature"
	"github.com/BoostyLabs/thelooper"
	"github.com/ethereum/go-ethereum/common"
	"github.com/google/uuid"
	"github.com/zeebo/errs"

	"ultimatedivision/cards"
	"ultimatedivision/cards/nfts"
	"ultimatedivision/pkg/jsonrpc"
	"ultimatedivision/users"
)

var (
	// ChoreError represents waitlist chore error type.
	ChoreError = errs.Class("expiration waitlist chore error")
)

// Chore requests access token for contis api calls, re-requests it after token's expiration time.
//
// architecture: Chore.
type Chore struct {
	config   Config
	Loop     *thelooper.Loop
	waitList *Service
	nfts     *nfts.Service
	users    *users.Service
	cards    *cards.Service
}

// NewChore instantiates Chore.
func NewChore(config Config, waitList *Service, nfts *nfts.Service, users *users.Service, cards *cards.Service) *Chore {
	return &Chore{
		config:   config,
		Loop:     thelooper.NewLoop(config.WaitListRenewalInterval),
		waitList: waitList,
		nfts:     nfts,
		users:    users,
		cards:    cards,
	}
}

// RunCheckMintEvent runs a task to check the nft assignment.
func (chore *Chore) RunCheckMintEvent(ctx context.Context) (err error) {
	filter := []*jsonrpc.CreateFilter{
		{
			ToBlock: evmsignature.BlockTagLatest,
			Address: chore.config.NFTContract.Address,
			Topics:  []evmsignature.Hex{chore.config.NFTContract.AddressEvent},
		},
	}

	transaction := jsonrpc.NewTransaction(jsonrpc.MethodEthNewFilter, filter, evmsignature.ChainIDRinkeby)
	body, err := jsonrpc.Send(chore.config.AddressNodeServer, transaction)
	if err != nil {
		return ChoreError.Wrap(err)
	}

	addressOfFilter, err := jsonrpc.GetAddressOfFilter(body)
	if err != nil {
		return ChoreError.Wrap(err)
	}

	return chore.Loop.Run(ctx, func(ctx context.Context) error {
		transaction := jsonrpc.NewTransaction(jsonrpc.MethodEthGetFilterChanges, []common.Address{addressOfFilter}, evmsignature.ChainIDRinkeby)
		events, err := jsonrpc.GetEvents(chore.config.AddressNodeServer, transaction)
		if err != nil {
			return ChoreError.Wrap(err)
		}

		for _, event := range events {
			fromStr := string(event.Topics[1])
			from, _ := strconv.ParseInt(fromStr[evmsignature.LengthHexPrefix:], 16, 64)

			toStr := string(event.Topics[2])
			toAddress := evmsignature.CreateValidAddress(evmsignature.Hex(toStr))

			tokenIDStr := string(event.Topics[3])
			tokenID, err := strconv.ParseInt(tokenIDStr[evmsignature.LengthHexPrefix:], 16, 64)
			if err != nil {
				return ChoreError.Wrap(err)
			}

			if from == 0 {
				nftWaitList, err := chore.waitList.GetByTokenID(ctx, tokenID)
				if err != nil {
					return ChoreError.Wrap(err)
				}

				nft := nfts.NFT{
					CardID:        nftWaitList.CardID,
					Chain:         evmsignature.ChainPolygon,
					TokenID:       tokenID,
					WalletAddress: common.HexToAddress(string(toAddress)),
				}
				if err = chore.nfts.Create(ctx, nft); err != nil {
					return ChoreError.Wrap(err)
				}
				continue
			}

			nft, err := chore.nfts.Get(ctx, tokenID, evmsignature.ChainPolygon)
			if err != nil {
				return ChoreError.Wrap(err)
			}

<<<<<<< HEAD
			user, err := chore.users.GetByWalletAddress(ctx, toAddress, users.WalletTypeETH)
=======
			user, err := chore.users.GetByWalletAddress(ctx, common.HexToAddress(string(toAddress)))
>>>>>>> 14b567a5
			if err != nil {
				if err = chore.nfts.Delete(ctx, nft.CardID); err != nil {
					return ChoreError.Wrap(err)
				}

				if err = chore.cards.UpdateUserID(ctx, nft.CardID, uuid.Nil); err != nil {
					return ChoreError.Wrap(err)
				}
				continue
			}

			if err = chore.nfts.Update(ctx, nft); err != nil {
				return ChoreError.Wrap(err)
			}

			if err = chore.cards.UpdateUserID(ctx, nft.CardID, user.ID); err != nil {
				return ChoreError.Wrap(err)
			}
		}

		return ChoreError.Wrap(err)
	})
}<|MERGE_RESOLUTION|>--- conflicted
+++ resolved
@@ -112,11 +112,7 @@
 				return ChoreError.Wrap(err)
 			}
 
-<<<<<<< HEAD
-			user, err := chore.users.GetByWalletAddress(ctx, toAddress, users.WalletTypeETH)
-=======
-			user, err := chore.users.GetByWalletAddress(ctx, common.HexToAddress(string(toAddress)))
->>>>>>> 14b567a5
+			user, err := chore.users.GetByWalletAddress(ctx, common.HexToAddress(string(toAddress)), users.WalletTypeETH)
 			if err != nil {
 				if err = chore.nfts.Delete(ctx, nft.CardID); err != nil {
 					return ChoreError.Wrap(err)
