// Copyright (C) 2021 Creditor Corp. Group.
// See LICENSE for copying information.

package cards_test

import (
	"context"
	"strconv"
	"strings"
	"testing"
	"time"

	"github.com/google/uuid"
	"github.com/stretchr/testify/assert"
	"github.com/stretchr/testify/require"

	"ultimatedivision"
	"ultimatedivision/cards"
	"ultimatedivision/clubs"
	"ultimatedivision/database"
	"ultimatedivision/database/dbtesting"
	"ultimatedivision/pkg/pagination"
	"ultimatedivision/pkg/sqlsearchoperators"
	"ultimatedivision/users"
)

func TestCards(t *testing.T) {
	user1 := users.User{
		ID:           uuid.New(),
		Email:        "tarkovskynik@gmail.com",
		PasswordHash: []byte{0},
		NickName:     "Nik",
		FirstName:    "Nikita",
		LastName:     "Tarkovskyi",
		LastLogin:    time.Now(),
		Status:       0,
		CreatedAt:    time.Now(),
	}

	user2 := users.User{
		ID:           uuid.New(),
		Email:        "3560876@gmail.com",
		PasswordHash: []byte{1},
		NickName:     "qwerty",
		FirstName:    "Stas",
		LastName:     "Isakov",
		LastLogin:    time.Now(),
		Status:       1,
		CreatedAt:    time.Now(),
	}

	card1 := cards.Card{
		ID:               uuid.New(),
		PlayerName:       "Dmytro yak muk",
		Quality:          "wood",
		Height:           178.8,
		Weight:           72.2,
		DominantFoot:     "left",
		IsTattoo:         false,
		Status:           cards.StatusActive,
		Type:             cards.TypeWon,
		UserID:           user1.ID,
		Tactics:          1,
		Positioning:      2,
		Composure:        3,
		Aggression:       4,
		Vision:           5,
		Awareness:        6,
		Crosses:          7,
		Physique:         8,
		Acceleration:     9,
		RunningSpeed:     10,
		ReactionSpeed:    11,
		Agility:          12,
		Stamina:          13,
		Strength:         14,
		Jumping:          15,
		Balance:          16,
		Technique:        17,
		Dribbling:        18,
		BallControl:      19,
		WeakFoot:         20,
		SkillMoves:       21,
		Finesse:          22,
		Curve:            23,
		Volleys:          24,
		ShortPassing:     25,
		LongPassing:      26,
		ForwardPass:      27,
		Offence:          28,
		FinishingAbility: 29,
		ShotPower:        30,
		Accuracy:         31,
		Distance:         32,
		Penalty:          33,
		FreeKicks:        34,
		Corners:          35,
		HeadingAccuracy:  36,
		Defence:          37,
		OffsideTrap:      38,
		Sliding:          39,
		Tackles:          40,
		BallFocus:        41,
		Interceptions:    42,
		Vigilance:        43,
		Goalkeeping:      44,
		Reflexes:         45,
		Diving:           46,
		Handling:         47,
		Sweeping:         48,
		Throwing:         49,
	}

	card2 := cards.Card{
		ID:               uuid.New(),
		PlayerName:       "Vova",
		Quality:          "gold",
		Height:           179.9,
		Weight:           73.3,
		DominantFoot:     "right",
		IsTattoo:         true,
		Status:           cards.StatusSale,
		UserID:           uuid.New(),
		Tactics:          2,
		Positioning:      2,
		Composure:        3,
		Aggression:       4,
		Vision:           5,
		Awareness:        6,
		Crosses:          7,
		Physique:         8,
		Acceleration:     9,
		RunningSpeed:     10,
		ReactionSpeed:    11,
		Agility:          12,
		Stamina:          13,
		Strength:         14,
		Jumping:          15,
		Balance:          16,
		Technique:        17,
		Dribbling:        18,
		BallControl:      19,
		WeakFoot:         20,
		SkillMoves:       21,
		Finesse:          22,
		Curve:            23,
		Volleys:          24,
		ShortPassing:     25,
		LongPassing:      26,
		ForwardPass:      27,
		Offence:          28,
		FinishingAbility: 29,
		ShotPower:        30,
		Accuracy:         31,
		Distance:         32,
		Penalty:          33,
		FreeKicks:        34,
		Corners:          35,
		HeadingAccuracy:  36,
		Defence:          37,
		OffsideTrap:      38,
		Sliding:          39,
		Tackles:          40,
		BallFocus:        41,
		Interceptions:    42,
		Vigilance:        43,
		Goalkeeping:      44,
		Reflexes:         45,
		Diving:           46,
		Handling:         47,
		Sweeping:         48,
		Throwing:         49,
	}

	testClub := clubs.Club{
		ID:        uuid.New(),
		OwnerID:   user1.ID,
		Name:      "",
		CreatedAt: time.Now(),
	}

	testSquad := clubs.Squad{
		ID:        uuid.New(),
		Name:      "",
		ClubID:    testClub.ID,
		Formation: 1,
		Tactic:    1,
		CaptainID: uuid.Nil,
	}

	testSquadCard := clubs.SquadCard{
		SquadID:  testSquad.ID,
		CardID:   card1.ID,
		Position: 5,
	}

	filter1 := cards.Filters{
		Name:           cards.FilterTactics,
		Value:          "1",
		SearchOperator: sqlsearchoperators.GTE,
	}

	filter2 := cards.Filters{
		Name:           cards.FilterType,
		Value:          string(cards.TypeWon),
		SearchOperator: sqlsearchoperators.EQ,
	}

	filter3 := cards.Filters{
		Name:           cards.FilterPlayerName,
		Value:          "yak",
		SearchOperator: sqlsearchoperators.LIKE,
	}

	cursor1 := pagination.Cursor{
		Limit: 2,
		Page:  1,
	}

	dbtesting.Run(t, func(ctx context.Context, t *testing.T, db ultimatedivision.DB) {
		repositoryCards := db.Cards()
		repositoryUsers := db.Users()
		repositoryClubs := db.Clubs()
		id := uuid.New()

		t.Run("get sql no rows", func(t *testing.T) {
			_, err := repositoryCards.Get(ctx, id)
			require.Error(t, err)
			assert.Equal(t, true, cards.ErrNoCard.Has(err))
		})

		t.Run("get", func(t *testing.T) {
			err := repositoryUsers.Create(ctx, user1)
			require.NoError(t, err)

			card1.UserID = user1.ID
			err = repositoryCards.Create(ctx, card1)
			require.NoError(t, err)

			cardFromDB, err := repositoryCards.Get(ctx, card1.ID)
			require.NoError(t, err)
			compareCards(t, card1, cardFromDB)
		})

		t.Run("list", func(t *testing.T) {
			err := repositoryUsers.Create(ctx, user2)
			require.NoError(t, err)

			card2.UserID = user2.ID
			err = repositoryCards.Create(ctx, card2)
			require.NoError(t, err)

			allCards, err := repositoryCards.List(ctx, cursor1)
			assert.NoError(t, err)
			assert.Equal(t, len(allCards.Cards), 2)
			compareCards(t, card1, allCards.Cards[0])
			compareCards(t, card2, allCards.Cards[1])
		})

		t.Run("list by user id", func(t *testing.T) {
			userCard, err := repositoryCards.ListByUserID(ctx, user1.ID)
			require.NoError(t, err)

			compareCards(t, userCard[0], card1)
		})

		t.Run("list with filters", func(t *testing.T) {
			filters := []cards.Filters{}
			filters = append(filters, filter1, filter2)

			for _, v := range filters {
				err := v.Validate()
				assert.NoError(t, err)
			}

			allCards, err := repositoryCards.ListWithFilters(ctx, filters, cursor1)
			assert.NoError(t, err)
			assert.Equal(t, len(allCards.Cards), 1)
			compareCards(t, card1, allCards.Cards[0])
		})

		t.Run("list by player name", func(t *testing.T) {
			strings.ToValidUTF8(filter3.Value, "")

			_, err := strconv.Atoi(filter3.Value)
			if err == nil {
				assert.NoError(t, err)
			}

			allCards, err := repositoryCards.ListByPlayerName(ctx, filter3, cursor1)
			assert.NoError(t, err)
			assert.Equal(t, len(allCards.Cards), 1)
			compareCards(t, card1, allCards.Cards[0])
		})

		t.Run("build where string", func(t *testing.T) {
			filters := []cards.Filters{}
			filters = append(filters, filter1, filter2)

			for _, v := range filters {
				err := v.Validate()
				assert.NoError(t, err)
			}

			queryString, values := database.BuildWhereClauseDependsOnCardsFilters(filters)

			assert.Equal(t, queryString, ` WHERE cards.tactics >= $1 AND cards.type = $2`)
			assert.Equal(t, values, []string{"1", "won"})
		})

		t.Run("build where string for player name", func(t *testing.T) {

			strings.ToValidUTF8(filter3.Value, "")

			_, err := strconv.Atoi(filter3.Value)
			if err == nil {
				assert.NoError(t, err)
			}

			queryString, values := database.BuildWhereClauseDependsOnPlayerNameCards(filter3)

			assert.Equal(t, queryString, ` WHERE player_name LIKE $1 OR player_name LIKE $2 OR player_name LIKE $3 OR player_name LIKE $4`)
			assert.Equal(t, values, []string{"yak", "yak %", "% yak", "% yak %"})
		})

		t.Run("update status sql no rows", func(t *testing.T) {
			err := repositoryCards.UpdateStatus(ctx, uuid.New(), cards.StatusActive)
			require.Error(t, err)
			require.Equal(t, cards.ErrNoCard.Has(err), true)
		})

		t.Run("update status", func(t *testing.T) {
			card1.Status = cards.StatusActive
			err := repositoryCards.UpdateStatus(ctx, card1.ID, card1.Status)
			require.NoError(t, err)

			allCards, err := repositoryCards.List(ctx, cursor1)
			assert.NoError(t, err)
			assert.Equal(t, len(allCards.Cards), 2)
			compareCards(t, card1, allCards.Cards[1])
			compareCards(t, card2, allCards.Cards[0])
		})

		t.Run("update user id sql no rows", func(t *testing.T) {
			err := repositoryCards.UpdateUserID(ctx, uuid.New(), uuid.New())
			require.Error(t, err)
			require.Equal(t, cards.ErrNoCard.Has(err), true)
		})

		t.Run("update user id", func(t *testing.T) {
			card1.UserID = user2.ID
			err := repositoryCards.UpdateUserID(ctx, card1.ID, user2.ID)
			require.NoError(t, err)

			card, err := repositoryCards.Get(ctx, card1.ID)
			assert.NoError(t, err)
			compareCards(t, card1, card)
		})

		t.Run("get cards from squad", func(t *testing.T) {
			_, err := repositoryClubs.Create(ctx, testClub)
			require.NoError(t, err)

			_, err = repositoryClubs.CreateSquad(ctx, testSquad)
			require.NoError(t, err)

			err = repositoryClubs.AddSquadCard(ctx, testSquadCard)
			require.NoError(t, err)

			card, err := repositoryCards.GetSquadCards(ctx, testSquad.ID)
			require.NoError(t, err)
			compareCards(t, card[0], card1)
		})

<<<<<<< HEAD
=======
		t.Run("delete sql no rows", func(t *testing.T) {
			err := repositoryCards.Delete(ctx, uuid.New())
			require.Error(t, err)
			require.Equal(t, cards.ErrNoCard.Has(err), true)
		})

>>>>>>> 88cd3e38
		t.Run("delete", func(t *testing.T) {
			err := repositoryCards.Delete(ctx, card1.ID)
			require.NoError(t, err)

			allCards, err := repositoryCards.List(ctx, cursor1)
			assert.NoError(t, err)
			assert.Equal(t, len(allCards.Cards), 1)
			compareCards(t, card2, allCards.Cards[0])
		})
	})
}

func compareCards(t *testing.T, card1, card2 cards.Card) {
	assert.Equal(t, card1.ID, card2.ID)
	assert.Equal(t, card1.PlayerName, card2.PlayerName)
	assert.Equal(t, card1.Quality, card2.Quality)
	assert.Equal(t, card1.Height, card2.Height)
	assert.Equal(t, card1.Weight, card2.Weight)
	assert.Equal(t, card1.DominantFoot, card2.DominantFoot)
	assert.Equal(t, card1.IsTattoo, card2.IsTattoo)
	assert.Equal(t, card1.Status, card2.Status)
	assert.Equal(t, card1.UserID, card2.UserID)
	assert.Equal(t, card1.Positioning, card2.Positioning)
	assert.Equal(t, card1.Composure, card2.Composure)
	assert.Equal(t, card1.Aggression, card2.Aggression)
	assert.Equal(t, card1.Vision, card2.Vision)
	assert.Equal(t, card1.Awareness, card2.Awareness)
	assert.Equal(t, card1.Crosses, card2.Crosses)
	assert.Equal(t, card1.Acceleration, card2.Acceleration)
	assert.Equal(t, card1.RunningSpeed, card2.RunningSpeed)
	assert.Equal(t, card1.ReactionSpeed, card2.ReactionSpeed)
	assert.Equal(t, card1.Agility, card2.Agility)
	assert.Equal(t, card1.Stamina, card2.Stamina)
	assert.Equal(t, card1.Strength, card2.Strength)
	assert.Equal(t, card1.Jumping, card2.Jumping)
	assert.Equal(t, card1.Balance, card2.Balance)
	assert.Equal(t, card1.Dribbling, card2.Dribbling)
	assert.Equal(t, card1.BallControl, card2.BallControl)
	assert.Equal(t, card1.WeakFoot, card2.WeakFoot)
	assert.Equal(t, card1.SkillMoves, card2.SkillMoves)
	assert.Equal(t, card1.Finesse, card2.Finesse)
	assert.Equal(t, card1.Curve, card2.Curve)
	assert.Equal(t, card1.Volleys, card2.Volleys)
	assert.Equal(t, card1.ShortPassing, card2.ShortPassing)
	assert.Equal(t, card1.LongPassing, card2.LongPassing)
	assert.Equal(t, card1.ForwardPass, card2.ForwardPass)
	assert.Equal(t, card1.FinishingAbility, card2.FinishingAbility)
	assert.Equal(t, card1.ShotPower, card2.ShotPower)
	assert.Equal(t, card1.Accuracy, card2.Accuracy)
	assert.Equal(t, card1.Distance, card2.Distance)
	assert.Equal(t, card1.Penalty, card2.Penalty)
	assert.Equal(t, card1.FreeKicks, card2.FreeKicks)
	assert.Equal(t, card1.Corners, card2.Corners)
	assert.Equal(t, card1.HeadingAccuracy, card2.HeadingAccuracy)
	assert.Equal(t, card1.OffsideTrap, card2.OffsideTrap)
	assert.Equal(t, card1.Sliding, card2.Sliding)
	assert.Equal(t, card1.Tackles, card2.Tackles)
	assert.Equal(t, card1.BallFocus, card2.BallFocus)
	assert.Equal(t, card1.Interceptions, card2.Interceptions)
	assert.Equal(t, card1.Vigilance, card2.Vigilance)
	assert.Equal(t, card1.Reflexes, card2.Reflexes)
	assert.Equal(t, card1.Diving, card2.Diving)
	assert.Equal(t, card1.Handling, card2.Handling)
	assert.Equal(t, card1.Sweeping, card2.Sweeping)
	assert.Equal(t, card1.Throwing, card2.Throwing)
}<|MERGE_RESOLUTION|>--- conflicted
+++ resolved
@@ -372,15 +372,12 @@
 			compareCards(t, card[0], card1)
 		})
 
-<<<<<<< HEAD
-=======
 		t.Run("delete sql no rows", func(t *testing.T) {
 			err := repositoryCards.Delete(ctx, uuid.New())
 			require.Error(t, err)
 			require.Equal(t, cards.ErrNoCard.Has(err), true)
 		})
 
->>>>>>> 88cd3e38
 		t.Run("delete", func(t *testing.T) {
 			err := repositoryCards.Delete(ctx, card1.ID)
 			require.NoError(t, err)
