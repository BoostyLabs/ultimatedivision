--- conflicted
+++ resolved
@@ -23,13 +23,8 @@
 
 	card1 := cards.Card{
 		ID:               uuid.New(),
-<<<<<<< HEAD
-		PlayerName:       "Dmytro",
+		PlayerName:       "Dmytro yak muk",
 		Quality:          "wood",
-=======
-		PlayerName:       "Dmytro yak muk",
-		Quality:          "bronze",
->>>>>>> 6f8a13c8
 		PictureType:      1,
 		Height:           178.8,
 		Weight:           72.2,
