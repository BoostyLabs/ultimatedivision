// Copyright (C) 2021 Creditor Corp. Group.
// See LICENSE for copying information.

package controllers

import (
	"encoding/json"
	"net/http"

	"github.com/google/uuid"
	"github.com/gorilla/mux"
	"github.com/zeebo/errs"

	"ultimatedivision/clubs"
	"ultimatedivision/internal/auth"
	"ultimatedivision/internal/logger"
)

var (
	// ErrClubs is an internal error type for clubs controller.
	ErrClubs = errs.Class("clubs controller error")
)

// Clubs is a mvc controller that handles all clubs related views.
type Clubs struct {
	log logger.Logger

	clubs *clubs.Service
}

// NewClubs is a constructor for clubs controller.
func NewClubs(log logger.Logger, clubs *clubs.Service) *Clubs {
	clubsController := &Clubs{
		log:   log,
		clubs: clubs,
	}

	return clubsController
}

// Create is an endpoint that creates new club.
func (controller *Clubs) Create(w http.ResponseWriter, r *http.Request) {
	w.Header().Set("Content-Type", "application/json")
	ctx := r.Context()

	claims, err := auth.GetClaims(ctx)
	if err != nil {
		controller.serveError(w, http.StatusUnauthorized, ErrClubs.Wrap(err))
		return
	}

	err = controller.clubs.Create(ctx, claims.UserID)
	if err != nil {
		controller.log.Error("could not create club", ErrClubs.Wrap(err))
		controller.serveError(w, http.StatusInternalServerError, ErrClubs.Wrap(err))
		return
	}
}

<<<<<<< HEAD
=======
// CreateSquad is an endpoint that creates new squad for club.
func (controller *Clubs) CreateSquad(w http.ResponseWriter, r *http.Request) {
	w.Header().Set("Content-Type", "application/json")
	ctx := r.Context()

	params := mux.Vars(r)
	if params["clubId"] == "" {
		controller.serveError(w, http.StatusBadRequest, ErrClubs.New("empty id parameter"))
		return
	}

	id, err := uuid.Parse(params["clubId"])
	if err != nil {
		controller.serveError(w, http.StatusBadRequest, ErrClubs.Wrap(err))
		return
	}

	err = controller.clubs.CreateSquad(ctx, id)
	if err != nil {
		controller.log.Error("could not create club", ErrClubs.Wrap(err))
		controller.serveError(w, http.StatusInternalServerError, ErrClubs.Wrap(err))
		return
	}
}

>>>>>>> c1c9cd80
// Get is an endpoint that returns club, squad and squad cards by user id.
func (controller *Clubs) Get(w http.ResponseWriter, r *http.Request) {
	w.Header().Set("Content-Type", "application/json")
	ctx := r.Context()

	claims, err := auth.GetClaims(ctx)
	if err != nil {
		controller.serveError(w, http.StatusUnauthorized, ErrClubs.Wrap(err))
		return
	}

	club, err := controller.clubs.Get(ctx, claims.UserID)
	if err != nil {
		controller.log.Error("could not get club", ErrClubs.Wrap(err))
		switch {
		case clubs.ErrNoClub.Has(err):
			controller.serveError(w, http.StatusNotFound, ErrClubs.Wrap(err))
		default:
			controller.serveError(w, http.StatusInternalServerError, ErrClubs.Wrap(err))
		}
		return
	}

	squad, err := controller.clubs.GetSquad(ctx, club.ID)
	if err != nil {
		controller.log.Error("could not get squad", ErrClubs.Wrap(err))
		switch {
		case clubs.ErrNoClub.Has(err):
			controller.serveError(w, http.StatusNotFound, ErrClubs.Wrap(err))
		default:
			controller.serveError(w, http.StatusInternalServerError, ErrClubs.Wrap(err))
		}
		return
	}

	squadCards, err := controller.clubs.GetSquadCard(ctx, squad.ID)
	if err != nil {
		controller.log.Error("could not create squad", ErrClubs.Wrap(err))
		controller.serveError(w, http.StatusInternalServerError, ErrClubs.Wrap(err))
		return
	}

	clubResponse := ClubResponse{
		Clubs:      club,
		Squad:      squad,
		SquadCards: squadCards,
	}

	if err = json.NewEncoder(w).Encode(clubResponse); err != nil {
		controller.log.Error("could not response with json", ErrClubs.Wrap(err))
		return
	}
}

// CreateSquad is an endpoint that creates new squad for club.
func (controller *Clubs) CreateSquad(w http.ResponseWriter, r *http.Request) {
	w.Header().Set("Content-Type", "application/json")
	ctx := r.Context()

	params := mux.Vars(r)
<<<<<<< HEAD
	if params["clubId"] == "" {
		controller.serveError(w, http.StatusBadRequest, ErrClubs.New("empty id parameter"))
		return
	}

	id, err := uuid.Parse(params["clubId"])
	if err != nil {
=======
	if params["cardId"] == "" || params["squadId"] == "" {
		controller.serveError(w, http.StatusBadRequest, ErrClubs.New("empty id parameter"))
		return
	}

	cardID, err := uuid.Parse(params["cardId"])
	if err != nil {
		controller.serveError(w, http.StatusBadRequest, ErrClubs.Wrap(err))
		return
	}

	squadID, err := uuid.Parse(params["squadId"])
	if err != nil {
		controller.serveError(w, http.StatusBadRequest, ErrClubs.Wrap(err))
		return
	}

	var squadCard clubs.SquadCard

	if err = json.NewDecoder(r.Body).Decode(&squadCard); err != nil {
>>>>>>> c1c9cd80
		controller.serveError(w, http.StatusBadRequest, ErrClubs.Wrap(err))
		return
	}

<<<<<<< HEAD
	err = controller.clubs.CreateSquad(ctx, id)
=======
	err = controller.clubs.UpdateCardPosition(ctx, squadID, cardID, squadCard.Position)
>>>>>>> c1c9cd80
	if err != nil {
		controller.log.Error("could not create squad", ErrClubs.Wrap(err))
		controller.serveError(w, http.StatusInternalServerError, ErrClubs.Wrap(err))
		return
	}
}

// UpdateSquad is an endpoint that updates squad.
func (controller *Clubs) UpdateSquad(w http.ResponseWriter, r *http.Request) {
	w.Header().Set("Content-Type", "application/json")
	ctx := r.Context()

	params := mux.Vars(r)
<<<<<<< HEAD
	if params["squadID"] == "" {
		controller.serveError(w, http.StatusBadRequest, ErrClubs.New("empty id parameter"))
		return
	}

	squadID, err := uuid.Parse(params["squadID"])
	if err != nil {
=======
	if params["squadId"] == "" {
		controller.serveError(w, http.StatusBadRequest, ErrClubs.New("empty id parameter"))
		return
	}

	squadID, err := uuid.Parse(params["squadId"])
	if err != nil {
		controller.serveError(w, http.StatusBadRequest, ErrClubs.Wrap(err))
		return
	}

	var updatedSquad clubs.Squad

	if err = json.NewDecoder(r.Body).Decode(&updatedSquad); err != nil {
>>>>>>> c1c9cd80
		controller.serveError(w, http.StatusBadRequest, ErrClubs.Wrap(err))
		return
	}

<<<<<<< HEAD
	var squad clubs.Squad

	if err = json.NewDecoder(r.Body).Decode(&squad); err != nil {
		controller.serveError(w, http.StatusBadRequest, ErrClubs.Wrap(err))
		return
	}

	err = controller.clubs.UpdateSquad(ctx, squad.Formation, squad.Tactic, squadID, squad.CaptainID)
=======
	err = controller.clubs.UpdateSquad(ctx, squadID, updatedSquad.Formation, updatedSquad.Tactic, updatedSquad.CaptainID)
>>>>>>> c1c9cd80
	if err != nil {
		controller.log.Error("could not update squad", ErrClubs.Wrap(err))
		switch {
		case clubs.ErrNoClub.Has(err):
			controller.serveError(w, http.StatusNotFound, ErrClubs.Wrap(err))
		default:
			controller.serveError(w, http.StatusInternalServerError, ErrClubs.Wrap(err))
		}
		return
	}
}

<<<<<<< HEAD
// AddCardToSquad add card to the squad.
func (controller *Clubs) AddCardToSquad(w http.ResponseWriter, r *http.Request) {
=======
// Add is an endpoint that adds new card to the squad.
func (controller *Clubs) Add(w http.ResponseWriter, r *http.Request) {
>>>>>>> c1c9cd80
	w.Header().Set("Content-Type", "application/json")
	ctx := r.Context()

	params := mux.Vars(r)
<<<<<<< HEAD
	if params["squadID"] == "" || params["cardID"] == "" {
=======
	if params["squadId"] == "" || params["cardId"] == "" {
>>>>>>> c1c9cd80
		controller.serveError(w, http.StatusBadRequest, ErrClubs.New("empty id parameter"))
		return
	}

<<<<<<< HEAD
	squadID, err := uuid.Parse(params["squadID"])
=======
	cardID, err := uuid.Parse(params["cardId"])
>>>>>>> c1c9cd80
	if err != nil {
		controller.serveError(w, http.StatusBadRequest, ErrClubs.Wrap(err))
		return
	}

<<<<<<< HEAD
	cardID, err := uuid.Parse(params["cardID"])
=======
	squadID, err := uuid.Parse(params["squadId"])
>>>>>>> c1c9cd80
	if err != nil {
		controller.serveError(w, http.StatusBadRequest, ErrClubs.Wrap(err))
		return
	}

	var newSquadCard clubs.SquadCard

	if err = json.NewDecoder(r.Body).Decode(&newSquadCard); err != nil {
		controller.serveError(w, http.StatusBadRequest, ErrClubs.Wrap(err))
		return
	}

<<<<<<< HEAD
	err = controller.clubs.Add(ctx, newSquadCard.Position, cardID, squadID)
=======
	err = controller.clubs.Add(ctx, newSquadCard.Position, squadID, cardID)
>>>>>>> c1c9cd80
	if err != nil {
		controller.log.Error("could not add card to the squad", ErrClubs.Wrap(err))
		switch {
		case clubs.ErrNoSquad.Has(err):
			controller.serveError(w, http.StatusNotFound, ErrClubs.Wrap(err))
		default:
			controller.serveError(w, http.StatusInternalServerError, ErrClubs.Wrap(err))
		}
		return
	}
}

// DeleteCardFromSquad deletes card from the squad.
func (controller *Clubs) DeleteCardFromSquad(w http.ResponseWriter, r *http.Request) {
	w.Header().Set("Content-Type", "application/json")
	ctx := r.Context()

	params := mux.Vars(r)
<<<<<<< HEAD
	if params["cardID"] == "" {
=======
	if params["cardId"] == "" || params["squadId"] == "" {
>>>>>>> c1c9cd80
		controller.serveError(w, http.StatusBadRequest, ErrClubs.New("empty id parameter"))
		return
	}

<<<<<<< HEAD
	cardID, err := uuid.Parse(params["cardID"])
=======
	cardID, err := uuid.Parse(params["cardId"])
	if err != nil {
		controller.serveError(w, http.StatusBadRequest, ErrClubs.Wrap(err))
		return
	}

	squadID, err := uuid.Parse(params["squadId"])
>>>>>>> c1c9cd80
	if err != nil {
		controller.serveError(w, http.StatusBadRequest, ErrClubs.Wrap(err))
		return
	}

<<<<<<< HEAD
	err = controller.clubs.Delete(ctx, cardID)
=======
	err = controller.clubs.Delete(ctx, squadID, cardID)
>>>>>>> c1c9cd80
	if err != nil {
		controller.log.Error("could not delete card from the squad", ErrClubs.Wrap(err))
		switch {
		case clubs.ErrNoSquad.Has(err):
			controller.serveError(w, http.StatusNotFound, ErrClubs.Wrap(err))
		default:
			controller.serveError(w, http.StatusInternalServerError, ErrClubs.Wrap(err))
		}
		return
	}
}

// UpdateCardPosition changes card position in the squad.
func (controller *Clubs) UpdateCardPosition(w http.ResponseWriter, r *http.Request) {
	w.Header().Set("Content-Type", "application/json")
	ctx := r.Context()

	params := mux.Vars(r)
	if params["cardID"] == "" {
		controller.serveError(w, http.StatusBadRequest, ErrClubs.New("empty id parameter"))
		return
	}

	cardID, err := uuid.Parse(params["cardID"])
	if err != nil {
		controller.serveError(w, http.StatusBadRequest, ErrClubs.Wrap(err))
		return
	}

	var squadCard clubs.SquadCard

	if err = json.NewDecoder(r.Body).Decode(&squadCard); err != nil {
		controller.serveError(w, http.StatusBadRequest, ErrClubs.Wrap(err))
		return
	}

	err = controller.clubs.UpdateCardPosition(ctx, squadCard.Position, cardID)
	if err != nil {
		controller.log.Error("could not delete card from the squad", ErrClubs.Wrap(err))
		switch {
		case clubs.ErrNoSquad.Has(err):
			controller.serveError(w, http.StatusNotFound, ErrClubs.Wrap(err))
		default:
			controller.serveError(w, http.StatusInternalServerError, ErrClubs.Wrap(err))
		}
		return
	}
}

// ClubResponse is a struct for response clubs, squad and squadCards.
type ClubResponse struct {
	Clubs      clubs.Club        `json:"clubs"`
	Squad      clubs.Squad       `json:"squad"`
	SquadCards []clubs.SquadCard `json:"squadCards"`
}

// serveError replies to the request with specific code and error message.
func (controller *Clubs) serveError(w http.ResponseWriter, status int, err error) {
	w.WriteHeader(status)
	var response struct {
		Error string `json:"error"`
	}
	response.Error = err.Error()

	err = json.NewEncoder(w).Encode(response)
	if err != nil {
		controller.log.Error("failed to write json error response", ErrCards.Wrap(err))
	}
}<|MERGE_RESOLUTION|>--- conflicted
+++ resolved
@@ -57,8 +57,6 @@
 	}
 }
 
-<<<<<<< HEAD
-=======
 // CreateSquad is an endpoint that creates new squad for club.
 func (controller *Clubs) CreateSquad(w http.ResponseWriter, r *http.Request) {
 	w.Header().Set("Content-Type", "application/json")
@@ -84,7 +82,6 @@
 	}
 }
 
->>>>>>> c1c9cd80
 // Get is an endpoint that returns club, squad and squad cards by user id.
 func (controller *Clubs) Get(w http.ResponseWriter, r *http.Request) {
 	w.Header().Set("Content-Type", "application/json")
@@ -98,62 +95,61 @@
 
 	club, err := controller.clubs.Get(ctx, claims.UserID)
 	if err != nil {
-		controller.log.Error("could not get club", ErrClubs.Wrap(err))
-		switch {
-		case clubs.ErrNoClub.Has(err):
+		controller.log.Error("could not get user club", ErrClubs.Wrap(err))
+
+		if clubs.ErrNoClub.Has(err) {
 			controller.serveError(w, http.StatusNotFound, ErrClubs.Wrap(err))
-		default:
-			controller.serveError(w, http.StatusInternalServerError, ErrClubs.Wrap(err))
+			return
 		}
+
+		controller.serveError(w, http.StatusInternalServerError, ErrClubs.Wrap(err))
 		return
 	}
 
 	squad, err := controller.clubs.GetSquad(ctx, club.ID)
 	if err != nil {
 		controller.log.Error("could not get squad", ErrClubs.Wrap(err))
-		switch {
-		case clubs.ErrNoClub.Has(err):
+
+		if clubs.ErrNoSquad.Has(err) {
 			controller.serveError(w, http.StatusNotFound, ErrClubs.Wrap(err))
-		default:
-			controller.serveError(w, http.StatusInternalServerError, ErrClubs.Wrap(err))
+			return
 		}
-		return
-	}
-
-	squadCards, err := controller.clubs.GetSquadCard(ctx, squad.ID)
-	if err != nil {
-		controller.log.Error("could not create squad", ErrClubs.Wrap(err))
-		controller.serveError(w, http.StatusInternalServerError, ErrClubs.Wrap(err))
-		return
-	}
-
-	clubResponse := ClubResponse{
+
+		controller.serveError(w, http.StatusInternalServerError, ErrClubs.Wrap(err))
+		return
+	}
+
+	squadCards, err := controller.clubs.GetSquadCards(ctx, squad.ID)
+	if err != nil {
+		controller.log.Error("could not get squad cards", ErrClubs.Wrap(err))
+
+		if clubs.ErrNoSquad.Has(err) {
+			controller.serveError(w, http.StatusNotFound, ErrClubs.Wrap(err))
+			return
+		}
+
+		controller.serveError(w, http.StatusInternalServerError, ErrClubs.Wrap(err))
+		return
+	}
+
+	userTeam := ClubResponse{
 		Clubs:      club,
 		Squad:      squad,
 		SquadCards: squadCards,
 	}
 
-	if err = json.NewEncoder(w).Encode(clubResponse); err != nil {
-		controller.log.Error("could not response with json", ErrClubs.Wrap(err))
-		return
-	}
-}
-
-// CreateSquad is an endpoint that creates new squad for club.
-func (controller *Clubs) CreateSquad(w http.ResponseWriter, r *http.Request) {
-	w.Header().Set("Content-Type", "application/json")
-	ctx := r.Context()
-
-	params := mux.Vars(r)
-<<<<<<< HEAD
-	if params["clubId"] == "" {
-		controller.serveError(w, http.StatusBadRequest, ErrClubs.New("empty id parameter"))
-		return
-	}
-
-	id, err := uuid.Parse(params["clubId"])
-	if err != nil {
-=======
+	if err = json.NewEncoder(w).Encode(userTeam); err != nil {
+		controller.log.Error("failed to write json response", ErrClubs.Wrap(err))
+		return
+	}
+}
+
+// UpdatePosition is an endpoint that updates card position in the squad.
+func (controller *Clubs) UpdatePosition(w http.ResponseWriter, r *http.Request) {
+	w.Header().Set("Content-Type", "application/json")
+	ctx := r.Context()
+
+	params := mux.Vars(r)
 	if params["cardId"] == "" || params["squadId"] == "" {
 		controller.serveError(w, http.StatusBadRequest, ErrClubs.New("empty id parameter"))
 		return
@@ -174,38 +170,24 @@
 	var squadCard clubs.SquadCard
 
 	if err = json.NewDecoder(r.Body).Decode(&squadCard); err != nil {
->>>>>>> c1c9cd80
-		controller.serveError(w, http.StatusBadRequest, ErrClubs.Wrap(err))
-		return
-	}
-
-<<<<<<< HEAD
-	err = controller.clubs.CreateSquad(ctx, id)
-=======
+		controller.serveError(w, http.StatusBadRequest, ErrClubs.Wrap(err))
+		return
+	}
+
 	err = controller.clubs.UpdateCardPosition(ctx, squadID, cardID, squadCard.Position)
->>>>>>> c1c9cd80
-	if err != nil {
-		controller.log.Error("could not create squad", ErrClubs.Wrap(err))
-		controller.serveError(w, http.StatusInternalServerError, ErrClubs.Wrap(err))
-		return
-	}
-}
-
-// UpdateSquad is an endpoint that updates squad.
+	if err != nil {
+		controller.log.Error("could not update card position", ErrClubs.Wrap(err))
+		controller.serveError(w, http.StatusInternalServerError, ErrClubs.Wrap(err))
+		return
+	}
+}
+
+// UpdateSquad is an endpoint that updates squad tactic, capitan and formation.
 func (controller *Clubs) UpdateSquad(w http.ResponseWriter, r *http.Request) {
 	w.Header().Set("Content-Type", "application/json")
 	ctx := r.Context()
 
 	params := mux.Vars(r)
-<<<<<<< HEAD
-	if params["squadID"] == "" {
-		controller.serveError(w, http.StatusBadRequest, ErrClubs.New("empty id parameter"))
-		return
-	}
-
-	squadID, err := uuid.Parse(params["squadID"])
-	if err != nil {
-=======
 	if params["squadId"] == "" {
 		controller.serveError(w, http.StatusBadRequest, ErrClubs.New("empty id parameter"))
 		return
@@ -220,70 +202,36 @@
 	var updatedSquad clubs.Squad
 
 	if err = json.NewDecoder(r.Body).Decode(&updatedSquad); err != nil {
->>>>>>> c1c9cd80
-		controller.serveError(w, http.StatusBadRequest, ErrClubs.Wrap(err))
-		return
-	}
-
-<<<<<<< HEAD
-	var squad clubs.Squad
-
-	if err = json.NewDecoder(r.Body).Decode(&squad); err != nil {
-		controller.serveError(w, http.StatusBadRequest, ErrClubs.Wrap(err))
-		return
-	}
-
-	err = controller.clubs.UpdateSquad(ctx, squad.Formation, squad.Tactic, squadID, squad.CaptainID)
-=======
+		controller.serveError(w, http.StatusBadRequest, ErrClubs.Wrap(err))
+		return
+	}
+
 	err = controller.clubs.UpdateSquad(ctx, squadID, updatedSquad.Formation, updatedSquad.Tactic, updatedSquad.CaptainID)
->>>>>>> c1c9cd80
 	if err != nil {
 		controller.log.Error("could not update squad", ErrClubs.Wrap(err))
-		switch {
-		case clubs.ErrNoClub.Has(err):
-			controller.serveError(w, http.StatusNotFound, ErrClubs.Wrap(err))
-		default:
-			controller.serveError(w, http.StatusInternalServerError, ErrClubs.Wrap(err))
-		}
-		return
-	}
-}
-
-<<<<<<< HEAD
-// AddCardToSquad add card to the squad.
-func (controller *Clubs) AddCardToSquad(w http.ResponseWriter, r *http.Request) {
-=======
+		controller.serveError(w, http.StatusInternalServerError, ErrClubs.Wrap(err))
+		return
+	}
+}
+
 // Add is an endpoint that adds new card to the squad.
 func (controller *Clubs) Add(w http.ResponseWriter, r *http.Request) {
->>>>>>> c1c9cd80
-	w.Header().Set("Content-Type", "application/json")
-	ctx := r.Context()
-
-	params := mux.Vars(r)
-<<<<<<< HEAD
-	if params["squadID"] == "" || params["cardID"] == "" {
-=======
+	w.Header().Set("Content-Type", "application/json")
+	ctx := r.Context()
+
+	params := mux.Vars(r)
 	if params["squadId"] == "" || params["cardId"] == "" {
->>>>>>> c1c9cd80
-		controller.serveError(w, http.StatusBadRequest, ErrClubs.New("empty id parameter"))
-		return
-	}
-
-<<<<<<< HEAD
-	squadID, err := uuid.Parse(params["squadID"])
-=======
+		controller.serveError(w, http.StatusBadRequest, ErrClubs.New("empty id parameter"))
+		return
+	}
+
 	cardID, err := uuid.Parse(params["cardId"])
->>>>>>> c1c9cd80
-	if err != nil {
-		controller.serveError(w, http.StatusBadRequest, ErrClubs.Wrap(err))
-		return
-	}
-
-<<<<<<< HEAD
-	cardID, err := uuid.Parse(params["cardID"])
-=======
+	if err != nil {
+		controller.serveError(w, http.StatusBadRequest, ErrClubs.Wrap(err))
+		return
+	}
+
 	squadID, err := uuid.Parse(params["squadId"])
->>>>>>> c1c9cd80
 	if err != nil {
 		controller.serveError(w, http.StatusBadRequest, ErrClubs.Wrap(err))
 		return
@@ -296,41 +244,25 @@
 		return
 	}
 
-<<<<<<< HEAD
-	err = controller.clubs.Add(ctx, newSquadCard.Position, cardID, squadID)
-=======
 	err = controller.clubs.Add(ctx, newSquadCard.Position, squadID, cardID)
->>>>>>> c1c9cd80
 	if err != nil {
 		controller.log.Error("could not add card to the squad", ErrClubs.Wrap(err))
-		switch {
-		case clubs.ErrNoSquad.Has(err):
-			controller.serveError(w, http.StatusNotFound, ErrClubs.Wrap(err))
-		default:
-			controller.serveError(w, http.StatusInternalServerError, ErrClubs.Wrap(err))
-		}
-		return
-	}
-}
-
-// DeleteCardFromSquad deletes card from the squad.
-func (controller *Clubs) DeleteCardFromSquad(w http.ResponseWriter, r *http.Request) {
-	w.Header().Set("Content-Type", "application/json")
-	ctx := r.Context()
-
-	params := mux.Vars(r)
-<<<<<<< HEAD
-	if params["cardID"] == "" {
-=======
+		controller.serveError(w, http.StatusInternalServerError, ErrClubs.Wrap(err))
+		return
+	}
+}
+
+// Delete is an endpoint that removes card from squad.
+func (controller *Clubs) Delete(w http.ResponseWriter, r *http.Request) {
+	w.Header().Set("Content-Type", "application/json")
+	ctx := r.Context()
+
+	params := mux.Vars(r)
 	if params["cardId"] == "" || params["squadId"] == "" {
->>>>>>> c1c9cd80
-		controller.serveError(w, http.StatusBadRequest, ErrClubs.New("empty id parameter"))
-		return
-	}
-
-<<<<<<< HEAD
-	cardID, err := uuid.Parse(params["cardID"])
-=======
+		controller.serveError(w, http.StatusBadRequest, ErrClubs.New("empty id parameter"))
+		return
+	}
+
 	cardID, err := uuid.Parse(params["cardId"])
 	if err != nil {
 		controller.serveError(w, http.StatusBadRequest, ErrClubs.Wrap(err))
@@ -338,64 +270,25 @@
 	}
 
 	squadID, err := uuid.Parse(params["squadId"])
->>>>>>> c1c9cd80
-	if err != nil {
-		controller.serveError(w, http.StatusBadRequest, ErrClubs.Wrap(err))
-		return
-	}
-
-<<<<<<< HEAD
-	err = controller.clubs.Delete(ctx, cardID)
-=======
+	if err != nil {
+		controller.serveError(w, http.StatusBadRequest, ErrClubs.Wrap(err))
+		return
+	}
+
 	err = controller.clubs.Delete(ctx, squadID, cardID)
->>>>>>> c1c9cd80
 	if err != nil {
 		controller.log.Error("could not delete card from the squad", ErrClubs.Wrap(err))
-		switch {
-		case clubs.ErrNoSquad.Has(err):
-			controller.serveError(w, http.StatusNotFound, ErrClubs.Wrap(err))
-		default:
-			controller.serveError(w, http.StatusInternalServerError, ErrClubs.Wrap(err))
-		}
-		return
-	}
-}
-
-// UpdateCardPosition changes card position in the squad.
-func (controller *Clubs) UpdateCardPosition(w http.ResponseWriter, r *http.Request) {
-	w.Header().Set("Content-Type", "application/json")
-	ctx := r.Context()
-
-	params := mux.Vars(r)
-	if params["cardID"] == "" {
-		controller.serveError(w, http.StatusBadRequest, ErrClubs.New("empty id parameter"))
-		return
-	}
-
-	cardID, err := uuid.Parse(params["cardID"])
-	if err != nil {
-		controller.serveError(w, http.StatusBadRequest, ErrClubs.Wrap(err))
-		return
-	}
-
-	var squadCard clubs.SquadCard
-
-	if err = json.NewDecoder(r.Body).Decode(&squadCard); err != nil {
-		controller.serveError(w, http.StatusBadRequest, ErrClubs.Wrap(err))
-		return
-	}
-
-	err = controller.clubs.UpdateCardPosition(ctx, squadCard.Position, cardID)
-	if err != nil {
-		controller.log.Error("could not delete card from the squad", ErrClubs.Wrap(err))
-		switch {
-		case clubs.ErrNoSquad.Has(err):
-			controller.serveError(w, http.StatusNotFound, ErrClubs.Wrap(err))
-		default:
-			controller.serveError(w, http.StatusInternalServerError, ErrClubs.Wrap(err))
-		}
-		return
-	}
+		controller.serveError(w, http.StatusInternalServerError, ErrClubs.Wrap(err))
+		return
+	}
+}
+
+// UpdateRequest is struct for update body payload.
+type UpdateRequest struct {
+	ID        uuid.UUID       `json:"squadId"`
+	Tactic    clubs.Tactic    `json:"tactic"`
+	Captain   uuid.UUID       `json:"captain"`
+	Formation clubs.Formation `json:"formation"`
 }
 
 // ClubResponse is a struct for response clubs, squad and squadCards.
@@ -408,13 +301,15 @@
 // serveError replies to the request with specific code and error message.
 func (controller *Clubs) serveError(w http.ResponseWriter, status int, err error) {
 	w.WriteHeader(status)
+
 	var response struct {
 		Error string `json:"error"`
 	}
+
 	response.Error = err.Error()
 
 	err = json.NewEncoder(w).Encode(response)
 	if err != nil {
-		controller.log.Error("failed to write json error response", ErrCards.Wrap(err))
+		controller.log.Error("failed to write json error response", ErrClubs.Wrap(err))
 	}
 }