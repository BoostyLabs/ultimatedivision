--- conflicted
+++ resolved
@@ -232,10 +232,7 @@
 	w.Header().Set("Content-Type", "application/json")
 	ctx := r.Context()
 	params := mux.Vars(r)
-<<<<<<< HEAD
-=======
-
->>>>>>> 74ac7e69
+
 	squadID, err := uuid.Parse(params["squadId"])
 	if err != nil {
 		controller.serveError(w, http.StatusBadRequest, ErrClubs.Wrap(err))
@@ -249,10 +246,10 @@
 	}
 
 	var squadCard clubs.SquadCard
+	squadCard.CardID = cardID
 
 	if err = json.NewDecoder(r.Body).Decode(&squadCard); err != nil {
 		controller.serveError(w, http.StatusBadRequest, ErrClubs.Wrap(err))
-		return
 	}
 
 	squadCard.CardID = cardID
@@ -262,11 +259,7 @@
 		return
 	}
 
-<<<<<<< HEAD
 	err = controller.clubs.AddSquadCard(ctx, squadID, squadCard)
-=======
-	err = controller.clubs.AddSquadCards(ctx, squadID, squadCard)
->>>>>>> 74ac7e69
 	if err != nil {
 		controller.log.Error("could not add card to the squad", ErrClubs.Wrap(err))
 		controller.serveError(w, http.StatusInternalServerError, ErrClubs.Wrap(err))
@@ -299,13 +292,6 @@
 		return
 	}
 }
-
-const (
-	// minimumPositionValue defines the minimal value of the position in the squad.
-	minimumPositionValue clubs.Position = 0
-	// maximumPositionValue defines the maximal value of the position in the squad.
-	maximumPositionValue clubs.Position = 10
-)
 
 // UpdateRequest is struct for update body payload.
 type UpdateRequest struct {
