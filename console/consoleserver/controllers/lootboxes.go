// Copyright (C) 2021 Creditor Corp. Group.
// See LICENSE for copying information.

package controllers

import (
	"encoding/json"
	"net/http"

	"github.com/google/uuid"
	"github.com/gorilla/mux"
	"github.com/zeebo/errs"

	"ultimatedivision/internal/auth"
	"ultimatedivision/internal/logger"
	"ultimatedivision/lootboxes"
)

var (
	// ErrLootBoxes is an internal error type for lootboxes controller.
	ErrLootBoxes = errs.Class("lootboxes controller error")
)

// LootBoxes is a mvc controller that handles all lootboxes related views.
type LootBoxes struct {
	log logger.Logger

	lootBoxes *lootboxes.Service
}

// NewLootBoxes is a constructor for lootboxes controller.
func NewLootBoxes(log logger.Logger, lootBoxes *lootboxes.Service) *LootBoxes {
	lootBoxesController := &LootBoxes{
		log:       log,
		lootBoxes: lootBoxes,
	}

	return lootBoxesController
}

// Create is an endpoint that creates new lootbox for user.
func (controller *LootBoxes) Create(w http.ResponseWriter, r *http.Request) {
	w.Header().Set("Content-Type", "application/json")

	ctx := r.Context()

	var lootBox lootboxes.LootBox

	if err := json.NewDecoder(r.Body).Decode(&lootBox); err != nil {
		controller.serveError(w, http.StatusBadRequest, ErrLootBoxes.Wrap(err))
		return
	}

	claims, err := auth.GetClaims(ctx)
	if err != nil {
		controller.serveError(w, http.StatusUnauthorized, ErrLootBoxes.Wrap(err))
		return
	}

	userLootBox, err := controller.lootBoxes.Create(ctx, lootBox.Type, claims.ID)
	if err != nil {
		controller.log.Error("could not create loot box for user", ErrLootBoxes.Wrap(err))
		controller.serveError(w, http.StatusInternalServerError, ErrLootBoxes.Wrap(err))
		return
	}

	if err = json.NewEncoder(w).Encode(userLootBox); err != nil {
		controller.log.Error("could not response with json", ErrLootBoxes.Wrap(err))
		return
	}
}

// Open is an endpoint that opens user loot box.
func (controller *LootBoxes) Open(w http.ResponseWriter, r *http.Request) {
	w.Header().Set("Content-Type", "application/json")
	ctx := r.Context()

<<<<<<< HEAD
	vars := mux.Vars(r)
	if vars["lootboxID"] == "" {
		controller.serveError(w, http.StatusBadRequest, ErrLootBoxes.New("id parameter is empty"))
		return
	}

	lootBoxID, err := uuid.Parse(vars["lootboxID"])
	if err != nil {
		controller.serveError(w, http.StatusBadRequest, ErrLootBoxes.Wrap(err))
		return
	}

	claims, err := auth.GetClaims(ctx)
	if err != nil {
		controller.serveError(w, http.StatusUnauthorized, ErrLootBoxes.Wrap(err))
		return
	}

	cards, err := controller.lootBoxes.Open(ctx, lootBoxID, claims.ID)
=======
	claims, err := auth.GetClaims(ctx)
	if err != nil {
		controller.serveError(w, http.StatusUnauthorized, ErrLootBoxes.Wrap(err))
		return
	}

	params := mux.Vars(r)
	lootboxID, err := uuid.Parse(params["id"])
	if err != nil {
		controller.serveError(w, http.StatusBadRequest, ErrLootBoxes.New("lootbox id is missing or invalid"))
		return
	}

	cards, err := controller.lootBoxes.Open(ctx, claims.UserID, lootboxID)
>>>>>>> e7edc658
	if err != nil {
		controller.log.Error("could not open loot box", ErrLootBoxes.Wrap(err))
		switch {
		case lootboxes.ErrNoLootBox.Has(err):
			controller.serveError(w, http.StatusNotFound, ErrLootBoxes.Wrap(err))
		default:
			controller.serveError(w, http.StatusInternalServerError, ErrLootBoxes.Wrap(err))
		}
		return
	}

	if err = json.NewEncoder(w).Encode(cards); err != nil {
		controller.log.Error("could not encode lootbox cards", ErrLootBoxes.Wrap(err))
		return
	}
}

// serveError replies to the request with specific code and error message.
func (controller *LootBoxes) serveError(w http.ResponseWriter, status int, err error) {
	w.WriteHeader(status)

	var response struct {
		Error string `json:"error"`
	}

	response.Error = err.Error()

	err = json.NewEncoder(w).Encode(response)
	if err != nil {
		controller.log.Error("failed to write json error response", ErrLootBoxes.Wrap(err))
	}
}<|MERGE_RESOLUTION|>--- conflicted
+++ resolved
@@ -41,7 +41,6 @@
 // Create is an endpoint that creates new lootbox for user.
 func (controller *LootBoxes) Create(w http.ResponseWriter, r *http.Request) {
 	w.Header().Set("Content-Type", "application/json")
-
 	ctx := r.Context()
 
 	var lootBox lootboxes.LootBox
@@ -57,7 +56,7 @@
 		return
 	}
 
-	userLootBox, err := controller.lootBoxes.Create(ctx, lootBox.Type, claims.ID)
+	userLootBox, err := controller.lootBoxes.Create(ctx, lootBox.Type, claims.UserID)
 	if err != nil {
 		controller.log.Error("could not create loot box for user", ErrLootBoxes.Wrap(err))
 		controller.serveError(w, http.StatusInternalServerError, ErrLootBoxes.Wrap(err))
@@ -70,32 +69,11 @@
 	}
 }
 
-// Open is an endpoint that opens user loot box.
+// Open is an endpoint that opens user lootbox.
 func (controller *LootBoxes) Open(w http.ResponseWriter, r *http.Request) {
 	w.Header().Set("Content-Type", "application/json")
 	ctx := r.Context()
 
-<<<<<<< HEAD
-	vars := mux.Vars(r)
-	if vars["lootboxID"] == "" {
-		controller.serveError(w, http.StatusBadRequest, ErrLootBoxes.New("id parameter is empty"))
-		return
-	}
-
-	lootBoxID, err := uuid.Parse(vars["lootboxID"])
-	if err != nil {
-		controller.serveError(w, http.StatusBadRequest, ErrLootBoxes.Wrap(err))
-		return
-	}
-
-	claims, err := auth.GetClaims(ctx)
-	if err != nil {
-		controller.serveError(w, http.StatusUnauthorized, ErrLootBoxes.Wrap(err))
-		return
-	}
-
-	cards, err := controller.lootBoxes.Open(ctx, lootBoxID, claims.ID)
-=======
 	claims, err := auth.GetClaims(ctx)
 	if err != nil {
 		controller.serveError(w, http.StatusUnauthorized, ErrLootBoxes.Wrap(err))
@@ -110,7 +88,6 @@
 	}
 
 	cards, err := controller.lootBoxes.Open(ctx, claims.UserID, lootboxID)
->>>>>>> e7edc658
 	if err != nil {
 		controller.log.Error("could not open loot box", ErrLootBoxes.Wrap(err))
 		switch {
