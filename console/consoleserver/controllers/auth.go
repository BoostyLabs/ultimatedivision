// Copyright (C) 2021 Creditor Corp. Group.
// See LICENSE for copying information.

package controllers

import (
	"encoding/json"
	"errors"
	"html/template"
	"net/http"

	"github.com/gorilla/mux"
	"github.com/zeebo/errs"

	"ultimatedivision/internal/logger"
	"ultimatedivision/pkg/auth"
	"ultimatedivision/users"
	"ultimatedivision/users/userauth"
)

// AuthError is a internal error for auth controller.
var AuthError = errs.Class("auth controller error")

// AuthTemplates holds all auth related templates.
type AuthTemplates struct {
	Login          *template.Template
	Register       *template.Template
	ChangePassword *template.Template
}

// Auth is an authentication controller that exposes users authentication functionality.
type Auth struct {
	log      logger.Logger
	userAuth *userauth.Service
	cookie   *auth.CookieAuth

	templates *AuthTemplates
}

// NewAuth returns new instance of Auth.
func NewAuth(log logger.Logger, userAuth *userauth.Service, authCookie *auth.CookieAuth, templates *AuthTemplates) *Auth {
	return &Auth{
		log:       log,
		userAuth:  userAuth,
		cookie:    authCookie,
		templates: templates,
	}
}

// Register creates a new user account.
func (auth *Auth) Register(w http.ResponseWriter, r *http.Request) {
	w.Header().Set("Content-Type", "application/json")
	ctx := r.Context()

	var err error
	var request users.CreateUserFields

	if err = json.NewDecoder(r.Body).Decode(&request); err != nil {
		auth.serveError(w, http.StatusBadRequest, AuthError.Wrap(err))
		return
	}

	if !request.IsValid() {
		auth.serveError(w, http.StatusBadRequest, AuthError.New("did not fill in all the fields"))
		return
	}

	err = auth.userAuth.Register(ctx, request.Email, request.Password, request.NickName, request.FirstName, request.LastName, request.Wallet)
	if err != nil {
		switch {
		case userauth.ErrAddressAlreadyInUse.Has(err):
			auth.serveError(w, http.StatusBadRequest, userauth.ErrAddressAlreadyInUse.Wrap(err))
			return
		default:
			auth.log.Error("Unable to register new user", AuthError.Wrap(err))
			auth.serveError(w, http.StatusInternalServerError, AuthError.Wrap(err))
			return
		}
	}
}

// ConfirmEmail confirms the email of the user based on the received token.
func (auth *Auth) ConfirmEmail(w http.ResponseWriter, r *http.Request) {
	w.Header().Set("Content-Type", "application/json")
	ctx := r.Context()

	params := mux.Vars(r)
	token := params["token"]
	if token == "" {
		auth.serveError(w, http.StatusBadRequest, AuthError.Wrap(errors.New("Unable to confirm address. Missing token")))
		return
	}
	err := auth.userAuth.ConfirmUserEmail(ctx, token)
	if userauth.ErrPermission.Has(err) {
		auth.log.Error("Permission denied", AuthError.Wrap(err))
		auth.serveError(w, http.StatusInternalServerError, AuthError.Wrap(errors.New("permission denied")))
		return
	}
	if err != nil {
		auth.log.Error("Unable to confirm address", AuthError.Wrap(err))
		auth.serveError(w, http.StatusInternalServerError, AuthError.Wrap(err))
		return
	}
}

// Login is an endpoint to authorize user and set auth cookie in browser.
func (auth *Auth) Login(w http.ResponseWriter, r *http.Request) {
	w.Header().Set("Content-Type", "application/json")
	ctx := r.Context()

	var err error
	var request users.CreateUserFields
	if err = json.NewDecoder(r.Body).Decode(&request); err != nil {
		auth.serveError(w, http.StatusBadRequest, AuthError.Wrap(err))
		return
	}

	if request.Email == "" || request.Password == "" {
		auth.serveError(w, http.StatusBadRequest, AuthError.New("Missing email address or password"))
		return
	}

	authToken, err := auth.userAuth.LoginToken(ctx, request.Email, request.Password)
	if err != nil {
		auth.log.Error("could not get auth token", AuthError.Wrap(err))
		switch {
		case users.ErrNoUser.Has(err):
			auth.serveError(w, http.StatusNotFound, AuthError.Wrap(err))
		case userauth.ErrUnauthenticated.Has(err):
			auth.serveError(w, http.StatusUnauthorized, AuthError.Wrap(err))
		default:
			auth.serveError(w, http.StatusInternalServerError, AuthError.Wrap(err))
		}

		return
	}

	auth.cookie.SetTokenCookie(w, authToken)
}

// Logout is an endpoint to log out and remove auth cookie from browser.
func (auth *Auth) Logout(w http.ResponseWriter, r *http.Request) {
	w.Header().Set("Content-Type", "application/json")

	auth.cookie.RemoveTokenCookie(w)
}

// RegisterTemplateHandler is web app http handler function.
func (auth *Auth) RegisterTemplateHandler(w http.ResponseWriter, r *http.Request) {
	header := w.Header()

	header.Set("Content-Type", "text/html; charset=UTF-8")
	header.Set("X-Content-Type-Options", "nosniff")
	header.Set("Referrer-Policy", "same-origin")

	if err := auth.templates.Register.Execute(w, nil); err != nil {
		auth.log.Error("index template could not be executed", AuthError.Wrap(err))
		return
	}
}

// ChangePassword change users password.
func (auth *Auth) ChangePassword(w http.ResponseWriter, r *http.Request) {
	w.Header().Set("Content-Type", "application/json")
	ctx := r.Context()

	var err error
	var request users.Password

	if err = json.NewDecoder(r.Body).Decode(&request); err != nil {
		auth.serveError(w, http.StatusBadRequest, AuthError.Wrap(err))
		return
	}

	err = auth.userAuth.ChangePassword(ctx, request.Password, request.NewPassword)
	if err != nil {
		auth.log.Error("Unable to change password", AuthError.Wrap(err))
		switch {
		case users.ErrNoUser.Has(err):
			auth.serveError(w, http.StatusNotFound, AuthError.Wrap(err))
		case userauth.ErrUnauthenticated.Has(err):
			auth.serveError(w, http.StatusUnauthorized, AuthError.Wrap(err))
		default:
			auth.serveError(w, http.StatusInternalServerError, AuthError.Wrap(err))
		}

		return
	}

	if err = json.NewEncoder(w).Encode("success"); err != nil {
		auth.log.Error("failed to write json response", ErrUsers.Wrap(err))
		return
	}
}

// ResetPasswordSendEmail send email with token about reset users password.
func (auth *Auth) ResetPasswordSendEmail(w http.ResponseWriter, r *http.Request) {
	w.Header().Set("Content-Type", "application/json")
	ctx := r.Context()

	var err error
	params := mux.Vars(r)
	userEmail := params["email"]
	if userEmail == "" {
		auth.serveError(w, http.StatusBadRequest, AuthError.New("Unable to reset password. Missing email"))
		return
	}

	err = auth.userAuth.ResetPasswordSendEmail(ctx, userEmail)
	if err != nil {
		auth.log.Error("Unable to change password", AuthError.Wrap(err))
		switch {
		case users.ErrNoUser.Has(err):
			auth.serveError(w, http.StatusNotFound, AuthError.Wrap(err))
		default:
			auth.serveError(w, http.StatusInternalServerError, AuthError.Wrap(err))
		}

		return
	}

	if err = json.NewEncoder(w).Encode("success"); err != nil {
		auth.log.Error("failed to write json response", ErrUsers.Wrap(err))
		return
	}
}

// CheckAuthToken checks auth token and sets auth cookie in browser for change users password.
func (auth *Auth) CheckAuthToken(w http.ResponseWriter, r *http.Request) {
	w.Header().Set("Content-Type", "application/json")
	ctx := r.Context()

	params := mux.Vars(r)
	preAuthToken := params["token"]
	if preAuthToken == "" {
		auth.serveError(w, http.StatusBadRequest, AuthError.New("Unable to reset password. Missing token"))
		return
	}

	err := auth.userAuth.CheckAuthToken(ctx, preAuthToken)
	if err != nil {
		auth.log.Error("Unable to check auth token", AuthError.Wrap(err))
		switch {
		case users.ErrNoUser.Has(err):
			auth.serveError(w, http.StatusNotFound, AuthError.Wrap(err))
		case userauth.ErrUnauthenticated.Has(err):
			auth.serveError(w, http.StatusUnauthorized, AuthError.Wrap(err))
		default:
			auth.serveError(w, http.StatusInternalServerError, AuthError.Wrap(err))
		}

		return
	}

	auth.cookie.SetTokenCookie(w, preAuthToken)
}

// ResetPassword reset password and change users password.
func (auth *Auth) ResetPassword(w http.ResponseWriter, r *http.Request) {
	w.Header().Set("Content-Type", "application/json")
	ctx := r.Context()

	var err error
	var request users.Password

	if err = json.NewDecoder(r.Body).Decode(&request); err != nil {
		auth.serveError(w, http.StatusBadRequest, AuthError.Wrap(err))
		return
	}

	err = auth.userAuth.ResetPassword(ctx, request.NewPassword)
	if err != nil {
		auth.log.Error("Unable to recovery password", AuthError.Wrap(err))
		switch {
		case users.ErrNoUser.Has(err):
			auth.serveError(w, http.StatusNotFound, AuthError.Wrap(err))
		case userauth.ErrUnauthenticated.Has(err):
			auth.serveError(w, http.StatusUnauthorized, AuthError.Wrap(err))
		default:
			auth.serveError(w, http.StatusInternalServerError, AuthError.Wrap(err))
		}

		return
	}

	if err = json.NewEncoder(w).Encode("success"); err != nil {
		auth.log.Error("failed to write json response", ErrUsers.Wrap(err))
		return
	}
}

// LoginTemplateHandler is web app http handler function.
func (auth *Auth) LoginTemplateHandler(w http.ResponseWriter, r *http.Request) {
	header := w.Header()

	header.Set("Content-Type", "text/html; charset=UTF-8")
	header.Set("X-Content-Type-Options", "nosniff")
	header.Set("Referrer-Policy", "same-origin")

	if err := auth.templates.Login.Execute(w, nil); err != nil {
		auth.log.Error("index template could not be executed", AuthError.Wrap(err))
		return
	}
}

// ChangePasswordTemplateHandler is web app http handler function.
func (auth *Auth) ChangePasswordTemplateHandler(w http.ResponseWriter, r *http.Request) {
	header := w.Header()

	header.Set("Content-Type", "text/html; charset=UTF-8")
	header.Set("X-Content-Type-Options", "nosniff")
	header.Set("Referrer-Policy", "same-origin")

	if err := auth.templates.ChangePassword.Execute(w, nil); err != nil {
		auth.log.Error("index template could not be executed", AuthError.Wrap(err))
		return
	}
}

// serveError replies to request with specific code and error.
func (auth *Auth) serveError(w http.ResponseWriter, status int, err error) {
	w.WriteHeader(status)

	var response struct {
		Error string `json:"error"`
	}

	response.Error = err.Error()

	err = json.NewEncoder(w).Encode(response)
	if err != nil {
		auth.log.Error("failed to write json error response", AuthError.Wrap(err))
	}
}

<<<<<<< HEAD
// SendMessageTokenForMetamask is an endpoint to send message to metamask for login.
func (auth *Auth) SendMessageTokenForMetamask(w http.ResponseWriter, r *http.Request) {
	w.Header().Set("Content-Type", "application/json")
	ctx := r.Context()

	messageToken, err := auth.userAuth.MessageToken(ctx)
=======
// SendTokenMessageForMetamask is an endpoint to send message to metamask for login.
func (auth *Auth) SendTokenMessageForMetamask(w http.ResponseWriter, r *http.Request) {
	w.Header().Set("Content-Type", "application/json")
	ctx := r.Context()

	tokenMessage, err := auth.userAuth.TokenMessage(ctx)
>>>>>>> 60c110cd
	if err != nil {
		auth.log.Error("could not get message token", AuthError.Wrap(err))
		auth.serveError(w, http.StatusInternalServerError, AuthError.Wrap(err))
		return
	}

<<<<<<< HEAD
	if err = json.NewEncoder(w).Encode(messageToken); err != nil {
		auth.log.Error("failed to write json response", ErrUsers.Wrap(err))
=======
	if err = json.NewEncoder(w).Encode(tokenMessage); err != nil {
		auth.log.Error("failed to write json response", AuthError.Wrap(err))
>>>>>>> 60c110cd
		return
	}
}

// MetamaskLogin is an endpoint to authorize user from metamask and set auth cookie in browser.
func (auth *Auth) MetamaskLogin(w http.ResponseWriter, r *http.Request) {
	w.Header().Set("Content-Type", "application/json")
	ctx := r.Context()

	var err error
	var request users.LoginMetamaskFields
	if err = json.NewDecoder(r.Body).Decode(&request); err != nil {
		auth.serveError(w, http.StatusBadRequest, AuthError.Wrap(err))
		return
	}

	if !request.IsValid() {
<<<<<<< HEAD
		auth.serveError(w, http.StatusBadRequest, AuthError.Wrap(err))
=======
		auth.serveError(w, http.StatusBadRequest, AuthError.New("did not fill in all the fields"))
>>>>>>> 60c110cd
		return
	}

	err = auth.userAuth.CheckMetamaskTokenMessage(ctx, request.Message)
	if err != nil {
		auth.log.Error("could not get auth token", AuthError.Wrap(err))
		switch {
		case userauth.ErrUnauthenticated.Has(err):
			auth.serveError(w, http.StatusUnauthorized, AuthError.Wrap(err))
		default:
			auth.serveError(w, http.StatusInternalServerError, AuthError.Wrap(err))
		}
		return
	}

<<<<<<< HEAD
	authToken, err := auth.userAuth.MetamaskLoginToken(ctx, request)
=======
	authToken, err := auth.userAuth.LoginWithMetamask(ctx, request)
>>>>>>> 60c110cd
	if err != nil {
		auth.log.Error("could not get auth token", AuthError.Wrap(err))
		switch {
		case users.ErrNoUser.Has(err):
			auth.serveError(w, http.StatusNotFound, AuthError.Wrap(err))
		case userauth.ErrUnauthenticated.Has(err):
			auth.serveError(w, http.StatusUnauthorized, AuthError.Wrap(err))
		default:
			auth.serveError(w, http.StatusInternalServerError, AuthError.Wrap(err))
		}

		return
	}

	auth.cookie.SetTokenCookie(w, authToken)
}<|MERGE_RESOLUTION|>--- conflicted
+++ resolved
@@ -333,34 +333,20 @@
 	}
 }
 
-<<<<<<< HEAD
-// SendMessageTokenForMetamask is an endpoint to send message to metamask for login.
-func (auth *Auth) SendMessageTokenForMetamask(w http.ResponseWriter, r *http.Request) {
-	w.Header().Set("Content-Type", "application/json")
-	ctx := r.Context()
-
-	messageToken, err := auth.userAuth.MessageToken(ctx)
-=======
 // SendTokenMessageForMetamask is an endpoint to send message to metamask for login.
 func (auth *Auth) SendTokenMessageForMetamask(w http.ResponseWriter, r *http.Request) {
 	w.Header().Set("Content-Type", "application/json")
 	ctx := r.Context()
 
 	tokenMessage, err := auth.userAuth.TokenMessage(ctx)
->>>>>>> 60c110cd
 	if err != nil {
 		auth.log.Error("could not get message token", AuthError.Wrap(err))
 		auth.serveError(w, http.StatusInternalServerError, AuthError.Wrap(err))
 		return
 	}
 
-<<<<<<< HEAD
-	if err = json.NewEncoder(w).Encode(messageToken); err != nil {
-		auth.log.Error("failed to write json response", ErrUsers.Wrap(err))
-=======
 	if err = json.NewEncoder(w).Encode(tokenMessage); err != nil {
 		auth.log.Error("failed to write json response", AuthError.Wrap(err))
->>>>>>> 60c110cd
 		return
 	}
 }
@@ -378,11 +364,7 @@
 	}
 
 	if !request.IsValid() {
-<<<<<<< HEAD
-		auth.serveError(w, http.StatusBadRequest, AuthError.Wrap(err))
-=======
 		auth.serveError(w, http.StatusBadRequest, AuthError.New("did not fill in all the fields"))
->>>>>>> 60c110cd
 		return
 	}
 
@@ -398,11 +380,7 @@
 		return
 	}
 
-<<<<<<< HEAD
-	authToken, err := auth.userAuth.MetamaskLoginToken(ctx, request)
-=======
 	authToken, err := auth.userAuth.LoginWithMetamask(ctx, request)
->>>>>>> 60c110cd
 	if err != nil {
 		auth.log.Error("could not get auth token", AuthError.Wrap(err))
 		switch {
