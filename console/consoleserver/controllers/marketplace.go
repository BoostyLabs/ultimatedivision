--- conflicted
+++ resolved
@@ -11,10 +11,7 @@
 	"github.com/gorilla/mux"
 	"github.com/zeebo/errs"
 
-<<<<<<< HEAD
 	"ultimatedivision/cards"
-=======
->>>>>>> 07b6185c
 	"ultimatedivision/internal/auth"
 	"ultimatedivision/internal/logger"
 	"ultimatedivision/marketplace"
@@ -140,11 +137,6 @@
 func (controller *Marketplace) CreateLot(w http.ResponseWriter, r *http.Request) {
 	ctx := r.Context()
 	w.Header().Set("Content-Type", "application/json")
-	claims, err := auth.GetClaims(ctx)
-	if err != nil {
-		controller.serveError(w, http.StatusUnauthorized, ErrMarketplace.Wrap(err))
-		return
-	}
 
 	claims, err := auth.GetClaims(ctx)
 	if err != nil {
@@ -157,13 +149,13 @@
 		controller.serveError(w, http.StatusBadRequest, ErrMarketplace.Wrap(err))
 		return
 	}
-	createLot.UserID = claims.ID
+	createLot.UserID = claims.UserID
 
 	if err = createLot.ValidateCreateLot(); err != nil {
 		controller.serveError(w, http.StatusBadRequest, ErrMarketplace.Wrap(err))
 	}
 
-	if err = controller.marketplace.CreateLot(ctx, claims.UserID, createLot); err != nil {
+	if err = controller.marketplace.CreateLot(ctx, createLot); err != nil {
 		controller.log.Error("could not create lot", ErrMarketplace.Wrap(err))
 		controller.serveError(w, http.StatusInternalServerError, ErrMarketplace.Wrap(err))
 		return
@@ -174,11 +166,6 @@
 func (controller *Marketplace) PlaceBetLot(w http.ResponseWriter, r *http.Request) {
 	ctx := r.Context()
 	w.Header().Set("Content-Type", "application/json")
-	claims, err := auth.GetClaims(ctx)
-	if err != nil {
-		controller.serveError(w, http.StatusUnauthorized, ErrMarketplace.Wrap(err))
-		return
-	}
 
 	claims, err := auth.GetClaims(ctx)
 	if err != nil {
@@ -191,13 +178,13 @@
 		controller.serveError(w, http.StatusBadRequest, ErrMarketplace.Wrap(err))
 		return
 	}
-	betLot.UserID = claims.ID
+	betLot.UserID = claims.UserID
 
 	if err = betLot.ValidateBetLot(); err != nil {
 		controller.serveError(w, http.StatusBadRequest, ErrMarketplace.Wrap(err))
 	}
 
-	if err = controller.marketplace.PlaceBetLot(ctx, claims.UserID, betLot); err != nil {
+	if err = controller.marketplace.PlaceBetLot(ctx, betLot); err != nil {
 		controller.log.Error("could not place bet lot", ErrMarketplace.Wrap(err))
 		controller.serveError(w, http.StatusInternalServerError, ErrMarketplace.Wrap(err))
 		return
