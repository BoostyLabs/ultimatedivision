--- conflicted
+++ resolved
@@ -6,11 +6,7 @@
 import (
 	"encoding/json"
 	"net/http"
-<<<<<<< HEAD
 	"strconv"
-	"strings"
-=======
->>>>>>> b183ecfa
 
 	"github.com/zeebo/errs"
 
@@ -46,16 +42,10 @@
 	ctx := r.Context()
 	w.Header().Set("Content-Type", "application/json")
 	var (
-<<<<<<< HEAD
 		cardsList   cards.Page
 		err         error
-		filters     []cards.Filters
+		filters     cards.SliceFilters
 		limit, page int
-=======
-		cardsList []cards.Card
-		err       error
-		filters   cards.SliceFilters
->>>>>>> b183ecfa
 	)
 	urlQuery := r.URL.Query()
 	limitQuery := urlQuery.Get("limit")
@@ -80,34 +70,6 @@
 		Page:  page,
 	}
 	playerName := urlQuery.Get(string(cards.FilterPlayerName))
-<<<<<<< HEAD
-	if playerName == "" {
-		for key, value := range urlQuery {
-			if key == "limit" || key == "page" {
-				continue
-			}
-
-			filter := cards.Filters{
-				Name:           "",
-				Value:          value[numberPositionOfURLParameter],
-				SearchOperator: "",
-			}
-
-			for k, v := range sqlsearchoperators.SearchOperators {
-				if strings.HasSuffix(key, k) {
-					countName := len(key) - (1 + len(k))
-					filter.Name = cards.Filter(key[:countName])
-					filter.SearchOperator = v
-				}
-			}
-
-			keyFilter := cards.Filter(key)
-			if keyFilter == cards.FilterQuality || keyFilter == cards.FilterDominantFoot || keyFilter == cards.FilterType {
-				filter.Name = cards.Filter(key)
-				filter.SearchOperator = sqlsearchoperators.EQ
-			}
-=======
->>>>>>> b183ecfa
 
 	if playerName == "" {
 		if err := filters.DecodingURLParameters(urlQuery); err != nil {
