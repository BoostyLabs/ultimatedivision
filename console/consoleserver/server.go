// Copyright (C) 2021 Creditor Corp. Group.
// See LICENSE for copying information.

package consoleserver

import (
	"context"
	"errors"
	"html/template"
	"net"
	"net/http"
	"path/filepath"

	"github.com/gorilla/mux"
	"github.com/zeebo/errs"
	"golang.org/x/sync/errgroup"

	"ultimatedivision/cards"
	"ultimatedivision/console/consoleserver/controllers"
	"ultimatedivision/internal/auth"
	"ultimatedivision/internal/logger"
	"ultimatedivision/lootboxes"
	"ultimatedivision/marketplace"
	"ultimatedivision/users/userauth"
)

var (
	// Error is an error class that indicates internal http server error.
	Error = errs.Class("console web server error")
)

// Config contains configuration for console web server.
type Config struct {
	Address   string `json:"address"`
	StaticDir string `json:"staticDir"`

	Auth struct {
		CookieName string `json:"cookieName"`
		Path       string `json:"path"`
	} `json:"auth"`
}

// Server represents console web server.
//
// architecture: Endpoint
type Server struct {
	log    logger.Logger
	config Config

	listener net.Listener
	server   http.Server

	authService *userauth.Service
	cookieAuth  *auth.CookieAuth

	templates struct {
		index *template.Template
		auth  *controllers.AuthTemplates
	}
}

// NewServer is a constructor for console web server.
<<<<<<< HEAD
func NewServer(config Config, log logger.Logger, listener net.Listener, cards *cards.Service, lootBoxes *lootboxes.Service, marketplace *marketplace.Service) *Server {
=======
func NewServer(config Config, log logger.Logger, listener net.Listener, cards *cards.Service, lootBoxes *lootboxes.Service, clubs *clubs.Service, userAuth *userauth.Service) *Server {
>>>>>>> 5fcf3df2
	server := &Server{
		log:         log,
		config:      config,
		listener:    listener,
		authService: userAuth,
		cookieAuth: auth.NewCookieAuth(auth.CookieSettings{
			Name: config.Auth.CookieName,
			Path: config.Auth.Path,
		}),
	}

	authController := controllers.NewAuth(server.log, server.authService, server.cookieAuth, server.templates.auth)
	cardsController := controllers.NewCards(log, cards)
	lootBoxesController := controllers.NewLootBoxes(log, lootBoxes)
	marketplaceController := controllers.NewMarketplace(log, marketplace)

	router := mux.NewRouter()
	router.HandleFunc("/register", authController.RegisterTemplateHandler).Methods(http.MethodGet)
	router.HandleFunc("/login", authController.LoginTemplateHandler).Methods(http.MethodGet)

	apiRouter := router.PathPrefix("/api/v0").Subrouter()
	authRouter := apiRouter.PathPrefix("/auth").Subrouter()
	authRouter.HandleFunc("/login", authController.Login).Methods(http.MethodPost)
	authRouter.HandleFunc("/logout", authController.Logout).Methods(http.MethodPost)
	authRouter.HandleFunc("/register", authController.Register).Methods(http.MethodPost)
	authRouter.HandleFunc("/email/confirm/{token}", authController.ConfirmEmail).Methods(http.MethodGet)

	cardsRouter := router.PathPrefix("/cards").Subrouter()
	cardsRouter.Handle("", server.withAuth(http.HandlerFunc(cardsController.List))).Methods(http.MethodGet)

	marketplaceRouter := router.PathPrefix("/marketplace").Subrouter()
	marketplaceRouter.Handle("", server.withAuth(http.HandlerFunc(marketplaceController.ListActiveLots))).Methods(http.MethodGet)
	marketplaceRouter.Handle("/{id}", server.withAuth(http.HandlerFunc(marketplaceController.GetLotByID))).Methods(http.MethodGet)
	marketplaceRouter.Handle("", server.withAuth(http.HandlerFunc(marketplaceController.CreateLot))).Methods(http.MethodPost)
	marketplaceRouter.Handle("/{id}", server.withAuth(http.HandlerFunc(marketplaceController.PlaceBetLot))).Methods(http.MethodPost)

	lootBoxesRouter := router.PathPrefix("/lootboxes").Subrouter()
	lootBoxesRouter.Handle("", server.withAuth(http.HandlerFunc(lootBoxesController.Create))).Methods(http.MethodPost)
	lootBoxesRouter.Handle("", server.withAuth(http.HandlerFunc(lootBoxesController.Open))).Methods(http.MethodDelete)

	fs := http.FileServer(http.Dir(server.config.StaticDir))
	router.PathPrefix("/static/").Handler(http.StripPrefix("/static", fs))
	router.PathPrefix("/").HandlerFunc(server.appHandler)

	server.server = http.Server{
		Handler: router,
	}

	return server
}

// Run starts the server that host webapp and api endpoint.
func (server *Server) Run(ctx context.Context) (err error) {
	err = server.initializeTemplates()
	if err != nil {
		return Error.Wrap(err)
	}

	ctx, cancel := context.WithCancel(ctx)
	var group errgroup.Group
	group.Go(func() error {
		<-ctx.Done()
		return Error.Wrap(server.server.Shutdown(context.Background()))
	})
	group.Go(func() error {
		defer cancel()
		err := server.server.Serve(server.listener)
		isCancelled := errs.IsFunc(err, func(err error) bool { return errors.Is(err, context.Canceled) })
		if isCancelled || errors.Is(err, http.ErrServerClosed) {
			err = nil
		}
		return Error.Wrap(err)
	})

	return Error.Wrap(group.Wait())
}

// Close closes server and underlying listener.
func (server *Server) Close() error {
	return Error.Wrap(server.server.Close())
}

// appHandler is web app http handler function.
func (server *Server) appHandler(w http.ResponseWriter, r *http.Request) {
	header := w.Header()

	header.Set("Content-Type", "text/html; charset=UTF-8")
	// header.Set("X-Content-Type-Options", "nosniff")
	header.Set("Referrer-Policy", "same-origin")

	if server.templates.index == nil {
		server.log.Error("index template is not set", nil)
		return
	}

	if err := server.templates.index.Execute(w, nil); err != nil {
		server.log.Error("index template could not be executed", err)
		return
	}
}

// withAuth performs initial authorization before every request.
func (server *Server) withAuth(handler http.Handler) http.Handler {
	return http.HandlerFunc(func(w http.ResponseWriter, r *http.Request) {
		ctx := r.Context()

		token, err := server.cookieAuth.GetToken(r)
		if err != nil {
			http.Error(w, http.StatusText(http.StatusUnauthorized), http.StatusUnauthorized)
		}

		ctx = auth.SetToken(ctx, []byte(token))

		claims, err := server.authService.Authorize(ctx)
		if err != nil {
			http.Error(w, http.StatusText(http.StatusUnauthorized), http.StatusUnauthorized)
		}

		ctx = auth.SetClaims(ctx, claims)

		handler.ServeHTTP(w, r.Clone(ctx))
	})
}

// initializeTemplates is used to initialize all templates.
func (server *Server) initializeTemplates() (err error) {
	server.templates.index, err = template.ParseFiles(filepath.Join(server.config.StaticDir, "dist", "index.html"))
	if err != nil {
		server.log.Error("dist folder is not generated. use 'npm run build' command", err)
		return err
	}

	return nil
}<|MERGE_RESOLUTION|>--- conflicted
+++ resolved
@@ -60,11 +60,7 @@
 }
 
 // NewServer is a constructor for console web server.
-<<<<<<< HEAD
-func NewServer(config Config, log logger.Logger, listener net.Listener, cards *cards.Service, lootBoxes *lootboxes.Service, marketplace *marketplace.Service) *Server {
-=======
-func NewServer(config Config, log logger.Logger, listener net.Listener, cards *cards.Service, lootBoxes *lootboxes.Service, clubs *clubs.Service, userAuth *userauth.Service) *Server {
->>>>>>> 5fcf3df2
+func NewServer(config Config, log logger.Logger, listener net.Listener, cards *cards.Service, lootBoxes *lootboxes.Service, clubs *clubs.Service, marketplace *marketplace.Service, userAuth *userauth.Service) *Server {
 	server := &Server{
 		log:         log,
 		config:      config,
