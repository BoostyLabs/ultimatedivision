--- conflicted
+++ resolved
@@ -55,11 +55,7 @@
 }
 
 // NewServer is a constructor for console web server.
-<<<<<<< HEAD
 func NewServer(config Config, log logger.Logger, listener net.Listener, cards *cards.Service, lootBoxes *lootboxes.Service, marketplaces *marketplace.Service) (*Server, error) {
-=======
-func NewServer(config Config, log logger.Logger, listener net.Listener, cards *cards.Service, lootBoxes *lootboxes.Service) *Server {
->>>>>>> e0942c27
 	server := &Server{
 		log:      log,
 		config:   config,
