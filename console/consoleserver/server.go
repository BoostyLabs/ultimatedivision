--- conflicted
+++ resolved
@@ -21,11 +21,8 @@
 	"ultimatedivision/internal/auth"
 	"ultimatedivision/internal/logger"
 	"ultimatedivision/lootboxes"
-<<<<<<< HEAD
 	"ultimatedivision/marketplace"
-=======
 	"ultimatedivision/users"
->>>>>>> b6a1d514
 	"ultimatedivision/users/userauth"
 )
 
@@ -65,11 +62,7 @@
 }
 
 // NewServer is a constructor for console web server.
-<<<<<<< HEAD
-func NewServer(config Config, log logger.Logger, listener net.Listener, cards *cards.Service, lootBoxes *lootboxes.Service, marketplace *marketplace.Service, clubs *clubs.Service, userAuth *userauth.Service) *Server {
-=======
-func NewServer(config Config, log logger.Logger, listener net.Listener, cards *cards.Service, lootBoxes *lootboxes.Service, clubs *clubs.Service, userAuth *userauth.Service, users *users.Service) *Server {
->>>>>>> b6a1d514
+func NewServer(config Config, log logger.Logger, listener net.Listener, cards *cards.Service, lootBoxes *lootboxes.Service, marketplace *marketplace.Service, clubs *clubs.Service, userAuth *userauth.Service, users *users.Service) *Server {
 	server := &Server{
 		log:         log,
 		config:      config,
