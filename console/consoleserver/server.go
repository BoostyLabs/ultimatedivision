--- conflicted
+++ resolved
@@ -55,11 +55,7 @@
 }
 
 // NewServer is a constructor for console web server.
-<<<<<<< HEAD
-func NewServer(config Config, log logger.Logger, listener net.Listener, cards *cards.Service, clubs *clubs.Service, lootBoxes *lootboxes.Service) (*Server, error) {
-=======
-func NewServer(config Config, log logger.Logger, listener net.Listener, cards *cards.Service, lootBoxes *lootboxes.Service) *Server {
->>>>>>> 08ab8fc9
+func NewServer(config Config, log logger.Logger, listener net.Listener, cards *cards.Service, lootBoxes *lootboxes.Service, clubs *clubs.Service,) *Server {
 	server := &Server{
 		log:      log,
 		config:   config,
