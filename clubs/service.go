--- conflicted
+++ resolved
@@ -26,32 +26,30 @@
 type Service struct {
 	clubs DB
 	users *users.Service
-<<<<<<< HEAD
-	cards *cards.Service
+	card  Cards
+}
+
+// Cards is exposing access to method CardsWithNewPositions and methods to count effectiveness of card in cards service.
+type Cards interface {
+	CardsWithNewPositions(ctx context.Context, cards []SquadCard, positions []Position) (map[Position]uuid.UUID, error)
+	GetCardsFromSquadCards(ctx context.Context, id uuid.UUID) ([]cards.Card, error)
+	EffectivenessGK(card cards.Card) float64
+	EffectivenessCD(card cards.Card) float64
+	EffectivenessLBorRB(card cards.Card) float64
+	EffectivenessCDM(card cards.Card) float64
+	EffectivenessCM(card cards.Card) float64
+	EffectivenessCAM(card cards.Card) float64
+	EffectivenessRMorLM(card cards.Card) float64
+	EffectivenessRWorLW(card cards.Card) float64
+	EffectivenessST(card cards.Card) float64
 }
 
 // NewService is a constructor for clubs service.
-func NewService(clubs DB, users *users.Service, cards *cards.Service) *Service {
-	return &Service{
-		clubs: clubs,
-		users: users,
-		cards: cards,
-=======
-	card  CardsWithNewPositions
-}
-
-// CardsWithNewPositions is exposing access to method CardsWithNewPositions in cards service.
-type CardsWithNewPositions interface {
-	CardsWithNewPositions(ctx context.Context, cards []SquadCard, positions []Position) (map[Position]uuid.UUID, error)
-}
-
-// NewService is a constructor for clubs service.
-func NewService(clubs DB, users *users.Service, card CardsWithNewPositions) *Service {
+func NewService(clubs DB, users *users.Service, card Cards) *Service {
 	return &Service{
 		clubs: clubs,
 		users: users,
 		card:  card,
->>>>>>> 17e7b3de
 	}
 }
 
@@ -231,75 +229,6 @@
 	return club, ErrClubs.Wrap(err)
 }
 
-<<<<<<< HEAD
-// CalculateEffectivenessOfSquad calculates effectiveness of user's squad.
-func (service *Service) CalculateEffectivenessOfSquad(ctx context.Context, squadCards []SquadCard) (float64, error) {
-	var effectiveness float64
-
-	if len(squadCards) == 0 {
-		return float64(0), nil
-	}
-
-	cardsFromSquad, err := service.cards.GetCardsFromSquadCards(ctx, squadCards[0].SquadID)
-	if err != nil {
-		return float64(0), ErrClubs.Wrap(err)
-	}
-
-	for index, squadCard := range squadCards {
-		switch squadCard.Position {
-		case GK:
-			effectiveness += cardsFromSquad[index].EfficientGK()
-		case LB:
-			effectiveness += cardsFromSquad[index].EfficientLB()
-		case LWB:
-			effectiveness += cardsFromSquad[index].EfficientLB()
-		case CCD:
-			effectiveness += cardsFromSquad[index].EfficientCD()
-		case LCD:
-			effectiveness += cardsFromSquad[index].EfficientCD()
-		case RCD:
-			effectiveness += cardsFromSquad[index].EfficientCD()
-		case RB:
-			effectiveness += cardsFromSquad[index].EfficientLB()
-		case RWB:
-			effectiveness += cardsFromSquad[index].EfficientLB()
-		case CCDM:
-			effectiveness += cardsFromSquad[index].EfficientCDM()
-		case LCDM:
-			effectiveness += cardsFromSquad[index].EfficientCDM()
-		case RCDM:
-			effectiveness += cardsFromSquad[index].EfficientCDM()
-		case CCM:
-			effectiveness += cardsFromSquad[index].EfficientCM()
-		case LCM:
-			effectiveness += cardsFromSquad[index].EfficientCM()
-		case RCM:
-			effectiveness += cardsFromSquad[index].EfficientCM()
-		case CCAM:
-			effectiveness += cardsFromSquad[index].EfficientCAM()
-		case LCAM:
-			effectiveness += cardsFromSquad[index].EfficientCAM()
-		case RCAM:
-			effectiveness += cardsFromSquad[index].EfficientCAM()
-		case LM:
-			effectiveness += cardsFromSquad[index].EfficientLM()
-		case RM:
-			effectiveness += cardsFromSquad[index].EfficientLM()
-		case LW:
-			effectiveness += cardsFromSquad[index].EfficientLW()
-		case RW:
-			effectiveness += cardsFromSquad[index].EfficientLW()
-		case CST:
-			effectiveness += cardsFromSquad[index].EfficientST()
-		case RST:
-			effectiveness += cardsFromSquad[index].EfficientST()
-		case LST:
-			effectiveness += cardsFromSquad[index].EfficientST()
-		}
-	}
-
-	return effectiveness, nil
-=======
 // ChangeFormation is a method that change formation and card position.
 func (service *Service) ChangeFormation(ctx context.Context, newFormation Formation, squadID uuid.UUID) (map[Position]uuid.UUID, error) {
 	var cardsWithNewPositions map[Position]uuid.UUID
@@ -336,5 +265,73 @@
 	}
 
 	return cardsWithNewPositions, nil
->>>>>>> 17e7b3de
+}
+
+// CalculateEffectivenessOfSquad calculates effectiveness of user's squad.
+func (service *Service) CalculateEffectivenessOfSquad(ctx context.Context, squadCards []SquadCard) (float64, error) {
+	var effectiveness float64
+
+	if len(squadCards) == 0 {
+		return float64(0), nil
+	}
+
+	cardsFromSquad, err := service.card.GetCardsFromSquadCards(ctx, squadCards[0].SquadID)
+	if err != nil {
+		return float64(0), ErrClubs.Wrap(err)
+	}
+
+	for index, squadCard := range squadCards {
+		switch squadCard.Position {
+		case GK:
+			effectiveness += service.card.EffectivenessGK(cardsFromSquad[index])
+		case LB:
+			effectiveness += service.card.EffectivenessLBorRB(cardsFromSquad[index])
+		case LWB:
+			effectiveness += service.card.EffectivenessLBorRB(cardsFromSquad[index])
+		case CCD:
+			effectiveness += service.card.EffectivenessCD(cardsFromSquad[index])
+		case LCD:
+			effectiveness += service.card.EffectivenessCD(cardsFromSquad[index])
+		case RCD:
+			effectiveness += service.card.EffectivenessCD(cardsFromSquad[index])
+		case RB:
+			effectiveness += service.card.EffectivenessLBorRB(cardsFromSquad[index])
+		case RWB:
+			effectiveness += service.card.EffectivenessLBorRB(cardsFromSquad[index])
+		case CCDM:
+			effectiveness += service.card.EffectivenessCDM(cardsFromSquad[index])
+		case LCDM:
+			effectiveness += service.card.EffectivenessCDM(cardsFromSquad[index])
+		case RCDM:
+			effectiveness += service.card.EffectivenessCDM(cardsFromSquad[index])
+		case CCM:
+			effectiveness += service.card.EffectivenessCM(cardsFromSquad[index])
+		case LCM:
+			effectiveness += service.card.EffectivenessCM(cardsFromSquad[index])
+		case RCM:
+			effectiveness += service.card.EffectivenessCM(cardsFromSquad[index])
+		case CCAM:
+			effectiveness += service.card.EffectivenessCAM(cardsFromSquad[index])
+		case LCAM:
+			effectiveness += service.card.EffectivenessCAM(cardsFromSquad[index])
+		case RCAM:
+			effectiveness += service.card.EffectivenessCAM(cardsFromSquad[index])
+		case LM:
+			effectiveness += service.card.EffectivenessRMorLM(cardsFromSquad[index])
+		case RM:
+			effectiveness += service.card.EffectivenessRMorLM(cardsFromSquad[index])
+		case LW:
+			effectiveness += service.card.EffectivenessRWorLW(cardsFromSquad[index])
+		case RW:
+			effectiveness += service.card.EffectivenessRWorLW(cardsFromSquad[index])
+		case CST:
+			effectiveness += service.card.EffectivenessST(cardsFromSquad[index])
+		case RST:
+			effectiveness += service.card.EffectivenessST(cardsFromSquad[index])
+		case LST:
+			effectiveness += service.card.EffectivenessST(cardsFromSquad[index])
+		}
+	}
+
+	return effectiveness, nil
 }