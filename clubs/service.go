// Copyright (C) 2021 Creditor Corp. Group.
// See LICENSE for copying information.

package clubs

import (
	"context"
	"time"

	"github.com/google/uuid"
	"github.com/zeebo/errs"

	"ultimatedivision/cards"
	"ultimatedivision/users"
)

// ErrClubs indicates that there was an error in the service.
var ErrClubs = errs.Class("clubs service error")

// squadSize defines number of cards in the full squad.
const squadSize = 11

// Service is handling clubs related logic.
//
// architecture: Service
type Service struct {
	clubs DB
	users *users.Service
	cards *cards.Service
}

// NewService is a constructor for clubs service.
func NewService(clubs DB, users *users.Service, cards *cards.Service) *Service {
	return &Service{
		clubs: clubs,
		users: users,
		cards: cards,
	}
}

// Create creates clubs.
func (service *Service) Create(ctx context.Context, userID uuid.UUID) (uuid.UUID, error) {
	nickname, err := service.users.GetNickNameByID(ctx, userID)
	if err != nil {
		return uuid.New(), ErrClubs.Wrap(err)
	}

	newClub := Club{
		ID:        uuid.New(),
		OwnerID:   userID,
		Name:      nickname,
		CreatedAt: time.Now().UTC(),
	}

	clubID, err := service.clubs.Create(ctx, newClub)

	return clubID, ErrClubs.Wrap(err)
}

// CreateSquad creates new squad for club.
func (service *Service) CreateSquad(ctx context.Context, clubID uuid.UUID) (uuid.UUID, error) {
	newSquad := Squad{
		ID:        uuid.New(),
		ClubID:    clubID,
		Formation: FourFourTwo,
		Tactic:    Balanced,
	}

	squadID, err := service.clubs.CreateSquad(ctx, newSquad)

	return squadID, ErrClubs.Wrap(err)
}

// AddSquadCard adds card to the squad.
func (service *Service) AddSquadCard(ctx context.Context, squadID uuid.UUID, newSquadCard SquadCard) error {
	squadCards, err := service.clubs.ListSquadCards(ctx, squadID)
	if err != nil {
		return ErrClubs.Wrap(err)
	}

	if len(squadCards) == squadSize {
		return ErrClubs.New("squad is full")
	}

	formation, err := service.clubs.GetFormation(ctx, squadID)
	if err != nil {
		return ErrClubs.Wrap(err)
	}

	newSquadCard.SquadID = squadID
	newSquadCard.Position = FormationToPosition[formation][newSquadCard.Position]

	for _, card := range squadCards {
		if card.Position != newSquadCard.Position {
			continue
		}

		err = service.clubs.DeleteSquadCard(ctx, squadID, card.CardID)
		if err != nil {
			return ErrClubs.Wrap(err)
		}
		break
	}

	return ErrClubs.Wrap(service.clubs.AddSquadCard(ctx, newSquadCard))
}

// Delete deletes card from squad.
func (service *Service) Delete(ctx context.Context, squadID, cardID uuid.UUID) error {
	return ErrClubs.Wrap(service.clubs.DeleteSquadCard(ctx, squadID, cardID))
}

// UpdateSquad updates tactic and formation of the squad.
func (service *Service) UpdateSquad(ctx context.Context, squadID uuid.UUID, formation Formation, tactic Tactic, captainID uuid.UUID) error {
	updatedSquad := Squad{
		ID:        squadID,
		Tactic:    tactic,
		Formation: formation,
		CaptainID: captainID,
	}

	return ErrClubs.Wrap(service.clubs.UpdateTacticFormationCaptain(ctx, updatedSquad))
}

// UpdateCardPosition updates position of card in the squad.
func (service *Service) UpdateCardPosition(ctx context.Context, squadID uuid.UUID, cardID uuid.UUID, newPosition Position) error {
	squadCards, err := service.clubs.ListSquadCards(ctx, squadID)
	if err != nil {
		return ErrClubs.Wrap(err)
	}

	var oldPosition Position

	for _, card := range squadCards {
		if card.CardID == cardID {
			oldPosition = card.Position
			break
		}
	}

	formation, err := service.clubs.GetFormation(ctx, squadID)
	if err != nil {
		return ErrClubs.Wrap(err)
	}

	newPosition = FormationToPosition[formation][newPosition]

	updatedCards := make([]SquadCard, 0, 2)

	updatedSquadCard := SquadCard{
		SquadID:  squadID,
		CardID:   cardID,
		Position: newPosition,
	}

	updatedCards = append(updatedCards, updatedSquadCard)

	for _, card := range squadCards {
		if card.Position != newPosition {
			continue
		}

		card.Position = oldPosition
		updatedCards = append(updatedCards, card)
		break
	}

	return ErrClubs.Wrap(service.clubs.UpdatePositions(ctx, updatedCards))
}

// GetSquad returns squad of club.
func (service *Service) GetSquad(ctx context.Context, clubID uuid.UUID) (Squad, error) {
	squad, err := service.clubs.GetSquad(ctx, clubID)
	return squad, ErrClubs.Wrap(err)
}

// ListSquadCards returns all cards from the squad.
func (service *Service) ListSquadCards(ctx context.Context, squadID uuid.UUID) ([]SquadCard, error) {
	squadCards, err := service.clubs.ListSquadCards(ctx, squadID)
	if err != nil {
		return squadCards, ErrClubs.Wrap(err)
	}

	formation, err := service.clubs.GetFormation(ctx, squadID)
	if err != nil {
		return nil, ErrClubs.Wrap(err)
	}

	convertPositions(squadCards, formation)

	if len(squadCards) < squadSize {
		for i := 0; i < squadSize; i++ {
			var isPositionInTheSquad bool
			for _, card := range squadCards {
				if card.Position == Position(i) {
					isPositionInTheSquad = true
					break
				}
			}

			if isPositionInTheSquad == true {
				continue
			}

			var squadCard = SquadCard{
				SquadID:  squadID,
				Position: Position(i),
			}

			squadCards = append(squadCards, squadCard)
		}
	}

	sortSquadCards(squadCards)

	return squadCards, ErrClubs.Wrap(err)
}

// Get returns user club.
func (service *Service) Get(ctx context.Context, userID uuid.UUID) (Club, error) {
	club, err := service.clubs.GetByUserID(ctx, userID)
	return club, ErrClubs.Wrap(err)
}

// ChangeFormation is a method that change formation and card position.
func (service *Service) ChangeFormation(ctx context.Context, newFormation Formation, squadID uuid.UUID) (map[Position]uuid.UUID, error) {
	var cardsWithNewPositions map[Position]uuid.UUID

	squadCards, err := service.clubs.ListSquadCards(ctx, squadID)
	if err != nil {
		return nil, ErrClubs.Wrap(err)
	}

	err = service.clubs.UpdateFormation(ctx, newFormation, squadID)
	if err != nil {
		return nil, ErrClubs.Wrap(err)
	}

	cardsWithNewPositions, err = service.CardsWithNewPositions(ctx, squadCards, FormationToPosition[newFormation])
	if err != nil {
		return nil, ErrClubs.Wrap(err)
	}

	var squadCardsWithNewPositions []SquadCard
	for position, card := range cardsWithNewPositions {
		squadCard := SquadCard{
			Position: position,
			SquadID:  squadID,
			CardID:   card,
		}

		squadCardsWithNewPositions = append(squadCardsWithNewPositions, squadCard)
	}

	err = service.clubs.UpdatePositions(ctx, squadCardsWithNewPositions)
	if err != nil {
		return nil, ErrClubs.Wrap(err)
	}

	return cardsWithNewPositions, nil
}

<<<<<<< HEAD
// Get returns user club.
func (service *Service) Get(ctx context.Context, userID uuid.UUID) (Club, error) {
	club, err := service.clubs.GetByUserID(ctx, userID)
	return club, ErrClubs.Wrap(err)
}

=======
>>>>>>> 88cd3e38
// CalculateEffectivenessOfSquad calculates effectiveness of user's squad.
func (service *Service) CalculateEffectivenessOfSquad(ctx context.Context, squadCards []SquadCard) (float64, error) {
	var effectiveness float64

	if len(squadCards) == 0 {
		return float64(0), nil
	}

	cardsFromSquad, err := service.cards.GetCardsFromSquadCards(ctx, squadCards[0].SquadID)
	if err != nil {
		return float64(0), ErrClubs.Wrap(err)
	}

	for index, squadCard := range squadCards {
		switch squadCard.Position {
		case GK:
<<<<<<< HEAD
			effectiveness += cardsFromSquad[index].EfficientGK()
		case LB:
			effectiveness += cardsFromSquad[index].EfficientLB()
		case LWB:
			effectiveness += cardsFromSquad[index].EfficientLB()
		case CCD:
			effectiveness += cardsFromSquad[index].EfficientCD()
		case LCD:
			effectiveness += cardsFromSquad[index].EfficientCD()
		case RCD:
			effectiveness += cardsFromSquad[index].EfficientCD()
		case RB:
			effectiveness += cardsFromSquad[index].EfficientLB()
		case RWB:
			effectiveness += cardsFromSquad[index].EfficientLB()
		case CCDM:
			effectiveness += cardsFromSquad[index].EfficientCDM()
		case LCDM:
			effectiveness += cardsFromSquad[index].EfficientCDM()
		case RCDM:
			effectiveness += cardsFromSquad[index].EfficientCDM()
		case CCM:
			effectiveness += cardsFromSquad[index].EfficientCM()
		case LCM:
			effectiveness += cardsFromSquad[index].EfficientCM()
		case RCM:
			effectiveness += cardsFromSquad[index].EfficientCM()
		case CCAM:
			effectiveness += cardsFromSquad[index].EfficientCAM()
		case LCAM:
			effectiveness += cardsFromSquad[index].EfficientCAM()
		case RCAM:
			effectiveness += cardsFromSquad[index].EfficientCAM()
		case LM:
			effectiveness += cardsFromSquad[index].EfficientLM()
		case RM:
			effectiveness += cardsFromSquad[index].EfficientLM()
		case LW:
			effectiveness += cardsFromSquad[index].EfficientLW()
		case RW:
			effectiveness += cardsFromSquad[index].EfficientLW()
		case CST:
			effectiveness += cardsFromSquad[index].EfficientST()
		case RST:
			effectiveness += cardsFromSquad[index].EfficientST()
		case LST:
			effectiveness += cardsFromSquad[index].EfficientST()
=======
			effectiveness += service.cards.EffectivenessGK(cardsFromSquad[index])
		case LB:
			effectiveness += service.cards.EffectivenessLBorRB(cardsFromSquad[index])
		case LWB:
			effectiveness += service.cards.EffectivenessLBorRB(cardsFromSquad[index])
		case CCD:
			effectiveness += service.cards.EffectivenessCD(cardsFromSquad[index])
		case LCD:
			effectiveness += service.cards.EffectivenessCD(cardsFromSquad[index])
		case RCD:
			effectiveness += service.cards.EffectivenessCD(cardsFromSquad[index])
		case RB:
			effectiveness += service.cards.EffectivenessLBorRB(cardsFromSquad[index])
		case RWB:
			effectiveness += service.cards.EffectivenessLBorRB(cardsFromSquad[index])
		case CCDM:
			effectiveness += service.cards.EffectivenessCDM(cardsFromSquad[index])
		case LCDM:
			effectiveness += service.cards.EffectivenessCDM(cardsFromSquad[index])
		case RCDM:
			effectiveness += service.cards.EffectivenessCDM(cardsFromSquad[index])
		case CCM:
			effectiveness += service.cards.EffectivenessCM(cardsFromSquad[index])
		case LCM:
			effectiveness += service.cards.EffectivenessCM(cardsFromSquad[index])
		case RCM:
			effectiveness += service.cards.EffectivenessCM(cardsFromSquad[index])
		case CCAM:
			effectiveness += service.cards.EffectivenessCAM(cardsFromSquad[index])
		case LCAM:
			effectiveness += service.cards.EffectivenessCAM(cardsFromSquad[index])
		case RCAM:
			effectiveness += service.cards.EffectivenessCAM(cardsFromSquad[index])
		case LM:
			effectiveness += service.cards.EffectivenessRMorLM(cardsFromSquad[index])
		case RM:
			effectiveness += service.cards.EffectivenessRMorLM(cardsFromSquad[index])
		case LW:
			effectiveness += service.cards.EffectivenessRWorLW(cardsFromSquad[index])
		case RW:
			effectiveness += service.cards.EffectivenessRWorLW(cardsFromSquad[index])
		case CST:
			effectiveness += service.cards.EffectivenessST(cardsFromSquad[index])
		case RST:
			effectiveness += service.cards.EffectivenessST(cardsFromSquad[index])
		case LST:
			effectiveness += service.cards.EffectivenessST(cardsFromSquad[index])
>>>>>>> 88cd3e38
		}
	}

	return effectiveness, nil
<<<<<<< HEAD
=======
}

// RemoveIndex removes element from the slice.
func RemoveIndex(s []SquadCard, index int) []SquadCard {
	return append(s[:index], s[index+1:]...)
}

// EffectiveCardForPosition determines the effective card in the position.
func (service *Service) EffectiveCardForPosition(ctx context.Context, position Position, squadCards []SquadCard) (cards.Card, error) {
	cardCoefficients := make(map[float64]cards.Card)

	for _, squadCard := range squadCards {
		card, err := service.cards.Get(ctx, squadCard.CardID)
		if err != nil {
			return card, ErrClubs.Wrap(err)
		}
		switch position {
		case GK:
			coefficient := service.cards.EffectivenessGK(card)
			cardCoefficients[coefficient] = card
		case CST,
			LST,
			RST:
			coefficient := service.cards.EffectivenessST(card)
			cardCoefficients[coefficient] = card
		case LW,
			RW:
			coefficient := service.cards.EffectivenessRWorLW(card)
			cardCoefficients[coefficient] = card
		case RM,
			LM:
			coefficient := service.cards.EffectivenessRMorLM(card)
			cardCoefficients[coefficient] = card
		case CCAM,
			RCAM,
			LCAM:
			coefficient := service.cards.EffectivenessCAM(card)
			cardCoefficients[coefficient] = card
		case CCM,
			LCM,
			RCM:
			coefficient := service.cards.EffectivenessCM(card)
			cardCoefficients[coefficient] = card
		case CCDM,
			LCDM,
			RCDM:
			coefficient := service.cards.EffectivenessCDM(card)
			cardCoefficients[coefficient] = card
		case LB,
			RB,
			RWB,
			LWB:
			coefficient := service.cards.EffectivenessLBorRB(card)
			cardCoefficients[coefficient] = card
		case CCD,
			LCD,
			RCD:
			coefficient := service.cards.EffectivenessCD(card)
			cardCoefficients[coefficient] = card
		}
	}

	var max float64

	for coeff := range cardCoefficients {
		max = coeff
		if coeff > max {
			max = coeff
		}
	}

	for key, v := range squadCards {
		if cardCoefficients[max].ID == v.CardID {
			squadCards = RemoveIndex(squadCards, key)
		}
	}

	return cardCoefficients[max], nil
}

// CardsWithNewPositions returns cards with new position by new formation.
func (service *Service) CardsWithNewPositions(ctx context.Context, cards []SquadCard, positions []Position) (map[Position]uuid.UUID, error) {
	positionMap := make(map[Position]uuid.UUID)

	for _, position := range positions {
		card, err := service.EffectiveCardForPosition(ctx, position, cards)
		if err != nil {
			return positionMap, ErrClubs.Wrap(err)
		}
		positionMap[position] = card.ID
	}

	return positionMap, nil
>>>>>>> 88cd3e38
}<|MERGE_RESOLUTION|>--- conflicted
+++ resolved
@@ -260,15 +260,6 @@
 	return cardsWithNewPositions, nil
 }
 
-<<<<<<< HEAD
-// Get returns user club.
-func (service *Service) Get(ctx context.Context, userID uuid.UUID) (Club, error) {
-	club, err := service.clubs.GetByUserID(ctx, userID)
-	return club, ErrClubs.Wrap(err)
-}
-
-=======
->>>>>>> 88cd3e38
 // CalculateEffectivenessOfSquad calculates effectiveness of user's squad.
 func (service *Service) CalculateEffectivenessOfSquad(ctx context.Context, squadCards []SquadCard) (float64, error) {
 	var effectiveness float64
@@ -285,55 +276,6 @@
 	for index, squadCard := range squadCards {
 		switch squadCard.Position {
 		case GK:
-<<<<<<< HEAD
-			effectiveness += cardsFromSquad[index].EfficientGK()
-		case LB:
-			effectiveness += cardsFromSquad[index].EfficientLB()
-		case LWB:
-			effectiveness += cardsFromSquad[index].EfficientLB()
-		case CCD:
-			effectiveness += cardsFromSquad[index].EfficientCD()
-		case LCD:
-			effectiveness += cardsFromSquad[index].EfficientCD()
-		case RCD:
-			effectiveness += cardsFromSquad[index].EfficientCD()
-		case RB:
-			effectiveness += cardsFromSquad[index].EfficientLB()
-		case RWB:
-			effectiveness += cardsFromSquad[index].EfficientLB()
-		case CCDM:
-			effectiveness += cardsFromSquad[index].EfficientCDM()
-		case LCDM:
-			effectiveness += cardsFromSquad[index].EfficientCDM()
-		case RCDM:
-			effectiveness += cardsFromSquad[index].EfficientCDM()
-		case CCM:
-			effectiveness += cardsFromSquad[index].EfficientCM()
-		case LCM:
-			effectiveness += cardsFromSquad[index].EfficientCM()
-		case RCM:
-			effectiveness += cardsFromSquad[index].EfficientCM()
-		case CCAM:
-			effectiveness += cardsFromSquad[index].EfficientCAM()
-		case LCAM:
-			effectiveness += cardsFromSquad[index].EfficientCAM()
-		case RCAM:
-			effectiveness += cardsFromSquad[index].EfficientCAM()
-		case LM:
-			effectiveness += cardsFromSquad[index].EfficientLM()
-		case RM:
-			effectiveness += cardsFromSquad[index].EfficientLM()
-		case LW:
-			effectiveness += cardsFromSquad[index].EfficientLW()
-		case RW:
-			effectiveness += cardsFromSquad[index].EfficientLW()
-		case CST:
-			effectiveness += cardsFromSquad[index].EfficientST()
-		case RST:
-			effectiveness += cardsFromSquad[index].EfficientST()
-		case LST:
-			effectiveness += cardsFromSquad[index].EfficientST()
-=======
 			effectiveness += service.cards.EffectivenessGK(cardsFromSquad[index])
 		case LB:
 			effectiveness += service.cards.EffectivenessLBorRB(cardsFromSquad[index])
@@ -381,13 +323,10 @@
 			effectiveness += service.cards.EffectivenessST(cardsFromSquad[index])
 		case LST:
 			effectiveness += service.cards.EffectivenessST(cardsFromSquad[index])
->>>>>>> 88cd3e38
 		}
 	}
 
 	return effectiveness, nil
-<<<<<<< HEAD
-=======
 }
 
 // RemoveIndex removes element from the slice.
@@ -481,5 +420,4 @@
 	}
 
 	return positionMap, nil
->>>>>>> 88cd3e38
 }