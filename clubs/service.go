--- conflicted
+++ resolved
@@ -50,30 +50,16 @@
 }
 
 // Add add new card to the squad of the club.
-<<<<<<< HEAD
 func (service *Service) Add(ctx context.Context, newSquadCard SquadCard) error {
-	capitan, err := service.clubs.GetCaptain(ctx, newSquadCard.ID)
-=======
-func (service *Service) Add(ctx context.Context, squadID uuid.UUID, cardID uuid.UUID, position Position) error {
-	capitanID, err := service.clubs.GetCapitan(ctx, squadID)
->>>>>>> 052645b4
+	capitanID, err := service.clubs.GetCaptainID(ctx, newSquadCard.ID)
 	if err != nil {
 		return ErrClubs.Wrap(err)
 	}
 
-<<<<<<< HEAD
-	newSquadCard.Captain = capitan
+	newSquadCard.CaptainID = capitanID
 
 	return service.clubs.AddSquadCard(ctx, newSquadCard)
 }
-=======
-	newSquadCard := SquadCards{
-		ID:        squadID,
-		CardID:    cardID,
-		Position:  position,
-		CapitanID: capitanID,
-	}
->>>>>>> 052645b4
 
 // Delete deletes card from squad.
 func (service *Service) Delete(ctx context.Context, squadID uuid.UUID, cardID uuid.UUID) error {
