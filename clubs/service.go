--- conflicted
+++ resolved
@@ -60,17 +60,10 @@
 }
 
 // Add add new card to the squad of the club.
-<<<<<<< HEAD
-func (service *Service) Add(ctx context.Context, position Position, cardID, squadID uuid.UUID) error {
-	newSquadCard := SquadCard{
-		CardID:   cardID,
-		SquadID:  squadID,
-=======
 func (service *Service) Add(ctx context.Context, position Position, squadID, cardID uuid.UUID) error {
 	newSquadCard := SquadCard{
 		SquadID:  squadID,
 		CardID:   cardID,
->>>>>>> c1c9cd80
 		Position: position,
 	}
 
@@ -78,18 +71,6 @@
 }
 
 // Delete deletes card from squad.
-<<<<<<< HEAD
-func (service *Service) Delete(ctx context.Context, cardID uuid.UUID) error {
-	return ErrClubs.Wrap(service.clubs.DeleteSquadCard(ctx, cardID))
-}
-
-// UpdateSquad updates tactic and formation of the squad.
-func (service *Service) UpdateSquad(ctx context.Context, formation Formation, tactic Tactic, squadID, captainID uuid.UUID) error {
-	updatedSquad := Squad{
-		ID:        squadID,
-		Formation: formation,
-		Tactic:    tactic,
-=======
 func (service *Service) Delete(ctx context.Context, squadID, cardID uuid.UUID) error {
 	return ErrClubs.Wrap(service.clubs.DeleteSquadCard(ctx, squadID, cardID))
 }
@@ -100,7 +81,6 @@
 		ID:        squadID,
 		Tactic:    tactic,
 		Formation: formation,
->>>>>>> c1c9cd80
 		CaptainID: captainID,
 	}
 
@@ -108,32 +88,24 @@
 }
 
 // UpdateCardPosition updates position of card in the squad.
-<<<<<<< HEAD
-func (service *Service) UpdateCardPosition(ctx context.Context, position Position, cardID uuid.UUID) error {
-	return ErrClubs.Wrap(service.clubs.UpdatePosition(ctx, cardID, position))
-=======
 func (service *Service) UpdateCardPosition(ctx context.Context, squadID uuid.UUID, cardID uuid.UUID, newPosition Position) error {
 	return ErrClubs.Wrap(service.clubs.UpdatePosition(ctx, newPosition, squadID, cardID))
->>>>>>> c1c9cd80
 }
 
-// GetSquad returns all squads from club.
+// GetSquad returns squad of club.
 func (service *Service) GetSquad(ctx context.Context, clubID uuid.UUID) (Squad, error) {
 	squad, err := service.clubs.GetSquad(ctx, clubID)
-
 	return squad, ErrClubs.Wrap(err)
 }
 
-// GetSquadCard returns all cards from squad.
-func (service *Service) GetSquadCard(ctx context.Context, squadID uuid.UUID) ([]SquadCard, error) {
+// GetSquadCards returns al cards from squad.
+func (service *Service) GetSquadCards(ctx context.Context, squadID uuid.UUID) ([]SquadCard, error) {
 	squadCards, err := service.clubs.ListSquadCards(ctx, squadID)
-
 	return squadCards, ErrClubs.Wrap(err)
 }
 
 // Get returns user club.
 func (service *Service) Get(ctx context.Context, userID uuid.UUID) (Club, error) {
 	club, err := service.clubs.GetByUserID(ctx, userID)
-
 	return club, ErrClubs.Wrap(err)
 }