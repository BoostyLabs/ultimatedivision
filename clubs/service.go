// Copyright (C) 2021 Creditor Corp. Group.
// See LICENSE for copying information.

package clubs

import (
	"context"
	"time"

	"github.com/google/uuid"
	"github.com/zeebo/errs"

	"ultimatedivision/users"
)

// ErrClubs indicates that there was an error in the service.
var ErrClubs = errs.Class("clubs service error")

// squadSize defines number of cards in the full squad.
const squadSize = 11

// Service is handling clubs related logic.
//
// architecture: Service
type Service struct {
	clubs DB
	users *users.Service
	card  CardsWithNewPositions
}

// CardsWithNewPositions is exposing access to method CardsWithNewPositions in cards service.
type CardsWithNewPositions interface {
	CardsWithNewPositions(ctx context.Context, cards []SquadCard, positions []Position) (map[Position]uuid.UUID, error)
}

// NewService is a constructor for clubs service.
func NewService(clubs DB, users *users.Service, card CardsWithNewPositions) *Service {
	return &Service{
		clubs: clubs,
		users: users,
		card:  card,
	}
}

// Create creates clubs.
func (service *Service) Create(ctx context.Context, userID uuid.UUID) (uuid.UUID, error) {
	nickname, err := service.users.GetNickNameByID(ctx, userID)
	if err != nil {
		return uuid.New(), ErrClubs.Wrap(err)
	}

	newClub := Club{
		ID:        uuid.New(),
		OwnerID:   userID,
		Name:      nickname,
		CreatedAt: time.Now().UTC(),
	}

	clubID, err := service.clubs.Create(ctx, newClub)

	return clubID, ErrClubs.Wrap(err)
}

// CreateSquad creates new squad for club.
func (service *Service) CreateSquad(ctx context.Context, clubID uuid.UUID) (uuid.UUID, error) {
	newSquad := Squad{
		ID:        uuid.New(),
		ClubID:    clubID,
		Formation: FourFourTwo,
		Tactic:    Balanced,
	}

	squadID, err := service.clubs.CreateSquad(ctx, newSquad)

	return squadID, ErrClubs.Wrap(err)
}

<<<<<<< HEAD
// AddSquadCard adds cards to the squad.
func (service *Service) AddSquadCard(ctx context.Context, squadID uuid.UUID, squadCard SquadCard) error {
	formation, err := service.clubs.GetFormation(ctx, squadID)
	if err != nil {
		return ErrClubs.Wrap(err)
=======
// AddSquadCards adds cards to the squad.
func (service *Service) AddSquadCards(ctx context.Context, squadID uuid.UUID, newSquadCard SquadCard) error {
	squadCards, err := service.clubs.ListSquadCards(ctx, squadID)
	if err != nil {
		return ErrClubs.Wrap(err)
	}

	if len(squadCards) == squadSize {
		return ErrClubs.New("squad is full")
	}

	formation, err := service.clubs.GetFormation(ctx, squadID)
	if err != nil {
		return ErrClubs.Wrap(err)
	}

	newSquadCard.SquadID = squadID
	newSquadCard.Position = FormationToPosition[formation][newSquadCard.Position]

	for _, card := range squadCards {
		if card.Position != newSquadCard.Position {
			continue
		}

		err = service.clubs.DeleteSquadCard(ctx, squadID, card.CardID)
		if err != nil {
			return ErrClubs.Wrap(err)
		}
		break
>>>>>>> 74ac7e69
	}
	squadCard.SquadID = squadID
	squadCard.Position = FormationToPosition[formation][squadCard.Position]

	return ErrClubs.Wrap(service.clubs.AddSquadCard(ctx, squadCard))
}

// Delete deletes card from squad.
func (service *Service) Delete(ctx context.Context, squadID, cardID uuid.UUID) error {
	return ErrClubs.Wrap(service.clubs.DeleteSquadCard(ctx, squadID, cardID))
}

// UpdateSquad updates tactic and formation of the squad.
func (service *Service) UpdateSquad(ctx context.Context, squadID uuid.UUID, formation Formation, tactic Tactic, captainID uuid.UUID) error {
	updatedSquad := Squad{
		ID:        squadID,
		Tactic:    tactic,
		Formation: formation,
		CaptainID: captainID,
	}

	return ErrClubs.Wrap(service.clubs.UpdateTacticFormationCaptain(ctx, updatedSquad))
}

// UpdateCardPosition updates position of card in the squad.
func (service *Service) UpdateCardPosition(ctx context.Context, squadID uuid.UUID, cardID uuid.UUID, newPosition Position) error {
	squadCards, err := service.clubs.ListSquadCards(ctx, squadID)
	if err != nil {
		return ErrClubs.Wrap(err)
	}

	var oldPosition Position

	for _, card := range squadCards {
		if card.CardID == cardID {
			oldPosition = card.Position
			break
		}
	}

	formation, err := service.clubs.GetFormation(ctx, squadID)
	if err != nil {
		return ErrClubs.Wrap(err)
	}

	newPosition = FormationToPosition[formation][newPosition]

	updatedCards := make([]SquadCard, 0, 2)

	updatedSquadCard := SquadCard{
		SquadID:  squadID,
		CardID:   cardID,
		Position: newPosition,
	}

	updatedCards = append(updatedCards, updatedSquadCard)

	for _, card := range squadCards {
		if card.Position != newPosition {
			continue
		}

		card.Position = oldPosition
		updatedCards = append(updatedCards, card)
		break
	}

	return ErrClubs.Wrap(service.clubs.UpdatePosition(ctx, updatedCards))
}

// GetSquad returns squad of club.
func (service *Service) GetSquad(ctx context.Context, clubID uuid.UUID) (Squad, error) {
	squad, err := service.clubs.GetSquad(ctx, clubID)
	return squad, ErrClubs.Wrap(err)
}

// GetSquadCards returns al cards from squad.
func (service *Service) GetSquadCards(ctx context.Context, squadID uuid.UUID) ([]SquadCard, error) {
	squadCards, err := service.clubs.ListSquadCards(ctx, squadID)
	if err != nil {
		return squadCards, ErrClubs.Wrap(err)
	}

	if len(squadCards) < squadSize {
		for i := len(squadCards); i < squadSize; i++ {
			var squadCard = SquadCard{
				SquadID: squadID,
			}

			squadCards = append(squadCards, squadCard)
		}
	}

	formation, err := service.clubs.GetFormation(ctx, squadID)
	if err != nil {
		return nil, ErrClubs.Wrap(err)
	}

	for i := 0; i < len(squadCards); i++ {
		for j := 0; j < len(FormationToPosition[formation]); j++ {
			if squadCards[i].Position == FormationToPosition[formation][j] {
				squadCards[i].Position = Position(j)
				break
			}
		}
	}

	return squadCards, ErrClubs.Wrap(err)
}

// Get returns user club.
func (service *Service) Get(ctx context.Context, userID uuid.UUID) (Club, error) {
	club, err := service.clubs.GetByUserID(ctx, userID)
	return club, ErrClubs.Wrap(err)
}

// ChangeFormation is a method that change formation and card position.
func (service *Service) ChangeFormation(ctx context.Context, newFormation Formation, squadID uuid.UUID) (map[Position]uuid.UUID, error) {
	var cardsWithNewPositions map[Position]uuid.UUID

	squadCards, err := service.clubs.ListSquadCards(ctx, squadID)
	if err != nil {
		return nil, ErrClubs.Wrap(err)
	}

	err = service.clubs.UpdateFormation(ctx, newFormation, squadID)
	if err != nil {
		return nil, ErrClubs.Wrap(err)
	}

	cardsWithNewPositions, err = service.card.CardsWithNewPositions(ctx, squadCards, FormationToPosition[newFormation])
	if err != nil {
		return nil, ErrClubs.Wrap(err)
	}

	var squadCardsWithNewPositions []SquadCard
	for position, card := range cardsWithNewPositions {
		squadCard := SquadCard{
			Position: position,
			SquadID:  squadID,
			CardID:   card,
		}

		squadCardsWithNewPositions = append(squadCardsWithNewPositions, squadCard)
	}

	err = service.clubs.UpdatePosition(ctx, squadCardsWithNewPositions)
	if err != nil {
		return nil, ErrClubs.Wrap(err)
	}

	return cardsWithNewPositions, nil
}<|MERGE_RESOLUTION|>--- conflicted
+++ resolved
@@ -75,13 +75,6 @@
 	return squadID, ErrClubs.Wrap(err)
 }
 
-<<<<<<< HEAD
-// AddSquadCard adds cards to the squad.
-func (service *Service) AddSquadCard(ctx context.Context, squadID uuid.UUID, squadCard SquadCard) error {
-	formation, err := service.clubs.GetFormation(ctx, squadID)
-	if err != nil {
-		return ErrClubs.Wrap(err)
-=======
 // AddSquadCards adds cards to the squad.
 func (service *Service) AddSquadCards(ctx context.Context, squadID uuid.UUID, newSquadCard SquadCard) error {
 	squadCards, err := service.clubs.ListSquadCards(ctx, squadID)
@@ -111,12 +104,9 @@
 			return ErrClubs.Wrap(err)
 		}
 		break
->>>>>>> 74ac7e69
-	}
-	squadCard.SquadID = squadID
-	squadCard.Position = FormationToPosition[formation][squadCard.Position]
-
-	return ErrClubs.Wrap(service.clubs.AddSquadCard(ctx, squadCard))
+	}
+
+	return ErrClubs.Wrap(service.clubs.AddSquadCard(ctx, newSquadCard))
 }
 
 // Delete deletes card from squad.
