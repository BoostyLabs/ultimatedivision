// Copyright (C) 2021 Creditor Corp. Group.
// See LICENSE for copying information.

package clubs_test

import (
	"context"
	"testing"
	"time"

	"github.com/google/uuid"
	"github.com/stretchr/testify/assert"
	"github.com/stretchr/testify/require"

	"ultimatedivision"
	"ultimatedivision/cards"
	"ultimatedivision/clubs"
	"ultimatedivision/database/dbtesting"
	"ultimatedivision/users"
)

func TestTeam(t *testing.T) {
	testUser := users.User{
		ID:           uuid.New(),
		Email:        "3560876@gmail.com",
		PasswordHash: []byte{1},
		NickName:     "qwerty",
		FirstName:    "Stas",
		LastName:     "Isakov",
		LastLogin:    time.Now(),
		Status:       1,
		CreatedAt:    time.Now(),
	}

	testClub := clubs.Club{
		ID:        uuid.New(),
		OwnerID:   testUser.ID,
		Name:      testUser.NickName,
		CreatedAt: time.Now().UTC(),
	}

	testSquad := clubs.Squad{
		ID:        uuid.New(),
		Name:      "test squad",
		ClubID:    testClub.ID,
		Tactic:    clubs.Balanced,
		Formation: clubs.FourTwoFour,
	}

	testCard := cards.Card{
		ID:     uuid.New(),
		UserID: testUser.ID,
	}

	testSquadCards := clubs.SquadCard{
		SquadID:  testSquad.ID,
		CardID:   testCard.ID,
		Position: clubs.CAM,
	}

	updatedSquadCards := []clubs.SquadCard{{
		SquadID:  testSquad.ID,
		CardID:   testCard.ID,
		Position: clubs.CAM,
	}}

	updatedSquad := clubs.Squad{
		ID:        testSquad.ID,
		ClubID:    testClub.ID,
		Formation: clubs.FourFourTwo,
		Tactic:    clubs.Attack,
		CaptainID: testCard.ID,
	}

	dbtesting.Run(t, func(ctx context.Context, t *testing.T, db ultimatedivision.DB) {
		repositoryClubs := db.Clubs()
		repositoryCards := db.Cards()
		repositoryUsers := db.Users()

		t.Run("Create club", func(t *testing.T) {
			err := repositoryUsers.Create(ctx, testUser)
			require.NoError(t, err)

			err = repositoryClubs.Create(ctx, testClub)
			require.NoError(t, err)

		})

		t.Run("Create squad", func(t *testing.T) {
			err := repositoryClubs.CreateSquad(ctx, testSquad)
			require.NoError(t, err)
		})

		t.Run("Get club", func(t *testing.T) {
			clubDB, err := repositoryClubs.GetByUserID(ctx, testUser.ID)
			require.NoError(t, err)

			compareClubs(t, clubDB, testClub)
		})

		t.Run("Get squad", func(t *testing.T) {
			squadDB, err := repositoryClubs.GetSquad(ctx, testClub.ID)
			require.NoError(t, err)

			compareSquads(t, squadDB, testSquad)
		})

		t.Run("AddSquadCard card to squad", func(t *testing.T) {
			err := repositoryCards.Create(ctx, testCard)
			require.NoError(t, err)

			err = repositoryClubs.AddSquadCard(ctx, testSquadCards)
			require.NoError(t, err)
		})

		t.Run("Get capitan", func(t *testing.T) {
			capitan, err := repositoryClubs.GetCaptainID(ctx, testSquad.ID)
			require.NoError(t, err)

			assert.Equal(t, capitan, uuid.Nil)
		})

		t.Run("List cards from squad", func(t *testing.T) {
			squadCardsDB, err := repositoryClubs.ListSquadCards(ctx, updatedSquad.ID)
			require.NoError(t, err)

			comparePlayers(t, squadCardsDB, updatedSquadCards)
		})

		t.Run("Update tactic and formation in squad", func(t *testing.T) {
			err := repositoryClubs.UpdateTacticFormationCaptain(ctx, updatedSquad)
			require.NoError(t, err)
		})

		t.Run("Update card position in squad", func(t *testing.T) {
<<<<<<< HEAD
			err := repositoryClubs.UpdatePosition(ctx, testCard.ID, clubs.CM)
=======
			err := repositoryClubs.UpdatePosition(ctx, clubs.CM, testSquad.ID, testCard.ID)
>>>>>>> c1c9cd80
			require.NoError(t, err)
		})

		t.Run("Delete card from squad", func(t *testing.T) {
<<<<<<< HEAD
			err := repositoryClubs.DeleteSquadCard(ctx, testCard.ID)
=======
			err := repositoryClubs.DeleteSquadCard(ctx, testSquad.ID, testCard.ID)
>>>>>>> c1c9cd80
			require.NoError(t, err)
		})
	})
}

func compareClubs(t *testing.T, clubDB clubs.Club, clubTest clubs.Club) {
	assert.Equal(t, clubDB.ID, clubTest.ID)
	assert.Equal(t, clubDB.OwnerID, clubTest.OwnerID)
	assert.Equal(t, clubDB.Name, clubTest.Name)
	assert.WithinDuration(t, clubDB.CreatedAt, clubTest.CreatedAt, 1*time.Second)
}

func compareSquads(t *testing.T, squadDB clubs.Squad, squadTest clubs.Squad) {
	assert.Equal(t, squadDB.ID, squadTest.ID)
	assert.Equal(t, squadDB.ClubID, squadTest.ClubID)
	assert.Equal(t, squadDB.Tactic, squadTest.Tactic)
	assert.Equal(t, squadDB.Formation, squadTest.Formation)
	assert.Equal(t, squadDB.CaptainID, squadDB.CaptainID)
}

func comparePlayers(t *testing.T, playersDB []clubs.SquadCard, playersTest []clubs.SquadCard) {
	assert.Equal(t, len(playersDB), len(playersTest))

	for i := 0; i < len(playersTest); i++ {
		assert.Equal(t, playersDB[i].SquadID, playersTest[i].SquadID)
		assert.Equal(t, playersDB[i].CardID, playersTest[i].CardID)
		assert.Equal(t, playersDB[i].Position, playersTest[i].Position)
	}
}<|MERGE_RESOLUTION|>--- conflicted
+++ resolved
@@ -133,20 +133,12 @@
 		})
 
 		t.Run("Update card position in squad", func(t *testing.T) {
-<<<<<<< HEAD
-			err := repositoryClubs.UpdatePosition(ctx, testCard.ID, clubs.CM)
-=======
 			err := repositoryClubs.UpdatePosition(ctx, clubs.CM, testSquad.ID, testCard.ID)
->>>>>>> c1c9cd80
 			require.NoError(t, err)
 		})
 
 		t.Run("Delete card from squad", func(t *testing.T) {
-<<<<<<< HEAD
-			err := repositoryClubs.DeleteSquadCard(ctx, testCard.ID)
-=======
 			err := repositoryClubs.DeleteSquadCard(ctx, testSquad.ID, testCard.ID)
->>>>>>> c1c9cd80
 			require.NoError(t, err)
 		})
 	})
