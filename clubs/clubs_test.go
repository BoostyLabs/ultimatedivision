// Copyright (C) 2021 Creditor Corp. Group.
// See LICENSE for copying information.

package clubs_test

import (
	"context"
	"testing"
	"time"

	"github.com/google/uuid"
	"github.com/stretchr/testify/assert"
	"github.com/stretchr/testify/require"

	"ultimatedivision"
	"ultimatedivision/cards"
	"ultimatedivision/clubs"
	"ultimatedivision/database/dbtesting"
	"ultimatedivision/users"
)

func TestTeam(t *testing.T) {
	testUser := users.User{
		ID:           uuid.New(),
		Email:        "3560876@gmail.com",
		PasswordHash: []byte{1},
		NickName:     "qwerty",
		FirstName:    "Stas",
		LastName:     "Isakov",
		LastLogin:    time.Now(),
		Status:       1,
		CreatedAt:    time.Now(),
	}

	testClub := clubs.Club{
		ID:        uuid.New(),
		OwnerID:   testUser.ID,
		Name:      testUser.NickName,
		CreatedAt: time.Now().UTC(),
	}

	testSquad := clubs.Squad{
		ID:        uuid.New(),
		Name:      "test squad",
		ClubID:    testClub.ID,
		Tactic:    clubs.Balanced,
		Formation: clubs.FourTwoFour,
	}

	testCard := cards.Card{
		ID:     uuid.New(),
		UserID: testUser.ID,
	}

	testSquadCards := clubs.SquadCard{
		ID:       testSquad.ID,
		CardID:   testCard.ID,
		Position: clubs.CAM,
	}

<<<<<<< HEAD
	updatedSquadCards := []clubs.SquadCard{{
		ID:       testSquad.ID,
		CardID:   testCard.ID,
		Position: clubs.CAM,
		Captain:  testCard.ID,
=======
	updatedSquadCards := []clubs.SquadCards{{
		ID:        testSquad.ID,
		CardID:    testCard.ID,
		Position:  clubs.CAM,
		CapitanID: testCard.ID,
>>>>>>> 052645b4
	}}

	updatedSquad := clubs.Squad{
		ID:        testSquad.ID,
		ClubID:    testClub.ID,
		Formation: clubs.FourFourTwo,
		Tactic:    clubs.Attack,
	}

	dbtesting.Run(t, func(ctx context.Context, t *testing.T, db ultimatedivision.DB) {
		repositoryClubs := db.Clubs()
		repositoryCards := db.Cards()
		repositoryUsers := db.Users()

		t.Run("Create club", func(t *testing.T) {
			err := repositoryUsers.Create(ctx, testUser)
			require.NoError(t, err)

			err = repositoryClubs.Create(ctx, testClub)
			require.NoError(t, err)

		})

		t.Run("Create squad", func(t *testing.T) {
			err := repositoryClubs.CreateSquad(ctx, testSquad)
			require.NoError(t, err)
		})

		t.Run("Get club", func(t *testing.T) {
			clubDB, err := repositoryClubs.GetByUserID(ctx, testUser.ID)
			require.NoError(t, err)

			compareClubs(t, clubDB, testClub)
		})

		t.Run("Get squad", func(t *testing.T) {
			squadDB, err := repositoryClubs.GetSquad(ctx, testClub.ID)
			require.NoError(t, err)

			compareSquads(t, squadDB, testSquad)
		})

		t.Run("AddSquadCard card to squad", func(t *testing.T) {
			err := repositoryCards.Create(ctx, testCard)
			require.NoError(t, err)

			err = repositoryClubs.AddSquadCard(ctx, testSquadCards)
			require.NoError(t, err)
		})

		t.Run("Get capitan", func(t *testing.T) {
			capitan, err := repositoryClubs.GetCaptain(ctx, testSquad.ID)
			require.NoError(t, err)

			assert.Equal(t, capitan, uuid.Nil)
		})

		t.Run("Update capitan", func(t *testing.T) {
			err := repositoryClubs.UpdateCaptain(ctx, testCard.ID, testSquad.ID)
			require.NoError(t, err)
		})

		t.Run("List cards from squad", func(t *testing.T) {
			squadCardsDB, err := repositoryClubs.ListSquadCards(ctx, updatedSquad.ID)
			require.NoError(t, err)

			comparePlayers(t, squadCardsDB, updatedSquadCards)
		})

		t.Run("Update tactic and formation in squad", func(t *testing.T) {
			err := repositoryClubs.UpdateTacticFormation(ctx, updatedSquad)
			require.NoError(t, err)
		})

		t.Run("Update card position in squad", func(t *testing.T) {
			err := repositoryClubs.UpdatePosition(ctx, updatedSquad.ID, testCard.ID, clubs.CM)
			require.NoError(t, err)
		})

		t.Run("Delete card from squad", func(t *testing.T) {
			err := repositoryClubs.DeleteSquadCard(ctx, updatedSquad.ID, testCard.ID)
			require.NoError(t, err)
		})
	})

}

func compareClubs(t *testing.T, clubDB clubs.Club, clubTest clubs.Club) {
	assert.Equal(t, clubDB.ID, clubTest.ID)
	assert.Equal(t, clubDB.OwnerID, clubTest.OwnerID)
	assert.Equal(t, clubDB.Name, clubTest.Name)
	assert.WithinDuration(t, clubDB.CreatedAt, clubTest.CreatedAt, 1*time.Second)

}

func compareSquads(t *testing.T, squadDB clubs.Squad, squadTest clubs.Squad) {
	assert.Equal(t, squadDB.ID, squadTest.ID)
	assert.Equal(t, squadDB.ClubID, squadTest.ClubID)
	assert.Equal(t, squadDB.Tactic, squadTest.Tactic)
	assert.Equal(t, squadDB.Formation, squadTest.Formation)
}

func comparePlayers(t *testing.T, playersDB []clubs.SquadCard, playersTest []clubs.SquadCard) {
	assert.Equal(t, len(playersDB), len(playersTest))

	for i := 0; i < len(playersTest); i++ {
		assert.Equal(t, playersDB[i].ID, playersTest[i].ID)
		assert.Equal(t, playersDB[i].CardID, playersTest[i].CardID)
<<<<<<< HEAD
		assert.Equal(t, playersDB[i].Captain, playersTest[i].Captain)
=======
		assert.Equal(t, playersDB[i].CapitanID, playersTest[i].CapitanID)
>>>>>>> 052645b4
		assert.Equal(t, playersDB[i].Position, playersTest[i].Position)
	}
}<|MERGE_RESOLUTION|>--- conflicted
+++ resolved
@@ -58,19 +58,11 @@
 		Position: clubs.CAM,
 	}
 
-<<<<<<< HEAD
 	updatedSquadCards := []clubs.SquadCard{{
 		ID:       testSquad.ID,
 		CardID:   testCard.ID,
 		Position: clubs.CAM,
-		Captain:  testCard.ID,
-=======
-	updatedSquadCards := []clubs.SquadCards{{
-		ID:        testSquad.ID,
-		CardID:    testCard.ID,
-		Position:  clubs.CAM,
-		CapitanID: testCard.ID,
->>>>>>> 052645b4
+		CaptainID:  testCard.ID,
 	}}
 
 	updatedSquad := clubs.Squad{
@@ -122,7 +114,7 @@
 		})
 
 		t.Run("Get capitan", func(t *testing.T) {
-			capitan, err := repositoryClubs.GetCaptain(ctx, testSquad.ID)
+			capitan, err := repositoryClubs.GetCaptainID(ctx, testSquad.ID)
 			require.NoError(t, err)
 
 			assert.Equal(t, capitan, uuid.Nil)
@@ -179,11 +171,7 @@
 	for i := 0; i < len(playersTest); i++ {
 		assert.Equal(t, playersDB[i].ID, playersTest[i].ID)
 		assert.Equal(t, playersDB[i].CardID, playersTest[i].CardID)
-<<<<<<< HEAD
-		assert.Equal(t, playersDB[i].Captain, playersTest[i].Captain)
-=======
-		assert.Equal(t, playersDB[i].CapitanID, playersTest[i].CapitanID)
->>>>>>> 052645b4
+		assert.Equal(t, playersDB[i].CaptainID, playersTest[i].CaptainID)
 		assert.Equal(t, playersDB[i].Position, playersTest[i].Position)
 	}
 }