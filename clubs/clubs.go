--- conflicted
+++ resolved
@@ -29,13 +29,10 @@
 	GetByUserID(ctx context.Context, userID uuid.UUID) (Club, error)
 	// GetSquad returns squad.
 	GetSquad(ctx context.Context, clubID uuid.UUID) (Squad, error)
-<<<<<<< HEAD
+	// GetFormation returns formation of the squad.
+	GetFormation(ctx context.Context, squadID uuid.UUID) (Formation, error)
 	// GetCaptainID returns id of captain.
 	GetCaptainID(ctx context.Context, squadID uuid.UUID) (uuid.UUID, error)
-=======
->>>>>>> 74ac7e69
-	// GetFormation returns formation of the squad.
-	GetFormation(ctx context.Context, squadID uuid.UUID) (Formation, error)
 	// ListSquadCards returns all cards from squad.
 	ListSquadCards(ctx context.Context, squadID uuid.UUID) ([]SquadCard, error)
 	// AddSquadCard adds new card to the squad.
@@ -44,15 +41,10 @@
 	DeleteSquadCard(ctx context.Context, squadID, cardID uuid.UUID) error
 	// UpdateTacticFormationCaptain updates tactic, formation and capitan in the squad.
 	UpdateTacticFormationCaptain(ctx context.Context, squad Squad) error
-<<<<<<< HEAD
-	// UpdatePosition updates position of card in the squad.
+	// UpdatePosition updates position of cards in the squad.
 	UpdatePosition(ctx context.Context, squadCards []SquadCard) error
 	// UpdateFormation updates formation in the squad.
 	UpdateFormation(ctx context.Context, newFormation Formation, squadID uuid.UUID) error
-=======
-	// UpdatePosition updates position of cards in the squad.
-	UpdatePosition(ctx context.Context, squadCards []SquadCard) error
->>>>>>> 74ac7e69
 }
 
 // Club defines club entity.
@@ -198,13 +190,8 @@
 	FourTwoTwoTwo:   {GK, LB, LCD, RCD, RB, LCAM, LCDM, RCDM, RCAM, LST, RST},
 	FourThreeOneTwo: {GK, LB, LCD, RCD, RB, LCM, CCM, CCAM, RCM, LST, RST},
 	FourThreeThree:  {GK, LB, LCD, RCD, RB, LCM, CCM, RCM, LW, CST, RW},
-<<<<<<< HEAD
-	FourTwoThreeOne: {GK, LB, LCD, RCD, RB, LCDM, LCAM, CCAM, RCAM, CST},
-	FourThreeTwoOne: {GK, LB, LCD, RCD, RB, LCM, CCM, RCM, LW, CST, LW},
-=======
 	FourTwoThreeOne: {GK, LB, LCD, RCD, RB, LCDM, LCAM, CCAM, RCAM, RCDM, CST},
 	FourThreeTwoOne: {GK, LB, LCD, RCD, RB, LCM, CCM, RCM, LW, CST, RW},
->>>>>>> 74ac7e69
 	FourOneThreeTwo: {GK, LB, LCD, RCD, RB, LM, CCM, CCDM, RM, LST, RST},
 	FiveThreeTwo:    {GK, LWB, LCD, CCD, RCD, RWB, LCM, CCM, RCM, LST, RST},
 	ThreeFiveTwo:    {GK, LCD, CCD, RCD, LM, LCDM, CCAM, RCDM, RM, LST, RST},
