// Copyright (C) 2021 Creditor Corp. Group.
// See LICENSE for copying information.

package store

import (
	"context"
	"time"

	"github.com/zeebo/errs"

	"ultimatedivision/cards"
)

// ErrNoSetting indicated that setting does not exist.
var ErrNoSetting = errs.Class("setting does not exist")

// DB is exposing access to store db.
//
// architecture: DB
type DB interface {
	// Create creates setting of store in the database.
	Create(ctx context.Context, setting Setting) error
	// Get returns setting of store by id from database.
	Get(ctx context.Context, id int) (Setting, error)
	// List returns settings of store from database.
	List(ctx context.Context) ([]Setting, error)
	// Update updates setting of store in the database.
	Update(ctx context.Context, setting Setting) error
}

// Setting entity describes the values required to configure the store.
type Setting struct {
	ID          int  `json:"id"`
	CardsAmount int  `json:"cardsAmount"`
	IsRenewal   bool `json:"isRenewal"`
	HourRenewal int  `json:"dateRenewal"`
}

// Config defines values needed by create cards.
type Config struct {
	StoreRenewalInterval time.Duration             `json:"storeRenewalInterval"`
	PercentageQualities  cards.PercentageQualities `json:"percentageQualities"`
}

<<<<<<< HEAD
// ActiveSetting indicates that the number is active setting.
const ActiveSetting int = 1
=======
// HourOfDay defines hours of day.
type HourOfDay int

const (
	// HourOfDayMin indicates that the minimum hour of the day is 0.
	HourOfDayMin int = 0
	// HourOfDayMax indicates that the maximum hour of the day is 23.
	HourOfDayMax int = 23
)
>>>>>>> 4572076b
<|MERGE_RESOLUTION|>--- conflicted
+++ resolved
@@ -43,10 +43,9 @@
 	PercentageQualities  cards.PercentageQualities `json:"percentageQualities"`
 }
 
-<<<<<<< HEAD
 // ActiveSetting indicates that the number is active setting.
 const ActiveSetting int = 1
-=======
+
 // HourOfDay defines hours of day.
 type HourOfDay int
 
@@ -55,5 +54,4 @@
 	HourOfDayMin int = 0
 	// HourOfDayMax indicates that the maximum hour of the day is 23.
 	HourOfDayMax int = 23
-)
->>>>>>> 4572076b
+)