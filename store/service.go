// Copyright (C) 2021 Creditor Corp. Group.
// See LICENSE for copying information.

package store

import (
	"context"

	"github.com/zeebo/errs"

	"ultimatedivision/cards"
	"ultimatedivision/cards/waitlist"
	"ultimatedivision/pkg/rand"
)

// ErrStore indicated that there was an error in service.
var ErrStore = errs.Class("store service error")

// Service is handling store related logic.
//
// architecture: Service.
type Service struct {
	config   Config
	store    DB
	cards    *cards.Service
	waitlist *waitlist.Service
}

// NewService is a constructor for store service.
func NewService(config Config, store DB, cards *cards.Service, waitlist *waitlist.Service) *Service {
	return &Service{
		config:   config,
		store:    store,
		cards:    cards,
		waitlist: waitlist,
	}
}

// Buy returns values required for minting nft with value.
func (service *Service) Buy(ctx context.Context, createNFT waitlist.CreateNFT) (waitlist.Transaction, error) {
	var transaction waitlist.Transaction

	cardsList, err := service.cards.ListByTypeNoOrdered(ctx)
	if err != nil {
		return transaction, ErrStore.Wrap(err)
	}
	if len(cardsList) == 0 {
		return transaction, ErrStore.New("all cards of store are minted")
	}

<<<<<<< HEAD
	randNumberCard := rand.Intn(len(cards)) - 1
	createNFT.CardID = cards[randNumberCard].ID
	// TODO: add price in setting of store.
	createNFT.Value = *big.NewInt(100)

=======
	randNumberCard, err := rand.RandomInRange(len(cardsList))
	if err != nil {
		return transaction, ErrStore.Wrap(err)
	}

	createNFT.CardID = cardsList[randNumberCard-1].ID

	setting, err := service.Get(ctx, ActiveSetting)
	if err != nil {
		return transaction, ErrStore.Wrap(err)
	}
	createNFT.Value = setting.Price

>>>>>>> f5f4e89d
	// TODO: change selector of buy method.
	transaction, err = service.waitlist.Create(ctx, createNFT)
	if err != nil {
		return transaction, ErrStore.Wrap(err)
	}

	return transaction, ErrStore.Wrap(service.cards.UpdateType(ctx, createNFT.CardID, cards.TypeOrdered))
}

// Create creates setting of store in database.
func (service *Service) Create(ctx context.Context, setting Setting) error {
	return ErrStore.Wrap(service.store.Create(ctx, setting))
}

// Get returns setting of store by id from database.
func (service *Service) Get(ctx context.Context, id int) (Setting, error) {
	setting, err := service.store.Get(ctx, id)
	return setting, ErrStore.Wrap(err)
}

// List returns settings of store from database.
func (service *Service) List(ctx context.Context) ([]Setting, error) {
	settings, err := service.store.List(ctx)
	return settings, ErrStore.Wrap(err)
}

// Update updates setting of store in database.
func (service *Service) Update(ctx context.Context, setting Setting) error {
	return ErrStore.Wrap(service.store.Update(ctx, setting))
}<|MERGE_RESOLUTION|>--- conflicted
+++ resolved
@@ -48,13 +48,6 @@
 		return transaction, ErrStore.New("all cards of store are minted")
 	}
 
-<<<<<<< HEAD
-	randNumberCard := rand.Intn(len(cards)) - 1
-	createNFT.CardID = cards[randNumberCard].ID
-	// TODO: add price in setting of store.
-	createNFT.Value = *big.NewInt(100)
-
-=======
 	randNumberCard, err := rand.RandomInRange(len(cardsList))
 	if err != nil {
 		return transaction, ErrStore.Wrap(err)
@@ -62,14 +55,7 @@
 
 	createNFT.CardID = cardsList[randNumberCard-1].ID
 
-	setting, err := service.Get(ctx, ActiveSetting)
-	if err != nil {
-		return transaction, ErrStore.Wrap(err)
-	}
-	createNFT.Value = setting.Price
-
->>>>>>> f5f4e89d
-	// TODO: change selector of buy method.
+	// TODO: change selector of buy method
 	transaction, err = service.waitlist.Create(ctx, createNFT)
 	if err != nil {
 		return transaction, ErrStore.Wrap(err)
