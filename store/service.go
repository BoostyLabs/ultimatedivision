--- conflicted
+++ resolved
@@ -48,7 +48,6 @@
 		return transaction, ErrStore.New("all cards of store are minted")
 	}
 
-<<<<<<< HEAD
 	randNumberCard, err := rand.RandomInRange(len(cardsList))
 	if err != nil {
 		return transaction, ErrStore.Wrap(err)
@@ -61,12 +60,6 @@
 		return transaction, ErrStore.Wrap(err)
 	}
 	createNFT.Value = setting.Price
-=======
-	randNumberCard := rand.Intn(len(cards)) - 1
-	createNFT.CardID = cards[randNumberCard].ID
-	// TODO: add price in setting of store.
-	createNFT.Value = *big.NewInt(100)
->>>>>>> 3262404c
 
 	// TODO: change selector of buy method.
 	transaction, err = service.waitlist.Create(ctx, createNFT)
