// Copyright (C) 2021 Creditor Corp. Group.
// See LICENSE for copying information.

package marketplace

import (
	"context"
	"time"

	"github.com/google/uuid"

	"ultimatedivision/cards"
	"ultimatedivision/users"
)

// Service is handling marketplace related logic.
//
// architecture: Service
type Service struct {
	marketplace DB
	users       *users.Service
	cards       *cards.Service
}

// NewService is a constructor for marketplace service.
func NewService(marketplace DB, users *users.Service, cards *cards.Service) *Service {
	return &Service{
		marketplace: marketplace,
		users:       users,
		cards:       cards,
	}
}

// CreateLot add lot in DB.
<<<<<<< HEAD
func (service *Service) CreateLot(ctx context.Context, createLot CreateLot) error {
	_, err := auth.GetClaims(ctx)
	if err != nil {
		return userauth.ErrUnauthenticated.Wrap(err)
	}

	// TODO: add transaction
	card, err := service.cards.Get(ctx, createLot.ItemID)
	if err == nil {
		if card.UserID != createLot.UserID {
=======
func (service *Service) CreateLot(ctx context.Context, userID uuid.UUID, createLot CreateLot) error {
	// TODO: add transaction
	card, err := service.cards.Get(ctx, createLot.ItemID)
	if err == nil {
		if card.UserID != userID {
>>>>>>> 07b6185c
			return ErrMarketplace.New("it is not the user's card")
		}

		if card.Status == cards.StatusSale {
			return ErrMarketplace.New("the card is already on sale")
		}

		if err := service.cards.UpdateStatus(ctx, createLot.ItemID, cards.StatusSale); err != nil {
			return ErrMarketplace.Wrap(err)
		}

		createLot.Type = TypeCard
	}
	// TODO: check other items

	if createLot.Type == "" {
		return ErrMarketplace.New("not found item by id")
	}

<<<<<<< HEAD
	if _, err := service.users.Get(ctx, createLot.UserID); err != nil {
=======
	if _, err := service.users.Get(ctx, userID); err != nil {
>>>>>>> 07b6185c
		return ErrMarketplace.Wrap(err)
	}

	if createLot.MaxPrice != 0 && createLot.MaxPrice < createLot.StartPrice {
		return ErrMarketplace.New("max price less start price")
	}

	if createLot.Period < MinPeriod && createLot.Period < MaxPeriod {
		return ErrMarketplace.New("period exceed the range from 1 to 120 hours")
	}

	lot := Lot{
		ID:         uuid.New(),
		ItemID:     createLot.ItemID,
		Type:       createLot.Type,
<<<<<<< HEAD
		UserID:     createLot.UserID,
=======
		UserID:     userID,
>>>>>>> 07b6185c
		Status:     StatusActive,
		StartPrice: createLot.StartPrice,
		MaxPrice:   createLot.MaxPrice,
		StartTime:  time.Now().UTC(),
		EndTime:    time.Now().UTC().Add(time.Duration(createLot.Period) * time.Hour),
		Period:     createLot.Period,
	}

	return ErrMarketplace.Wrap(service.marketplace.CreateLot(ctx, lot))
}

// GetLotByID returns lot by id from DB.
func (service *Service) GetLotByID(ctx context.Context, id uuid.UUID) (Lot, error) {
	lot, err := service.marketplace.GetLotByID(ctx, id)

	return lot, ErrMarketplace.Wrap(err)
}

// ListActiveLots returns active lots from DB.
func (service *Service) ListActiveLots(ctx context.Context) ([]Lot, error) {
	lots, err := service.marketplace.ListActiveLots(ctx)

	return lots, ErrMarketplace.Wrap(err)
}

// ListExpiredLot returns active lots from DB.
func (service *Service) ListExpiredLot(ctx context.Context) ([]Lot, error) {
	lots, err := service.marketplace.ListExpiredLot(ctx)
	return lots, ErrMarketplace.Wrap(err)
}

// PlaceBetLot checks the amount of money and makes a bet.
<<<<<<< HEAD
func (service *Service) PlaceBetLot(ctx context.Context, betLot BetLot) error {
	_, err := auth.GetClaims(ctx)
	if err != nil {
		return userauth.ErrUnauthenticated.Wrap(err)
	}

	if _, err := service.users.Get(ctx, betLot.UserID); err != nil {
=======
func (service *Service) PlaceBetLot(ctx context.Context, userID uuid.UUID, betLot BetLot) error {
	if _, err := service.users.Get(ctx, userID); err != nil {
>>>>>>> 07b6185c
		return ErrMarketplace.Wrap(err)
	}
	// TODO: check if the user has the required amount of money.

	lot, err := service.GetLotByID(ctx, betLot.ID)
	if err != nil {
		return ErrMarketplace.Wrap(err)
	}
	if lot.Status == StatusSold || lot.Status == StatusSoldBuynow {
		return ErrMarketplace.New("the lot is already on sale")
	}
	if lot.Status == StatusExpired {
		return ErrMarketplace.New("the lot is already on expired")
	}

	if betLot.BetAmount < lot.StartPrice || betLot.BetAmount <= lot.CurrentPrice {
		return ErrMarketplace.New("not enough money")
	}

	/** TODO: the transaction may be required for all operations,
	  so that an error in the middle does not lead to an unwanted result in the database. **/

	// TODO: update status to `hold` for new user's money.
	// TODO: unhold old user's money if exist.

<<<<<<< HEAD
	if err := service.UpdateShopperIDLot(ctx, betLot.ID, betLot.UserID); err != nil {
=======
	if err = service.UpdateShopperIDLot(ctx, betLot.ID, userID); err != nil {
>>>>>>> 07b6185c
		return ErrMarketplace.Wrap(err)
	}

	if betLot.BetAmount >= lot.MaxPrice && lot.MaxPrice != 0 {
		if err = service.UpdateCurrentPriceLot(ctx, betLot.ID, lot.MaxPrice); err != nil {
			return ErrMarketplace.Wrap(err)
		}

		winLot := WinLot{
			ID:        betLot.ID,
			ItemID:    lot.ItemID,
			Type:      TypeCard,
			UserID:    lot.UserID,
<<<<<<< HEAD
			ShopperID: betLot.UserID,
=======
			ShopperID: userID,
>>>>>>> 07b6185c
			Status:    StatusSoldBuynow,
			Amount:    lot.MaxPrice,
		}

		if err = service.WinLot(ctx, winLot); err != nil {
			return ErrMarketplace.Wrap(err)
		}

	} else {
		if err = service.UpdateCurrentPriceLot(ctx, betLot.ID, betLot.BetAmount); err != nil {
			return ErrMarketplace.Wrap(err)
		}
		if lot.EndTime.Sub(time.Now().UTC()) < time.Minute {
			if err = service.UpdateEndTimeLot(ctx, betLot.ID, time.Now().UTC().Add(time.Minute)); err != nil {
				return ErrMarketplace.Wrap(err)
			}
		}
	}

	return nil
}

// WinLot changes owner of the item and transfers money.
func (service *Service) WinLot(ctx context.Context, winLot WinLot) error {
	if err := service.UpdateStatusLot(ctx, winLot.ID, winLot.Status); err != nil {
		return ErrMarketplace.Wrap(err)
	}

	// TODO: transfer money to the old cardholder from new user. If userID == shopperID not transfer mb

	if winLot.Type == TypeCard {
		if err := service.cards.UpdateStatus(ctx, winLot.ItemID, cards.StatusActive); err != nil {
			return ErrMarketplace.Wrap(err)
		}

		if winLot.UserID != winLot.ShopperID {
			if err := service.cards.UpdateUserID(ctx, winLot.ItemID, winLot.ShopperID); err != nil {
				return ErrMarketplace.Wrap(err)
			}
		}
	}
	// TODO: check other items

	return nil
}

// UpdateShopperIDLot updates shopper id of lot.
func (service *Service) UpdateShopperIDLot(ctx context.Context, id, shopperID uuid.UUID) error {
	return ErrMarketplace.Wrap(service.marketplace.UpdateShopperIDLot(ctx, id, shopperID))
}

// UpdateStatusLot updates status of lot.
func (service *Service) UpdateStatusLot(ctx context.Context, id uuid.UUID, status Status) error {
	return ErrMarketplace.Wrap(service.marketplace.UpdateStatusLot(ctx, id, status))
}

// UpdateCurrentPriceLot updates current price of lot.
func (service *Service) UpdateCurrentPriceLot(ctx context.Context, id uuid.UUID, currentPrice float64) error {
	return ErrMarketplace.Wrap(service.marketplace.UpdateCurrentPriceLot(ctx, id, currentPrice))
}

// UpdateEndTimeLot updates end time of lot.
func (service *Service) UpdateEndTimeLot(ctx context.Context, id uuid.UUID, endTime time.Time) error {
	return ErrMarketplace.Wrap(service.marketplace.UpdateEndTimeLot(ctx, id, endTime))
}<|MERGE_RESOLUTION|>--- conflicted
+++ resolved
@@ -32,24 +32,11 @@
 }
 
 // CreateLot add lot in DB.
-<<<<<<< HEAD
 func (service *Service) CreateLot(ctx context.Context, createLot CreateLot) error {
-	_, err := auth.GetClaims(ctx)
-	if err != nil {
-		return userauth.ErrUnauthenticated.Wrap(err)
-	}
-
 	// TODO: add transaction
 	card, err := service.cards.Get(ctx, createLot.ItemID)
 	if err == nil {
 		if card.UserID != createLot.UserID {
-=======
-func (service *Service) CreateLot(ctx context.Context, userID uuid.UUID, createLot CreateLot) error {
-	// TODO: add transaction
-	card, err := service.cards.Get(ctx, createLot.ItemID)
-	if err == nil {
-		if card.UserID != userID {
->>>>>>> 07b6185c
 			return ErrMarketplace.New("it is not the user's card")
 		}
 
@@ -69,11 +56,7 @@
 		return ErrMarketplace.New("not found item by id")
 	}
 
-<<<<<<< HEAD
 	if _, err := service.users.Get(ctx, createLot.UserID); err != nil {
-=======
-	if _, err := service.users.Get(ctx, userID); err != nil {
->>>>>>> 07b6185c
 		return ErrMarketplace.Wrap(err)
 	}
 
@@ -89,11 +72,7 @@
 		ID:         uuid.New(),
 		ItemID:     createLot.ItemID,
 		Type:       createLot.Type,
-<<<<<<< HEAD
 		UserID:     createLot.UserID,
-=======
-		UserID:     userID,
->>>>>>> 07b6185c
 		Status:     StatusActive,
 		StartPrice: createLot.StartPrice,
 		MaxPrice:   createLot.MaxPrice,
@@ -126,18 +105,8 @@
 }
 
 // PlaceBetLot checks the amount of money and makes a bet.
-<<<<<<< HEAD
 func (service *Service) PlaceBetLot(ctx context.Context, betLot BetLot) error {
-	_, err := auth.GetClaims(ctx)
-	if err != nil {
-		return userauth.ErrUnauthenticated.Wrap(err)
-	}
-
 	if _, err := service.users.Get(ctx, betLot.UserID); err != nil {
-=======
-func (service *Service) PlaceBetLot(ctx context.Context, userID uuid.UUID, betLot BetLot) error {
-	if _, err := service.users.Get(ctx, userID); err != nil {
->>>>>>> 07b6185c
 		return ErrMarketplace.Wrap(err)
 	}
 	// TODO: check if the user has the required amount of money.
@@ -163,11 +132,7 @@
 	// TODO: update status to `hold` for new user's money.
 	// TODO: unhold old user's money if exist.
 
-<<<<<<< HEAD
 	if err := service.UpdateShopperIDLot(ctx, betLot.ID, betLot.UserID); err != nil {
-=======
-	if err = service.UpdateShopperIDLot(ctx, betLot.ID, userID); err != nil {
->>>>>>> 07b6185c
 		return ErrMarketplace.Wrap(err)
 	}
 
@@ -181,11 +146,7 @@
 			ItemID:    lot.ItemID,
 			Type:      TypeCard,
 			UserID:    lot.UserID,
-<<<<<<< HEAD
 			ShopperID: betLot.UserID,
-=======
-			ShopperID: userID,
->>>>>>> 07b6185c
 			Status:    StatusSoldBuynow,
 			Amount:    lot.MaxPrice,
 		}
