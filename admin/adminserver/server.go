--- conflicted
+++ resolved
@@ -45,20 +45,13 @@
 
 	templates struct {
 		admin controllers.AdminTemplates
-<<<<<<< HEAD
 		user  controllers.UserTemplates
-=======
 		card  controllers.CardTemplates
->>>>>>> b31bccb3
 	}
 }
 
 // NewServer is a constructor for admin web server.
-<<<<<<< HEAD
-func NewServer(config Config, log logger.Logger, listener net.Listener, admins *admins.Service, users *users.Service) (*Server, error) {
-=======
-func NewServer(config Config, log logger.Logger, listener net.Listener, admins *admins.Service, cards *cards.Service) (*Server, error) {
->>>>>>> b31bccb3
+func NewServer(config Config, log logger.Logger, listener net.Listener, admins *admins.Service, users *users.Service, cards *cards.Service) (*Server, error) {
 	server := &Server{
 		log:      log,
 		config:   config,
@@ -76,7 +69,6 @@
 	adminsController := controllers.NewAdmins(log, admins, server.templates.admin)
 	adminsRouter.HandleFunc("", adminsController.List).Methods(http.MethodGet)
 
-<<<<<<< HEAD
 	userRouter := router.PathPrefix("/users").Subrouter().StrictSlash(true)
 	// managersRouter.Use(server.withAuth) // TODO: implement cookie auth and auth service.
 	userController := controllers.NewUsers(log, users, server.templates.user)
@@ -84,13 +76,12 @@
 	userRouter.HandleFunc("/create", userController.Create).Methods(http.MethodGet, http.MethodPost)
 	userRouter.HandleFunc("/update/status/{id}", userController.Update).Methods(http.MethodGet, http.MethodPost)
 	userRouter.HandleFunc("/delete/{id}", userController.Delete).Methods(http.MethodGet)
-=======
+
 	cardsRouter := router.PathPrefix("/cards").Subrouter().StrictSlash(true)
 	cardsController := controllers.NewCards(log, cards, server.templates.card)
 	cardsRouter.HandleFunc("", cardsController.List).Methods(http.MethodGet)
 	cardsRouter.HandleFunc("/create/{userID}", cardsController.Create).Methods(http.MethodGet)
 	cardsRouter.HandleFunc("/delete/{id}", cardsController.Delete).Methods(http.MethodGet)
->>>>>>> b31bccb3
 
 	server.server = http.Server{
 		Handler: router,
@@ -127,25 +118,26 @@
 
 // initializeTemplates initializes and caches templates for managers controller.
 func (server *Server) initializeTemplates() (err error) {
-<<<<<<< HEAD
 	server.templates.user.List, err = template.ParseFiles(filepath.Join(server.config.StaticDir, "users", "list.html"))
 	if err != nil {
-		return err
+		return Error.Wrap(err)
+	}
+	server.templates.user.Create, err = template.ParseFiles(filepath.Join(server.config.StaticDir, "users", "create.html"))
+	if err != nil {
+		return Error.Wrap(err)
+	}
+	server.templates.user.Update, err = template.ParseFiles(filepath.Join(server.config.StaticDir, "users", "update.html"))
+	if err != nil {
+		return Error.Wrap(err)
+	}
+	server.templates.admin.List, err = template.ParseFiles(filepath.Join(server.config.StaticDir, "admins", "list.html"))
+	if err != nil {
+		return Error.Wrap(err)
+	}
+	server.templates.card.List, err = template.ParseFiles(filepath.Join(server.config.StaticDir, "cards", "list.html"))
+	if err != nil {
+		return Error.Wrap(err)
 	}
 
-	server.templates.user.Create, err = template.ParseFiles(filepath.Join(server.config.StaticDir, "users", "create.html"))
-	if err != nil {
-		return err
-	}
-
-	server.templates.user.Update, err = template.ParseFiles(filepath.Join(server.config.StaticDir, "users", "update.html"))
-=======
-	server.templates.admin.List, err = template.ParseFiles(filepath.Join(server.config.StaticDir, "admins", "list.html"))
-	server.templates.card.List, err = template.ParseFiles(filepath.Join(server.config.StaticDir, "cards", "list.html"))
->>>>>>> b31bccb3
-	if err != nil {
-		return err
-	}
-
-	return err
+	return nil
 }