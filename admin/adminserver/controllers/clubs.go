// Copyright (C) 2021 Creditor Corp. Group.
// See LICENSE for copying information.

package controllers

import (
	"html/template"
	"net/http"
	"strconv"

	"github.com/google/uuid"
	"github.com/gorilla/mux"
	"github.com/zeebo/errs"

	"ultimatedivision/clubs"
	"ultimatedivision/internal/logger"
)

var (
	// ErrClubs is an internal error type for clubs controller.
	ErrClubs = errs.Class("clubs controller error")
)

// ClubsTemplates holds all clubs related templates.
type ClubsTemplates struct {
	List               *template.Template
	ListSquads         *template.Template
	UpdateSquad        *template.Template
	ListSquadCards     *template.Template
	UpdateCardPosition *template.Template
	AddCard            *template.Template
}

// Clubs is a mvc controller that handles all clubs related views.
type Clubs struct {
	log logger.Logger

	clubs *clubs.Service

	templates ClubsTemplates
}

// NewClubs is a constructor for clubs controller.
func NewClubs(log logger.Logger, clubs *clubs.Service, templates ClubsTemplates) *Clubs {
	clubsController := &Clubs{
		log:       log,
		clubs:     clubs,
		templates: templates,
	}

	return clubsController
}

// Create is an endpoint that creates club.
func (controller *Clubs) Create(w http.ResponseWriter, r *http.Request) {
	ctx := r.Context()
	params := mux.Vars(r)

	id, err := uuid.Parse(params["userId"])
	if err != nil {
		http.Error(w, err.Error(), http.StatusBadRequest)
		return
	}

	_, err = controller.clubs.Create(ctx, id)
	if err != nil {
		controller.log.Error("could not create club", ErrClubs.Wrap(err))
		http.Error(w, err.Error(), http.StatusInternalServerError)
		return
	}

	Redirect(w, r, "/clubs/"+id.String(), http.MethodGet)
}

// Get is an endpoint that provides a web page with users club.
func (controller *Clubs) Get(w http.ResponseWriter, r *http.Request) {
	ctx := r.Context()
	params := mux.Vars(r)

	userID, err := uuid.Parse(params["userId"])
	if err != nil {
		http.Error(w, err.Error(), http.StatusBadRequest)
		return
	}

	club, err := controller.clubs.Get(ctx, userID)
	if err != nil {
		controller.log.Error("could not get club", ErrClubs.Wrap(err))
		switch {
		case clubs.ErrNoClub.Has(err):
			http.Error(w, err.Error(), http.StatusNotFound)
		default:
			http.Error(w, err.Error(), http.StatusInternalServerError)
		}
		return
	}

	err = controller.templates.List.Execute(w, club)
	if err != nil {
		controller.log.Error("could not parse template", ErrClubs.Wrap(err))
		http.Error(w, err.Error(), http.StatusInternalServerError)
		return
	}
}

// CreateSquad is an endpoint that creates squad for club.
func (controller *Clubs) CreateSquad(w http.ResponseWriter, r *http.Request) {
	ctx := r.Context()
	params := mux.Vars(r)

	id, err := uuid.Parse(params["clubId"])
	if err != nil {
		http.Error(w, err.Error(), http.StatusBadRequest)
		return
	}

	_, err = controller.clubs.CreateSquad(ctx, id)
	if err != nil {
		controller.log.Error("could not create squad", ErrClubs.Wrap(err))
		http.Error(w, err.Error(), http.StatusInternalServerError)
		return
	}

	Redirect(w, r, "/clubs/"+id.String()+"/squad", http.MethodGet)
}

// GetSquad is an endpoint that provides a web page with squad.
func (controller *Clubs) GetSquad(w http.ResponseWriter, r *http.Request) {
	ctx := r.Context()
	params := mux.Vars(r)

	clubID, err := uuid.Parse(params["clubId"])
	if err != nil {
		http.Error(w, err.Error(), http.StatusBadRequest)
		return
	}

	squad, err := controller.clubs.GetSquad(ctx, clubID)
	if err != nil {
		controller.log.Error("could not get squad", ErrClubs.Wrap(err))
		switch {
		case clubs.ErrNoSquad.Has(err):
			http.Error(w, err.Error(), http.StatusNotFound)
		default:
			http.Error(w, err.Error(), http.StatusInternalServerError)
		}
		return
	}

	err = controller.templates.ListSquads.Execute(w, squad)
	if err != nil {
		controller.log.Error("could not parse template", ErrClubs.Wrap(err))
		http.Error(w, err.Error(), http.StatusInternalServerError)
		return
	}
}

// UpdateSquad is an endpoint that updates squad.
func (controller *Clubs) UpdateSquad(w http.ResponseWriter, r *http.Request) {
	ctx := r.Context()
	params := mux.Vars(r)

	squadID, err := uuid.Parse(params["squadId"])
	if err != nil {
		http.Error(w, err.Error(), http.StatusBadRequest)
		return
	}

	clubID, err := uuid.Parse(params["clubId"])
	if err != nil {
		http.Error(w, err.Error(), http.StatusBadRequest)
		return
	}

	switch r.Method {
	case http.MethodGet:
		squad, err := controller.clubs.GetSquad(ctx, clubID)
		if err != nil {
			controller.log.Error("could not get squad", ErrClubs.Wrap(err))
			switch {
			case clubs.ErrNoSquad.Has(err):
				http.Error(w, err.Error(), http.StatusNotFound)
			default:
				http.Error(w, err.Error(), http.StatusInternalServerError)
			}
			return
		}

		err = controller.templates.UpdateSquad.Execute(w, squad)
		if err != nil {
			controller.log.Error("could not parse template", ErrClubs.Wrap(err))
			http.Error(w, err.Error(), http.StatusInternalServerError)
			return
		}
	case http.MethodPost:
		err = r.ParseForm()
		if err != nil {
			http.Error(w, "could not parse form", http.StatusBadRequest)
			return
		}

		newFormation, err := strconv.Atoi(r.FormValue("formation"))
		if err != nil {
			http.Error(w, err.Error(), http.StatusBadRequest)
			return
		}

		newTactic, err := strconv.Atoi(r.FormValue("tactic"))
		if err != nil {
			http.Error(w, err.Error(), http.StatusBadRequest)
			return
		}

		newCaptainID, err := uuid.Parse(r.FormValue("captainId"))
		if err != nil {
			http.Error(w, err.Error(), http.StatusBadRequest)
			return
		}

		err = controller.clubs.UpdateSquad(ctx, squadID, clubs.Formation(newFormation), clubs.Tactic(newTactic), newCaptainID)
		if err != nil {
			controller.log.Error("could not update squad", ErrClubs.Wrap(err))
			http.Error(w, err.Error(), http.StatusInternalServerError)
			return
		}
		Redirect(w, r, "/clubs/"+clubID.String()+"/squad", http.MethodGet)
	}
}

// ListSquadCards is an endpoint that list cards of the squad.
func (controller *Clubs) ListSquadCards(w http.ResponseWriter, r *http.Request) {
	ctx := r.Context()
	params := mux.Vars(r)

	squadID, err := uuid.Parse(params["squadId"])
	if err != nil {
		http.Error(w, err.Error(), http.StatusBadRequest)
		return
	}

	squadCards, err := controller.clubs.GetSquadCards(ctx, squadID)
	if err != nil {
		controller.log.Error("could not get squad cards", ErrClubs.Wrap(err))
		switch {
		case clubs.ErrNoSquad.Has(err):
			http.Error(w, err.Error(), http.StatusNotFound)
		default:
			http.Error(w, err.Error(), http.StatusInternalServerError)
		}
		return
	}

	err = controller.templates.ListSquadCards.Execute(w, squadCards)
	if err != nil {
		controller.log.Error("could not parse template", ErrClubs.Wrap(err))
		http.Error(w, err.Error(), http.StatusInternalServerError)
		return
	}
}

// Add is an endpoint that adds new card to the squad.
func (controller *Clubs) Add(w http.ResponseWriter, r *http.Request) {
	ctx := r.Context()
	params := mux.Vars(r)

	squadID, err := uuid.Parse(params["squadId"])
	if err != nil {
		http.Error(w, err.Error(), http.StatusBadRequest)
		return
	}

	switch r.Method {
	case http.MethodGet:
		err = controller.templates.AddCard.Execute(w, squadID)
		if err != nil {
			controller.log.Error("could not parse template", ErrClubs.Wrap(err))
			http.Error(w, err.Error(), http.StatusInternalServerError)
			return
		}
	case http.MethodPost:
		err = r.ParseForm()
		if err != nil {
			http.Error(w, "could not parse form", http.StatusBadRequest)
			return
		}

		position, err := strconv.Atoi(r.FormValue("position"))
		if err != nil {
			http.Error(w, err.Error(), http.StatusBadRequest)
			return
		}

		cardID, err := uuid.Parse(r.FormValue("cardId"))
		if err != nil {
			http.Error(w, err.Error(), http.StatusBadRequest)
			return
		}

<<<<<<< HEAD
		err = controller.clubs.AddSquadCard(ctx, squadID, clubs.SquadCard{
=======
		err = controller.clubs.AddSquadCards(ctx, squadID, clubs.SquadCard{
>>>>>>> 74ac7e69
			Position: clubs.Position(position),
			CardID:   cardID,
		})
		if err != nil {
			controller.log.Error("could not add card to the squad", ErrClubs.Wrap(err))
			http.Error(w, err.Error(), http.StatusInternalServerError)
			return
		}
		Redirect(w, r, "/clubs/squad/"+squadID.String(), http.MethodGet)
	}
}

// UpdateCardPosition is an endpoint that updates card position in the squad.
func (controller *Clubs) UpdateCardPosition(w http.ResponseWriter, r *http.Request) {
	ctx := r.Context()
	params := mux.Vars(r)

	squadID, err := uuid.Parse(params["squadId"])
	if err != nil {
		http.Error(w, err.Error(), http.StatusBadRequest)
		return
	}

	cardID, err := uuid.Parse(params["cardId"])
	if err != nil {
		http.Error(w, err.Error(), http.StatusBadRequest)
		return
	}

	switch r.Method {
	case http.MethodGet:
		updateCardPosition := struct {
			CardID  uuid.UUID
			SquadID uuid.UUID
		}{
			CardID:  cardID,
			SquadID: squadID,
		}

		err = controller.templates.UpdateCardPosition.Execute(w, updateCardPosition)
		if err != nil {
			controller.log.Error("could not parse template", ErrClubs.Wrap(err))
			http.Error(w, err.Error(), http.StatusInternalServerError)
			return
		}
	case http.MethodPost:
		err = r.ParseForm()
		if err != nil {
			http.Error(w, "could not parse form", http.StatusBadRequest)
			return
		}

		newPosition, err := strconv.Atoi(r.FormValue("position"))
		if err != nil {
			http.Error(w, err.Error(), http.StatusBadRequest)
			return
		}

		err = controller.clubs.UpdateCardPosition(ctx, squadID, cardID, clubs.Position(newPosition))
		if err != nil {
			controller.log.Error("could not update card position", ErrClubs.Wrap(err))
			http.Error(w, err.Error(), http.StatusInternalServerError)
			return
		}
		Redirect(w, r, "/clubs/squad/"+squadID.String(), http.MethodGet)
	}
}

// DeleteCard is an endpoint that deletes card from squad.
func (controller *Clubs) DeleteCard(w http.ResponseWriter, r *http.Request) {
	ctx := r.Context()
	params := mux.Vars(r)

	squadID, err := uuid.Parse(params["squadId"])
	if err != nil {
		http.Error(w, err.Error(), http.StatusBadRequest)
		return
	}

	cardID, err := uuid.Parse(params["cardId"])
	if err != nil {
		http.Error(w, err.Error(), http.StatusBadRequest)
		return
	}

	err = controller.clubs.Delete(ctx, squadID, cardID)
	if err != nil {
		controller.log.Error("could not delete card", ErrClubs.Wrap(err))
		http.Error(w, err.Error(), http.StatusInternalServerError)
		return
	}

	Redirect(w, r, "/clubs/squad/"+squadID.String(), http.MethodGet)
}<|MERGE_RESOLUTION|>--- conflicted
+++ resolved
@@ -296,11 +296,7 @@
 			return
 		}
 
-<<<<<<< HEAD
-		err = controller.clubs.AddSquadCard(ctx, squadID, clubs.SquadCard{
-=======
 		err = controller.clubs.AddSquadCards(ctx, squadID, clubs.SquadCard{
->>>>>>> 74ac7e69
 			Position: clubs.Position(position),
 			CardID:   cardID,
 		})
