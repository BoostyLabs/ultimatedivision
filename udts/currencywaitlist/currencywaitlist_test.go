--- conflicted
+++ resolved
@@ -132,8 +132,6 @@
 		t.Run("UpdateNonceByWallet", func(t *testing.T) {
 			err := repositoryCurrencyWaitList.UpdateNonceByWallet(ctx, 5, item2.CasperWalletAddress)
 			require.NoError(t, err)
-<<<<<<< HEAD
-=======
 
 			item2.Nonce = 5
 			itemList, err := repositoryCurrencyWaitList.List(ctx)
@@ -141,7 +139,6 @@
 
 			compareItemsSlice(t, itemList, []currencywaitlist.Item{item2})
 			require.NoError(t, err)
->>>>>>> ac9abeb4
 		})
 	})
 }
