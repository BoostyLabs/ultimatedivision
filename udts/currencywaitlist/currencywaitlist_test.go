// Copyright (C) 2021 Creditor Corp. Group.
// See LICENSE for copying information.

package currencywaitlist_test

import (
	"context"
	"math/big"
	"testing"
	"ultimatedivision/users"

	"github.com/BoostyLabs/evmsignature"
	"github.com/ethereum/go-ethereum/common"
	"github.com/stretchr/testify/assert"
	"github.com/stretchr/testify/require"

	"ultimatedivision"
	"ultimatedivision/database/dbtesting"
	"ultimatedivision/udts/currencywaitlist"
)

func TestCurrencycurrencywaitlist(t *testing.T) {
	var value = new(big.Int)
	value.SetString("5000000000000000000", 10)
	item1 := currencywaitlist.Item{
		WalletAddress: common.HexToAddress("0x96216849c49358b10257cb55b28ea603c874b05e"),
		Value:         *value,
		Nonce:         1,
		Signature:     "",
	}

	item2 := currencywaitlist.Item{
		WalletAddress: common.HexToAddress("0x96216849c49358b10257cb55b28ea603c874b05e"),
<<<<<<< HEAD
		WalletType:    string(users.WalletTypeCasper),
=======
		WalletType:    users.WalletTypeCasper,
>>>>>>> 7dd2ed04
		Value:         *value,
		Nonce:         2,
		Signature:     "",
	}

	dbtesting.Run(t, func(ctx context.Context, t *testing.T, db ultimatedivision.DB) {
		repositoryCurrencyWaitList := db.CurrencyWaitList()

		t.Run("Create", func(t *testing.T) {
			err := repositoryCurrencyWaitList.Create(ctx, item1)
			require.NoError(t, err)

			err = repositoryCurrencyWaitList.Create(ctx, item2)
			require.NoError(t, err)
		})

		t.Run("GetByWalletAddressAndNonce", func(t *testing.T) {
			item, err := repositoryCurrencyWaitList.GetByWalletAddressAndNonce(ctx, item1.WalletAddress, item1.Nonce)
			require.NoError(t, err)

			compareItem(t, item, item1)
		})

		t.Run("List", func(t *testing.T) {
			itemList, err := repositoryCurrencyWaitList.List(ctx)
			require.NoError(t, err)

			compareItemsSlice(t, itemList, []currencywaitlist.Item{item1, item2})
		})

		t.Run("ListWithoutSignature", func(t *testing.T) {
			itemList, err := repositoryCurrencyWaitList.ListWithoutSignature(ctx)
			require.NoError(t, err)

			compareItemsSlice(t, itemList, []currencywaitlist.Item{item1, item2})
		})

		t.Run("UpdateSignature", func(t *testing.T) {
			item1.Signature = evmsignature.Signature("707fb93c61be8d54c6d1fdf4b83c8642831c480194f7cc93ebdd6fe1ac7474ae63efd077cf6398bf00dc0f7ea96be9f3f9a05dfac1382c4d2f1bb11ec46148491b")
			err := repositoryCurrencyWaitList.UpdateSignature(ctx, item1.Signature, item1.WalletAddress, item1.Nonce)
			require.NoError(t, err)

			itemList, err := repositoryCurrencyWaitList.List(ctx)
			require.NoError(t, err)

			compareItemsSlice(t, itemList, []currencywaitlist.Item{item2, item1})
		})

		t.Run("Update", func(t *testing.T) {
			item1.Signature = evmsignature.Signature("")

			var value = new(big.Int)
			value.SetString("25000000000000000000", 10)
			item1.Value = *value

			err := repositoryCurrencyWaitList.Update(ctx, item1)
			require.NoError(t, err)

			itemList, err := repositoryCurrencyWaitList.List(ctx)
			require.NoError(t, err)

			compareItemsSlice(t, itemList, []currencywaitlist.Item{item2, item1})
		})

		t.Run("Delete", func(t *testing.T) {
			err := repositoryCurrencyWaitList.Delete(ctx, item1.WalletAddress, item1.Nonce)
			require.NoError(t, err)

			itemList, err := repositoryCurrencyWaitList.List(ctx)
			require.NoError(t, err)

			compareItemsSlice(t, itemList, []currencywaitlist.Item{item2})
		})
	})
}

func compareItemsSlice(t *testing.T, item1, item2 []currencywaitlist.Item) {
	assert.Equal(t, len(item1), len(item2))

	for i := 0; i < len(item1); i++ {
		assert.Equal(t, item1[i].WalletAddress, item2[i].WalletAddress)
		assert.Equal(t, item1[i].Value, item2[i].Value)
		assert.Equal(t, item1[i].Nonce, item2[i].Nonce)
		assert.Equal(t, item1[i].Signature, item2[i].Signature)
	}
}

func compareItem(t *testing.T, item1, item2 currencywaitlist.Item) {
	assert.Equal(t, item1.WalletAddress, item2.WalletAddress)
	assert.Equal(t, item1.Value, item2.Value)
	assert.Equal(t, item1.Nonce, item2.Nonce)
	assert.Equal(t, item1.Signature, item2.Signature)
}<|MERGE_RESOLUTION|>--- conflicted
+++ resolved
@@ -31,11 +31,7 @@
 
 	item2 := currencywaitlist.Item{
 		WalletAddress: common.HexToAddress("0x96216849c49358b10257cb55b28ea603c874b05e"),
-<<<<<<< HEAD
-		WalletType:    string(users.WalletTypeCasper),
-=======
 		WalletType:    users.WalletTypeCasper,
->>>>>>> 7dd2ed04
 		Value:         *value,
 		Nonce:         2,
 		Signature:     "",
