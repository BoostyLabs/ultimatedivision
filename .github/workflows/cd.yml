--- conflicted
+++ resolved
@@ -1,3 +1,5 @@
+# This is workflow to automatically deploy on server.
+
 name: "CD"
 env:
   CURRENT_BRANCH : ${{ github.ref_name }}
@@ -11,6 +13,7 @@
     branches:
       - 'develop'
       - 'stage'
+      - 'master'
   # Allows you to run this workflow manually from the Actions tab.
   workflow_dispatch:
 
@@ -35,13 +38,8 @@
 
       # Runs a single command using the runners shell.
       - name: Build & push docker images to our server
-        uses: pr-mpt/actions-commit-hash@v1
         if: env.CURRENT_BRANCH == 'develop'
-<<<<<<< HEAD
         run: make docker VERSION=${{ env.DOCKER_VERSION }} ENVIRONMENT=/develop
-=======
-        run: make docker ENVIRONMENT=/develop VERSION=${{ github.event.workflow_run.head_sha }}
->>>>>>> 0c94bb06
 
       - name: Deploy DEVELOP environment images
         uses: appleboy/ssh-action@master
@@ -58,13 +56,8 @@
 
       # Runs a single command using the runners shell.
       - name: Build & push docker images to our server
-        uses: pr-mpt/actions-commit-hash@v1
         if: env.CURRENT_BRANCH == 'stage'
-<<<<<<< HEAD
         run:  make docker VERSION=${{ env.DOCKER_VERSION }} ENVIRONMENT=/stage
-=======
-        run:  make docker ENVIRONMENT=/stage VERSION=${{ github.event.workflow_run.head_sha }}
->>>>>>> 0c94bb06
 
       - name: Deploy STAGE environment images
         uses: appleboy/ssh-action@master
