--- conflicted
+++ resolved
@@ -64,10 +64,9 @@
 			return nil, ErrCardWithLinkToAvatar.Wrap(err)
 		}
 
-		if avatar, err = service.avatars.Generate(ctx, cardWithAvatar.Card.ID, cardWithAvatar.Card.IsTattoo, strconv.Itoa(i)); err != nil {
+		if avatar, err = service.avatars.Generate(ctx, cardWithAvatar.Card, strconv.Itoa(i)); err != nil {
 			return nil, ErrCardWithLinkToAvatar.Wrap(err)
 		}
-
 		cardWithAvatar.OriginalURL = avatar.OriginalURL
 
 		cardsWithLinkToAvatar = append(cardsWithLinkToAvatar, cardWithAvatar)
@@ -80,16 +79,11 @@
 		}
 	}
 
-<<<<<<< HEAD
 	for i := 0; i < count; i++ {
 		for name := range allNames {
 			cardsWithLinkToAvatar[i].PlayerName = name
 			delete(allNames, name)
 			break
-=======
-		if avatar, err = service.avatars.Generate(ctx, avatarCard.Card, strconv.Itoa(i)); err != nil {
-			return nil, ErrAvatarCard.Wrap(err)
->>>>>>> ee8bce6f
 		}
 	}
 
