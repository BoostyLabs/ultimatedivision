// Copyright (C) 2021 Creditor Corp. Group.
// See LICENSE for copying information.

package database

import (
	"context"
	"database/sql"
	"errors"

	"github.com/google/uuid"
	"github.com/zeebo/errs"

	"ultimatedivision/cards/waitlist"
	"ultimatedivision/pkg/cryptoutils"
)

// ensures that waitlistDB implements waitlist.DB.
var _ waitlist.DB = (*waitlistDB)(nil)

// ErrWaitlist indicates that there was an error in the database.
var ErrWaitlist = errs.Class("ErrWaitlist repository error")

// waitlistDB provide access to nfts DB.
//
// architecture: Database
type waitlistDB struct {
	conn *sql.DB
}

// Create creates nft for wait list in the database.
func (waitlistDB *waitlistDB) Create(ctx context.Context, cardID uuid.UUID, wallet cryptoutils.Address) error {
	query := `INSERT INTO waitlist(card_id, wallet_address, password)
	          VALUES($1,$2,$3)`

	_, err := waitlistDB.conn.ExecContext(ctx, query, cardID, wallet, "")
	return ErrWaitlist.Wrap(err)
}

// List returns all nft for wait list from wait list from database.
func (waitlistDB *waitlistDB) List(ctx context.Context) ([]waitlist.Item, error) {
	query := `SELECT *
	          FROM waitlist`

	var WaitList []waitlist.Item

	rows, err := waitlistDB.conn.QueryContext(ctx, query)
	if err != nil {
		return WaitList, ErrWaitlist.Wrap(err)
	}
	defer func() {
		err = errs.Combine(err, rows.Close())
	}()

	for rows.Next() {
		var nft waitlist.Item
		err = rows.Scan(&nft.TokenID, &nft.CardID, &nft.Wallet, &nft.Password)
		if err != nil {
			return WaitList, ErrWaitlist.Wrap(err)
		}

		WaitList = append(WaitList, nft)
	}
	if err = rows.Err(); err != nil {
		return WaitList, ErrWaitlist.Wrap(err)
	}

	return WaitList, ErrWaitlist.Wrap(err)
}

// ListWithoutPassword returns all nft for wait list without password from database.
func (waitlistDB *waitlistDB) ListWithoutPassword(ctx context.Context) ([]waitlist.Item, error) {
	query :=
		`SELECT *
	     FROM waitlist
	     WHERE password = ''`

	rows, err := waitlistDB.conn.QueryContext(ctx, query)
	if err != nil {
		return nil, ErrWaitlist.Wrap(err)
	}
	defer func() {
		err = errs.Combine(err, rows.Close())
	}()

	var WaitListWithoutPassword []waitlist.Item
	for rows.Next() {
		var nft waitlist.Item
		if err = rows.Scan(&nft.TokenID, &nft.CardID, &nft.Wallet, &nft.Password); err != nil {
			return nil, ErrWaitlist.Wrap(err)
		}
		WaitListWithoutPassword = append(WaitListWithoutPassword, nft)
	}

	return WaitListWithoutPassword, ErrWaitlist.Wrap(rows.Err())
}

<<<<<<< HEAD
// Get returns nft for wait list by token id.
func (waitlistDB *waitlistDB) GetByTokenID(ctx context.Context, tokenID int64) (waitlist.Item, error) {
=======
// GetByCardID returns nft for wait list by card id.
func (waitlistDB *waitlistDB) GetByCardID(ctx context.Context, cardID uuid.UUID) (waitlist.Item, error) {
>>>>>>> 7758dc9c
	query := `SELECT *
	          FROM waitlist
	          WHERE card_id = $1`

	var item waitlist.Item

	err := waitlistDB.conn.QueryRowContext(ctx, query, cardID).Scan(&item.TokenID, &item.CardID, &item.Wallet, &item.Password)
	if errors.Is(err, sql.ErrNoRows) {
		return item, waitlist.ErrNoItem.Wrap(err)
	}

	return item, ErrWaitlist.Wrap(err)
}

// GetLast returns id of last inserted nft for wait list.
func (waitlistDB *waitlistDB) GetLast(ctx context.Context) (int64, error) {
	query := `SELECT token_id
	          FROM waitlist
	          ORDER BY token_id DESC
	          LIMIT 1`

	var lastToken int64

	err := waitlistDB.conn.QueryRowContext(ctx, query).Scan(&lastToken)
	if errors.Is(err, sql.ErrNoRows) {
		return lastToken, waitlist.ErrNoItem.Wrap(err)
	}

	return lastToken, ErrWaitlist.Wrap(err)
}

// Delete deletes nft from wait list by id of token.
func (waitlistDB *waitlistDB) Delete(ctx context.Context, tokenIDs []int64) error {
	query := `DELETE FROM waitlist
	          WHERE token_id = $1`

	preparedQuery, err := waitlistDB.conn.PrepareContext(ctx, query)
	if err != nil {
		return ErrWaitlist.Wrap(err)
	}
	defer func() {
		err = preparedQuery.Close()
	}()

	for _, tokenID := range tokenIDs {
		result, err := waitlistDB.conn.ExecContext(ctx, query, tokenID)
		if err != nil {
			return ErrWaitlist.Wrap(err)
		}

		rowNum, err := result.RowsAffected()
		if err != nil {
			return ErrWaitlist.Wrap(err)
		}
		if rowNum == 0 {
			return waitlist.ErrNoItem.New("nft token does not exist")
		}
	}

	return nil
}

// Update updates signature to nft token.
func (waitlistDB *waitlistDB) Update(ctx context.Context, tokenID int64, password cryptoutils.Signature) error {
	query := `UPDATE waitlist
	          SET password = $1
	          WHERE token_id = $2`

	result, err := waitlistDB.conn.ExecContext(ctx, query, password, tokenID)
	if err != nil {
		return ErrWaitlist.Wrap(err)
	}
	rowNum, err := result.RowsAffected()
	if err != nil {
		return ErrWaitlist.Wrap(err)
	}
	if rowNum == 0 {
		return waitlist.ErrNoItem.New("nft for wait list does not exist")
	}

	return nil
}<|MERGE_RESOLUTION|>--- conflicted
+++ resolved
@@ -95,13 +95,24 @@
 	return WaitListWithoutPassword, ErrWaitlist.Wrap(rows.Err())
 }
 
-<<<<<<< HEAD
 // Get returns nft for wait list by token id.
 func (waitlistDB *waitlistDB) GetByTokenID(ctx context.Context, tokenID int64) (waitlist.Item, error) {
-=======
+	query := `SELECT *
+	          FROM waitlist
+	          WHERE token_id = $1`
+
+	var item waitlist.Item
+
+	err := waitlistDB.conn.QueryRowContext(ctx, query, tokenID).Scan(&item.TokenID, &item.CardID, &item.Wallet, &item.Password)
+	if errors.Is(err, sql.ErrNoRows) {
+		return item, waitlist.ErrNoItem.Wrap(err)
+	}
+
+	return item, ErrWaitlist.Wrap(err)
+}
+
 // GetByCardID returns nft for wait list by card id.
 func (waitlistDB *waitlistDB) GetByCardID(ctx context.Context, cardID uuid.UUID) (waitlist.Item, error) {
->>>>>>> 7758dc9c
 	query := `SELECT *
 	          FROM waitlist
 	          WHERE card_id = $1`
