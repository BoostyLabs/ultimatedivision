// Copyright (C) 2021 Creditor Corp. Group.
// See LICENSE for copying information.

package database

import (
	"context"
	"database/sql"

	_ "github.com/lib/pq" // using postgres driver
	"github.com/zeebo/errs"

	"ultimatedivision"
	"ultimatedivision/admin/admins"
	"ultimatedivision/cards"
	"ultimatedivision/clubs"
	"ultimatedivision/lootboxes"
	"ultimatedivision/users"
)

// ensures that database implements ultimatedivision.DB.
var _ ultimatedivision.DB = (*database)(nil)

var (
	// Error is the default ultimatedivision error class.
	Error = errs.Class("ultimatedivision db error")
)

// database combines access to different database tables with a record
// of the db driver, db implementation, and db source URL.
//
// architecture: Master Database
type database struct {
	conn *sql.DB
}

// New returns ultimatedivision.DB postgresql implementation.
func New(databaseURL string) (ultimatedivision.DB, error) {
	conn, err := sql.Open("postgres", databaseURL)
	if err != nil {
		return nil, Error.Wrap(err)
	}

	return &database{conn: conn}, nil
}

// CreateSchema create schema for all tables and databases.
func (db *database) CreateSchema(ctx context.Context) (err error) {
	createTableQuery :=
		`CREATE TABLE IF NOT EXISTS users (
            id               BYTEA PRIMARY KEY        NOT NULL,
            email            VARCHAR                  NOT NULL,
            email_normalized VARCHAR                  NOT NULL,
            password_hash    BYTEA                    NOT NULL,
            nick_name        VARCHAR                  NOT NULL,
            first_name       VARCHAR                  NOT NULL,
            last_name        VARCHAR                  NOT NULL,
            last_login       TIMESTAMP WITH TIME ZONE NOT NULL,
            status           INTEGER                  NOT NULL,
            created_at       TIMESTAMP WITH TIME ZONE NOT NULL
		);
        CREATE TABLE IF NOT EXISTS cards (
            id                BYTEA    PRIMARY KEY           NOT NULL,
            player_name       VARCHAR                        NOT NULL,
            quality           VARCHAR                        NOT NULL,
            picture_type      INTEGER                        NOT NULL,
            height            NUMERIC(16,2)                  NOT NULL,
            weight            NUMERIC(16,2)                  NOT NULL,
			skin_color        INTEGER                        NOT NULL,
			hair_style        INTEGER                        NOT NULL,
            hair_color        INTEGER                        NOT NULL,
            dominant_foot     VARCHAR                        NOT NULL,
            is_tattoos        BOOLEAN                        NOT NULL,
            user_id           BYTEA    REFERENCES users(id)  NOT NULL,
            tactics           INTEGER                        NOT NULL,
            positioning       INTEGER                        NOT NULL,
            composure         INTEGER                        NOT NULL,
            aggression        INTEGER                        NOT NULL,
            vision            INTEGER                        NOT NULL,
            awareness         INTEGER                        NOT NULL,
            crosses           INTEGER                        NOT NULL,
            physique          INTEGER                        NOT NULL,
            acceleration      INTEGER                        NOT NULL,
            running_speed     INTEGER                        NOT NULL,
            reaction_speed    INTEGER                        NOT NULL,
            agility           INTEGER                        NOT NULL,
            stamina           INTEGER                        NOT NULL,
            strength          INTEGER                        NOT NULL,
            jumping           INTEGER                        NOT NULL,
            balance           INTEGER                        NOT NULL,
            technique         INTEGER                        NOT NULL,
            dribbling         INTEGER                        NOT NULL,
            ball_control      INTEGER                        NOT NULL,
            weak_foot         INTEGER                        NOT NULL,
            skill_moves       INTEGER                        NOT NULL,
            finesse           INTEGER                        NOT NULL,
            curve             INTEGER                        NOT NULL,
            volleys           INTEGER                        NOT NULL,
            short_passing     INTEGER                        NOT NULL,
            long_passing      INTEGER                        NOT NULL,
            forward_pass      INTEGER                        NOT NULL,
            offense           INTEGER                        NOT NULL,
            finishing_ability INTEGER                        NOT NULL,
            shot_power        INTEGER                        NOT NULL,
            accuracy          INTEGER                        NOT NULL,
            distance          INTEGER                        NOT NULL,
            penalty           INTEGER                        NOT NULL,
            free_kicks        INTEGER                        NOT NULL,
            corners           INTEGER                        NOT NULL,
            heading_accuracy  INTEGER                        NOT NULL,
            defence           INTEGER                        NOT NULL,
            offside_trap      INTEGER                        NOT NULL,
            sliding           INTEGER                        NOT NULL,
            tackles           INTEGER                        NOT NULL,
            ball_focus        INTEGER                        NOT NULL,
            interceptions     INTEGER                        NOT NULL,
            vigilance         INTEGER                        NOT NULL,
            goalkeeping       INTEGER                        NOT NULL,
            reflexes          INTEGER                        NOT NULL,
            diving            INTEGER                        NOT NULL,
            handling          INTEGER                        NOT NULL,
            sweeping          INTEGER                        NOT NULL,
            throwing          INTEGER                        NOT NULL
        );
        CREATE TABLE IF NOT EXISTS cards_accessories (
            card_id       BYTEA    REFERENCES cards(id) ON DELETE CASCADE  NOT NULL,
            accessory_id  INTEGER                                          NOT NULL,
            PRIMARY KEY(accessory_id, card_id)
        );
        CREATE TABLE IF NOT EXISTS admins (
            id            BYTEA     PRIMARY KEY    NOT NULL,
            email         VARCHAR                  NOT NULL,
            password_hash BYTEA                    NOT NULL,
            created_at    TIMESTAMP WITH TIME ZONE NOT NULL
        );
        CREATE TABLE IF NOT EXISTS clubs (
            id         BYTEA     PRIMARY KEY          NOT NULL,
            owner_id   BYTEA     REFERENCES users(id) NOT NULL,
            club_name  VARCHAR                        NOT NULL,
            created_at TIMESTAMP WITH TIME ZONE       NOT NULL
        );
<<<<<<< HEAD
        CREATE TABLE IF NOT EXISTS club_player(
    		user_id       BYTEA   REFERENCES clubs(user_id) NOT NULL,
    		card_id       BYTEA   REFERENCES cards(id)      NOT NULL,
        	card_position INTEGER                           NOT NULL,
        	capitan       BYTEA,
        	PRIMARY KEY(user_id, card_id)
=======
        CREATE TABLE IF NOT EXISTS squads (
            id            BYTEA   PRIMARY KEY                            NOT NULL,
            squad_name    VARCHAR,
            club_id       BYTEA   REFERENCES clubs(id) ON DELETE CASCADE NOT NULL,
            tactic        INTEGER                                        NOT NULL,
            formation     INTEGER                                        NOT NULL
        );
        CREATE TABLE IF NOT EXISTS squad_cards (
            id            BYTEA   REFERENCES squads(id) ON DELETE CASCADE NOT NULL,
            card_id       BYTEA   REFERENCES cards(id) ON DELETE CASCADE  NOT NULL, 
            card_position INTEGER                                         NOT NULL,
            capitan       BYTEA,
            PRIMARY KEY(id, card_id)
>>>>>>> 879fdf58
        );
        CREATE TABLE IF NOT EXISTS lootboxes(
            user_id    BYTEA REFERENCES users(id) ON DELETE CASCADE NOT NULL,
            lootbox_id BYTEA                                        NOT NULL,
            PRIMARY KEY(user_id, lootbox_id)
        );`

	_, err = db.conn.ExecContext(ctx, createTableQuery)
	if err != nil {
		return Error.Wrap(err)
	}

	return nil
}

// Close closes underlying db connection.
func (db *database) Close() error {
	return Error.Wrap(db.conn.Close())
}

// Admins provided access to accounts db.
func (db *database) Admins() admins.DB {
	return &adminsDB{conn: db.conn}
}

// Users provided access to accounts db.
func (db *database) Users() users.DB {
	return &usersDB{conn: db.conn}
}

// Cards provided access to accounts db.
func (db *database) Cards() cards.DB {
	return &cardsDB{conn: db.conn}
}

// Clubs provide access to clubs db.
func (db *database) Clubs() clubs.DB {
	return &clubsDB{conn: db.conn}
}

// LootBoxes provide access to lootboxes db.
func (db *database) LootBoxes() lootboxes.DB {
	return &lootboxesDB{conn: db.conn}
}<|MERGE_RESOLUTION|>--- conflicted
+++ resolved
@@ -70,7 +70,6 @@
 			hair_style        INTEGER                        NOT NULL,
             hair_color        INTEGER                        NOT NULL,
             dominant_foot     VARCHAR                        NOT NULL,
-            is_tattoos        BOOLEAN                        NOT NULL,
             user_id           BYTEA    REFERENCES users(id)  NOT NULL,
             tactics           INTEGER                        NOT NULL,
             positioning       INTEGER                        NOT NULL,
@@ -139,14 +138,6 @@
             club_name  VARCHAR                        NOT NULL,
             created_at TIMESTAMP WITH TIME ZONE       NOT NULL
         );
-<<<<<<< HEAD
-        CREATE TABLE IF NOT EXISTS club_player(
-    		user_id       BYTEA   REFERENCES clubs(user_id) NOT NULL,
-    		card_id       BYTEA   REFERENCES cards(id)      NOT NULL,
-        	card_position INTEGER                           NOT NULL,
-        	capitan       BYTEA,
-        	PRIMARY KEY(user_id, card_id)
-=======
         CREATE TABLE IF NOT EXISTS squads (
             id            BYTEA   PRIMARY KEY                            NOT NULL,
             squad_name    VARCHAR,
@@ -160,7 +151,6 @@
             card_position INTEGER                                         NOT NULL,
             capitan       BYTEA,
             PRIMARY KEY(id, card_id)
->>>>>>> 879fdf58
         );
         CREATE TABLE IF NOT EXISTS lootboxes(
             user_id    BYTEA REFERENCES users(id) ON DELETE CASCADE NOT NULL,
