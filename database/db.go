// Copyright (C) 2021 Creditor Corp. Group.
// See LICENSE for copying information.

package database

import (
	"context"
	"database/sql"

	_ "github.com/lib/pq" // using postgres driver
	"github.com/zeebo/errs"

	"ultimatedivision"
<<<<<<< HEAD
	"ultimatedivision/admin/admins"
=======
	"ultimatedivision/cards"
>>>>>>> 7df3942d
	"ultimatedivision/users"
)

// ensures that database implements ultimatedivision.DB.
var _ ultimatedivision.DB = (*database)(nil)

var (
	// Error is the default ultimatedivision error class.
	Error = errs.Class("ultimatedivision db error")
)

// database combines access to different database tables with a record
// of the db driver, db implementation, and db source URL.
//
// architecture: Master Database
type database struct {
	conn *sql.DB
}

// New returns ultimatedivision.DB postgresql implementation.
func New(databaseURL string) (ultimatedivision.DB, error) {
	conn, err := sql.Open("postgres", databaseURL)
	if err != nil {
		return nil, Error.Wrap(err)
	}

	return &database{conn: conn}, nil
}

// CreateSchema create schema for all tables and databases.
func (db *database) CreateSchema(ctx context.Context) (err error) {
	createTableQuery :=
<<<<<<< HEAD
=======
		`CREATE TABLE IF NOT EXISTS users (
            id               BYTEA PRIMARY KEY        NOT NULL,
            email            VARCHAR                  NOT NULL,
            email_normalized VARCHAR                  NOT NULL,
            password_hash    BYTEA                    NOT NULL,
            nick_name        VARCHAR                  NOT NULL,
            first_name       VARCHAR                  NOT NULL,
            last_name        VARCHAR                  NOT NULL,
            last_login       TIMESTAMP WITH TIME ZONE NOT NULL,
            status           INTEGER                  NOT NULL,
            created_at       TIMESTAMP WITH TIME ZONE NOT NULL
		);
		CREATE TABLE IF NOT EXISTS cards (
            id                BYTEA    PRIMARY KEY           NOT NULL,
            player_name       VARCHAR                        NOT NULL,
            quality           VARCHAR                        NOT NULL,
            picture_type      VARCHAR                        NOT NULL,
            height            DECIMAL                        NOT NULL,
            weight            DECIMAL                        NOT NULL,
            skin_color        INTEGER                        NOT NULL,
			hair_style        INTEGER                        NOT NULL,
			hair_color        INTEGER                        NOT NULL,
			accessories       INTEGER[]                      NOT NULL,
			dominant_foot     VARCHAR                        NOT NULL,
			user_id           BYTEA  REFERENCES users(id)    NOT NULL,
			positioning       INTEGER                        NOT NULL,
			composure         INTEGER                        NOT NULL,
			aggression        INTEGER                        NOT NULL,
			vision            INTEGER                        NOT NULL,
			awareness         INTEGER                        NOT NULL,
			crosses           INTEGER                        NOT NULL,
			acceleration      INTEGER                        NOT NULL,
			running_speed     INTEGER                        NOT NULL,
			reaction_speed    INTEGER                        NOT NULL,
			agility           INTEGER                        NOT NULL,
			stamina           INTEGER                        NOT NULL,
			strength          INTEGER                        NOT NULL,
			jumping           INTEGER                        NOT NULL,
			balance           INTEGER                        NOT NULL,
			dribbling         INTEGER                        NOT NULL,
			ball_control      INTEGER                        NOT NULL,
			weak_foot         INTEGER                        NOT NULL,
			skill_moves       INTEGER                        NOT NULL,
			finesse           INTEGER                        NOT NULL,
			curve             INTEGER                        NOT NULL,
			volleys           INTEGER                        NOT NULL,
			short_passing     INTEGER                        NOT NULL,
			long_passing      INTEGER                        NOT NULL,
			forward_pass      INTEGER                        NOT NULL,
			finishing_ability INTEGER                        NOT NULL,
			shot_power        INTEGER                        NOT NULL,
			accuracy          INTEGER                        NOT NULL,
			distance          INTEGER                        NOT NULL,
			penalty           INTEGER                        NOT NULL,
			free_kicks        INTEGER                        NOT NULL,
			corners           INTEGER                        NOT NULL,
			heading_accuracy  INTEGER                        NOT NULL,
			offside_trap      INTEGER                        NOT NULL,
			sliding           INTEGER                        NOT NULL,
			tackles           INTEGER                        NOT NULL,
			ball_focus        INTEGER                        NOT NULL,
			interceptions     INTEGER                        NOT NULL,
			vigilance         INTEGER                        NOT NULL,
			reflexes          INTEGER                        NOT NULL,
			diving            INTEGER                        NOT NULL,
			handling          INTEGER                        NOT NULL,
			sweeping          INTEGER                        NOT NULL,
			throwing          INTEGER                        NOT NULL
		);
>>>>>>> 7df3942d
		`
        CREATE TABLE IF NOT EXISTS admins (
            id            BYTEA     PRIMARY KEY    NOT NULL,
            email         VARCHAR                  NOT NULL,
            password_hash BYTEA                    NOT NULL,
            created_at    TIMESTAMP WITH TIME ZONE NOT NULL
        );
        CREATE TABLE IF NOT EXISTS users (
            id         BYTEA     PRIMARY KEY    NOT NULL,
            email      VARCHAR                  NOT NULL,
            password   BYTEA                    NOT NULL,
            nick_name  VARCHAR                  NOT NULL,
            first_name VARCHAR                  NOT NULL,
            last_name  VARCHAR                  NOT NULL,
            last_login TIMESTAMP WITH TIME ZONE NOT NULL,
            status     INTEGER                  NOT NULL,
            created_at TIMESTAMP WITH TIME ZONE NOT NULL
        );`

	_, err = db.conn.ExecContext(ctx, createTableQuery)
	if err != nil {
		return Error.Wrap(err)
	}

	return nil
}

// Close closes underlying db connection.
func (db *database) Close() error {
	return Error.Wrap(db.conn.Close())
}

// adminRepository provided access to accounts db.
func (db *database) Admins() admins.DB {
	return &adminsDB{conn: db.conn}
}
// usersDB provided access to accounts db.
func (db *database) Users() users.DB {
	return &usersDB{conn: db.conn}
}

// cardsDB provided access to accounts db.
func (db *database) Cards() cards.DB {
	return &cardsDB{conn: db.conn}
}<|MERGE_RESOLUTION|>--- conflicted
+++ resolved
@@ -11,11 +11,8 @@
 	"github.com/zeebo/errs"
 
 	"ultimatedivision"
-<<<<<<< HEAD
 	"ultimatedivision/admin/admins"
-=======
 	"ultimatedivision/cards"
->>>>>>> 7df3942d
 	"ultimatedivision/users"
 )
 
@@ -48,8 +45,6 @@
 // CreateSchema create schema for all tables and databases.
 func (db *database) CreateSchema(ctx context.Context) (err error) {
 	createTableQuery :=
-<<<<<<< HEAD
-=======
 		`CREATE TABLE IF NOT EXISTS users (
             id               BYTEA PRIMARY KEY        NOT NULL,
             email            VARCHAR                  NOT NULL,
@@ -119,24 +114,11 @@
 			sweeping          INTEGER                        NOT NULL,
 			throwing          INTEGER                        NOT NULL
 		);
->>>>>>> 7df3942d
-		`
         CREATE TABLE IF NOT EXISTS admins (
             id            BYTEA     PRIMARY KEY    NOT NULL,
             email         VARCHAR                  NOT NULL,
             password_hash BYTEA                    NOT NULL,
             created_at    TIMESTAMP WITH TIME ZONE NOT NULL
-        );
-        CREATE TABLE IF NOT EXISTS users (
-            id         BYTEA     PRIMARY KEY    NOT NULL,
-            email      VARCHAR                  NOT NULL,
-            password   BYTEA                    NOT NULL,
-            nick_name  VARCHAR                  NOT NULL,
-            first_name VARCHAR                  NOT NULL,
-            last_name  VARCHAR                  NOT NULL,
-            last_login TIMESTAMP WITH TIME ZONE NOT NULL,
-            status     INTEGER                  NOT NULL,
-            created_at TIMESTAMP WITH TIME ZONE NOT NULL
         );`
 
 	_, err = db.conn.ExecContext(ctx, createTableQuery)
