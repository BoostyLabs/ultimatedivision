// Copyright (C) 2021 Creditor Corp. Group.
// See LICENSE for copying information.

package database

import (
	"context"
	"database/sql"

	_ "github.com/lib/pq" // using postgres driver
	"github.com/zeebo/errs"

	"ultimatedivision"
	"ultimatedivision/admin/admins"
	"ultimatedivision/cards"
	"ultimatedivision/cards/avatars"
	"ultimatedivision/cards/nfts"
	"ultimatedivision/cards/waitlist"
	"ultimatedivision/clubs"
	"ultimatedivision/clubs/managers"
	"ultimatedivision/divisions"
	"ultimatedivision/gameplay/matches"
	"ultimatedivision/lootboxes"
	"ultimatedivision/marketplace"
	"ultimatedivision/queue"
	"ultimatedivision/seasons"
	"ultimatedivision/users"
)

// ensures that database implements ultimatedivision.DB.
var _ ultimatedivision.DB = (*database)(nil)

var (
	// Error is the default ultimatedivision error class.
	Error = errs.Class("ultimatedivision db error")
)

// database combines access to different database tables with a record
// of the db driver, db implementation, and db source URL.
//
// architecture: Master Database
type database struct {
	conn *sql.DB
}

// New returns ultimatedivision.DB postgresql implementation.
func New(databaseURL string) (ultimatedivision.DB, error) {
	conn, err := sql.Open("postgres", databaseURL)
	if err != nil {
		return nil, Error.Wrap(err)
	}

	return &database{conn: conn}, nil
}

// Hub entity describes hub of queue for clients.
type Hub struct {
	Queue []queue.Client
}

// NewHub is a constructor for hub entity.
func NewHub() *Hub {
	return &Hub{
		Queue: []queue.Client{},
	}
}

// CreateSchema create schema for all tables and databases.
func (db *database) CreateSchema(ctx context.Context) (err error) {
	createTableQuery :=
		`CREATE TABLE IF NOT EXISTS users (
            id               BYTEA PRIMARY KEY        NOT NULL,
            email            VARCHAR                  NOT NULL,
            email_normalized VARCHAR                  NOT NULL,
            password_hash    BYTEA                    NOT NULL,
            nick_name        VARCHAR                  NOT NULL,
            first_name       VARCHAR                  NOT NULL,
            last_name        VARCHAR                  NOT NULL,
            wallet_address   VARCHAR,
            last_login       TIMESTAMP WITH TIME ZONE NOT NULL,
            status           INTEGER                  NOT NULL,
            created_at       TIMESTAMP WITH TIME ZONE NOT NULL
        );
        CREATE TABLE IF NOT EXISTS cards (
            id                BYTEA         PRIMARY KEY                            NOT NULL,
            player_name       VARCHAR                                              NOT NULL,
            quality           VARCHAR                                              NOT NULL,  
            height            NUMERIC(16,2)                                        NOT NULL,
            weight            NUMERIC(16,2)                                        NOT NULL,
            dominant_foot     VARCHAR                                              NOT NULL,
            is_tattoo         BOOLEAN                                              NOT NULL,
            status            INTEGER                                              NOT NULL,
            type              VARCHAR                                              NOT NULL,
            user_id           BYTEA         REFERENCES users(id) ON DELETE CASCADE NOT NULL,
            tactics           INTEGER                                              NOT NULL,
            positioning       INTEGER                                              NOT NULL,
            composure         INTEGER                                              NOT NULL,
            aggression        INTEGER                                              NOT NULL,
            vision            INTEGER                                              NOT NULL,
            awareness         INTEGER                                              NOT NULL,
            crosses           INTEGER                                              NOT NULL,
            physique          INTEGER                                              NOT NULL,
            acceleration      INTEGER                                              NOT NULL,
            running_speed     INTEGER                                              NOT NULL,
            reaction_speed    INTEGER                                              NOT NULL,
            agility           INTEGER                                              NOT NULL,
            stamina           INTEGER                                              NOT NULL,
            strength          INTEGER                                              NOT NULL,
            jumping           INTEGER                                              NOT NULL,
            balance           INTEGER                                              NOT NULL,
            technique         INTEGER                                              NOT NULL,
            dribbling         INTEGER                                              NOT NULL,
            ball_control      INTEGER                                              NOT NULL,
            weak_foot         INTEGER                                              NOT NULL,
            skill_moves       INTEGER                                              NOT NULL,
            finesse           INTEGER                                              NOT NULL,
            curve             INTEGER                                              NOT NULL,
            volleys           INTEGER                                              NOT NULL,
            short_passing     INTEGER                                              NOT NULL,
            long_passing      INTEGER                                              NOT NULL,
            forward_pass      INTEGER                                              NOT NULL,
            offense           INTEGER                                              NOT NULL,
            finishing_ability INTEGER                                              NOT NULL,
            shot_power        INTEGER                                              NOT NULL,
            accuracy          INTEGER                                              NOT NULL,
            distance          INTEGER                                              NOT NULL,
            penalty           INTEGER                                              NOT NULL,
            free_kicks        INTEGER                                              NOT NULL,
            corners           INTEGER                                              NOT NULL,
            heading_accuracy  INTEGER                                              NOT NULL,
            defence           INTEGER                                              NOT NULL,
            offside_trap      INTEGER                                              NOT NULL,
            sliding           INTEGER                                              NOT NULL,
            tackles           INTEGER                                              NOT NULL,
            ball_focus        INTEGER                                              NOT NULL,
            interceptions     INTEGER                                              NOT NULL,
            vigilance         INTEGER                                              NOT NULL,
            goalkeeping       INTEGER                                              NOT NULL,
            reflexes          INTEGER                                              NOT NULL,
            diving            INTEGER                                              NOT NULL,
            handling          INTEGER                                              NOT NULL,
            sweeping          INTEGER                                              NOT NULL,
            throwing          INTEGER                                              NOT NULL
        );
        CREATE TABLE IF NOT EXISTS avatars (
            card_id          BYTEA   PRIMARY KEY REFERENCES cards(id) ON DELETE CASCADE NOT NULL,
            picture_type     INTEGER                                                    NOT NULL,
            face_color       INTEGER                                                    NOT NULL,
            face_type        INTEGER                                                    NOT NULL,
            eyebrows_type    INTEGER                                                    NOT NULL,
            eyebrows_color   INTEGER                                                    NOT NULL,
            eyelaser_type    INTEGER                                                    NOT NULL,
            hairstyle_color  INTEGER                                                    NOT NULL,
            hairstyle_type   INTEGER                                                    NOT NULL,
            nose             INTEGER                                                    NOT NULL,
            tshirt           INTEGER                                                    NOT NULL,
            beard            INTEGER                                                    NOT NULL,
            lips             INTEGER                                                    NOT NULL,
            tattoo           INTEGER                                                    NOT NULL,
            original_url     VARCHAR                                                    NOT NULL,
            preview_url      VARCHAR                                                    NOT NULL
        );
        CREATE TABLE IF NOT EXISTS admins (
            id            BYTEA     PRIMARY KEY    NOT NULL,
            email         VARCHAR                  NOT NULL,
            password_hash BYTEA                    NOT NULL,
            created_at    TIMESTAMP WITH TIME ZONE NOT NULL
        );
        CREATE TABLE IF NOT EXISTS divisions (
            id              BYTEA   PRIMARY KEY      NOT NULL,
            name            INTEGER                  NOT NULL,
            passing_percent INTEGER                  NOT NULL,
            created_at      TIMESTAMP WITH TIME ZONE NOT NULL
        );
        CREATE TABLE IF NOT EXISTS clubs (
<<<<<<< HEAD
            id          BYTEA     PRIMARY KEY                            NOT NULL,
            owner_id    BYTEA     REFERENCES users(id) ON DELETE CASCADE NOT NULL,
            club_name   VARCHAR                                          NOT NULL,
            status      INTEGER                                          NOT NULL,
            division_id BYTEA,
            ownership   INTEGER                                          NOT NULL,
            created_at  TIMESTAMP WITH TIME ZONE                         NOT NULL
        );
        CREATE TABLE IF NOT EXISTS managers (
            user_id   BYTEA     REFERENCES users(id) ON DELETE CASCADE NOT NULL,
            club_id   BYTEA     REFERENCES clubs(id) ON DELETE CASCADE NOT NULL,
            ended_at  TIMESTAMP WITH TIME ZONE                         NOT NULL,
            PRIMARY KEY(user_id, club_id)
=======
            id          BYTEA     PRIMARY KEY                                NOT NULL,
            owner_id    BYTEA     REFERENCES users(id) ON DELETE CASCADE     NOT NULL,
            club_name   VARCHAR                                              NOT NULL,
            status      INTEGER                                              NOT NULL,
            division_id BYTEA                                                NOT NULL,
            created_at  TIMESTAMP WITH TIME ZONE                             NOT NULL
>>>>>>> 7758dc9c
        );
        CREATE TABLE IF NOT EXISTS squads (
            id            BYTEA   PRIMARY KEY                            NOT NULL,
            squad_name    VARCHAR,
            club_id       BYTEA   REFERENCES clubs(id) ON DELETE CASCADE NOT NULL,
            tactic        INTEGER                                        NOT NULL,
            formation     INTEGER                                        NOT NULL,
            captain_id    BYTEA
        );
        CREATE TABLE IF NOT EXISTS squad_cards (
            id            BYTEA   REFERENCES squads(id) ON DELETE CASCADE NOT NULL,
            card_id       BYTEA   REFERENCES cards(id) ON DELETE CASCADE  NOT NULL, 
            card_position INTEGER                                         NOT NULL,
            PRIMARY KEY(id, card_id)
        );
        CREATE TABLE IF NOT EXISTS lootboxes(
            user_id      BYTEA   REFERENCES users(id) ON DELETE CASCADE NOT NULL,
            lootbox_id   BYTEA                                          NOT NULL,
            lootbox_type VARCHAR                                        NOT NULL,
            PRIMARY KEY(user_id, lootbox_id)
        );
        CREATE TABLE IF NOT EXISTS lots (
            id            BYTEA                    PRIMARY KEY                            NOT NULL,
            item_id       BYTEA                                                           NOT NULL,
            type          VARCHAR                                                         NOT NULL,
            user_id       BYTEA                    REFERENCES users(id) ON DELETE CASCADE NOT NULL,
            shopper_id    BYTEA,
            status        VARCHAR                                                         NOT NULL,
            start_price   NUMERIC(16,2)                                                   NOT NULL,
            max_price     NUMERIC(16,2),
            current_price NUMERIC(16,2),
            start_time    TIMESTAMP WITH TIME ZONE                                        NOT NULL,
            end_time      TIMESTAMP WITH TIME ZONE                                        NOT NULL,
            period        INTEGER                                                         NOT NULL
        );
        CREATE TABLE IF NOT EXISTS seasons(
            id          SERIAL PRIMARY KEY       NOT NULL,
            division_id BYTEA                    NOT NULL,
            started_at  TIMESTAMP WITH TIME ZONE NOT NULL,
            ended_at    TIMESTAMP WITH TIME ZONE NOT NULL,
            FOREIGN KEY (division_id) REFERENCES divisions (id) ON DELETE CASCADE
        );
        CREATE TABLE IF NOT EXISTS matches (
            id           BYTEA   PRIMARY KEY                              NOT NULL,
            user1_id     BYTEA   REFERENCES users(id) ON DELETE CASCADE   NOT NULL,
            squad1_id    BYTEA   REFERENCES squads(id) ON DELETE CASCADE  NOT NULL,
            user1_points INTEGER                                          NOT NULL,
            user2_id     BYTEA   REFERENCES users(id) ON DELETE CASCADE   NOT NULL,
            squad2_id    BYTEA   REFERENCES squads(id) ON DELETE CASCADE  NOT NULL,
            user2_points INTEGER                                          NOT NULL,
            season_id    INTEGER REFERENCES seasons(id) ON DELETE CASCADE NOT NULL
        );
        CREATE TABLE IF NOT EXISTS match_results(
            id       BYTEA   PRIMARY KEY                              NOT NULL,
            match_id BYTEA   REFERENCES matches(id) ON DELETE CASCADE NOT NULL,
            user_id  BYTEA   REFERENCES users(id) ON DELETE CASCADE   NOT NULL,
            card_id  BYTEA   REFERENCES cards(id) ON DELETE CASCADE   NOT NULL,
            minute   INTEGER                                          NOT NULL
        );
        CREATE TABLE IF NOT EXISTS waitlist(
            token_id       SERIAL                                                     NOT NULL,
            card_id        BYTEA   PRIMARY KEY REFERENCES cards(id) ON DELETE CASCADE NOT NULL,
            wallet_address VARCHAR                                                    NOT NULL,
            password       VARCHAR                                                    NOT NULL
        );
        CREATE TABLE IF NOT EXISTS nfts(
            card_id        BYTEA   PRIMARY KEY REFERENCES cards(id) NOT NULL,
            token_id       INTEGER                                  NOT NULL,
            chain          VARCHAR                                  NOT NULL,
            wallet_address VARCHAR                                  NOT NULL
        );`

	_, err = db.conn.ExecContext(ctx, createTableQuery)
	if err != nil {
		return Error.Wrap(err)
	}

	return nil
}

// Close closes underlying db connection.
func (db *database) Close() error {
	return Error.Wrap(db.conn.Close())
}

// Admins provides access to accounts db.
func (db *database) Admins() admins.DB {
	return &adminsDB{conn: db.conn}
}

// Users provides access to accounts db.
func (db *database) Users() users.DB {
	return &usersDB{conn: db.conn}
}

// Cards provides access to accounts db.
func (db *database) Cards() cards.DB {
	return &cardsDB{conn: db.conn}
}

// Avatars provides access to accounts db.
func (db *database) Avatars() avatars.DB {
	return &avatarsDB{conn: db.conn}
}

// Clubs provides access to accounts db.
func (db *database) Clubs() clubs.DB {
	return &clubsDB{conn: db.conn}
}

// LootBoxes provides access to accounts db.
func (db *database) LootBoxes() lootboxes.DB {
	return &lootboxesDB{conn: db.conn}
}

// Marketplace provides access to accounts db.
func (db *database) Marketplace() marketplace.DB {
	return &marketplaceDB{conn: db.conn}
}

// Matches provides access to accounts db.
func (db *database) Matches() matches.DB {
	return &matchesDB{conn: db.conn}
}

// Queue provides access to accounts db.
func (db *database) Queue() queue.DB {
	return &queueHub{hub: NewHub()}
}

// Divisions provides access to accounts db.
func (db *database) Divisions() divisions.DB {
	return &divisionsDB{conn: db.conn}
}

// Seasons provides access to accounts db.
func (db *database) Seasons() seasons.DB {
	return &seasonsDB{conn: db.conn}
}

// NFTs provides access to accounts db.
func (db *database) NFTs() nfts.DB {
	return &nftsDB{conn: db.conn}
}

// WaitList provides access to accounts db.
func (db *database) WaitList() waitlist.DB {
	return &waitlistDB{conn: db.conn}
}

// Managers provides access to accounts db.
func (db *database) Managers() managers.DB {
	return &managersDB{conn: db.conn}
}<|MERGE_RESOLUTION|>--- conflicted
+++ resolved
@@ -17,10 +17,10 @@
 	"ultimatedivision/cards/nfts"
 	"ultimatedivision/cards/waitlist"
 	"ultimatedivision/clubs"
-	"ultimatedivision/clubs/managers"
 	"ultimatedivision/divisions"
 	"ultimatedivision/gameplay/matches"
 	"ultimatedivision/lootboxes"
+	"ultimatedivision/managers"
 	"ultimatedivision/marketplace"
 	"ultimatedivision/queue"
 	"ultimatedivision/seasons"
@@ -173,28 +173,13 @@
             created_at      TIMESTAMP WITH TIME ZONE NOT NULL
         );
         CREATE TABLE IF NOT EXISTS clubs (
-<<<<<<< HEAD
-            id          BYTEA     PRIMARY KEY                            NOT NULL,
-            owner_id    BYTEA     REFERENCES users(id) ON DELETE CASCADE NOT NULL,
-            club_name   VARCHAR                                          NOT NULL,
-            status      INTEGER                                          NOT NULL,
-            division_id BYTEA,
-            ownership   INTEGER                                          NOT NULL,
-            created_at  TIMESTAMP WITH TIME ZONE                         NOT NULL
-        );
-        CREATE TABLE IF NOT EXISTS managers (
-            user_id   BYTEA     REFERENCES users(id) ON DELETE CASCADE NOT NULL,
-            club_id   BYTEA     REFERENCES clubs(id) ON DELETE CASCADE NOT NULL,
-            ended_at  TIMESTAMP WITH TIME ZONE                         NOT NULL,
-            PRIMARY KEY(user_id, club_id)
-=======
             id          BYTEA     PRIMARY KEY                                NOT NULL,
             owner_id    BYTEA     REFERENCES users(id) ON DELETE CASCADE     NOT NULL,
             club_name   VARCHAR                                              NOT NULL,
             status      INTEGER                                              NOT NULL,
             division_id BYTEA                                                NOT NULL,
+            ownership   INTEGER                                              NOT NULL,
             created_at  TIMESTAMP WITH TIME ZONE                             NOT NULL
->>>>>>> 7758dc9c
         );
         CREATE TABLE IF NOT EXISTS squads (
             id            BYTEA   PRIMARY KEY                            NOT NULL,
@@ -265,6 +250,12 @@
             token_id       INTEGER                                  NOT NULL,
             chain          VARCHAR                                  NOT NULL,
             wallet_address VARCHAR                                  NOT NULL
+        );
+        CREATE TABLE IF NOT EXISTS managers(
+            user_id  BYTEA     REFERENCES users(id) ON DELETE CASCADE NOT NULL,
+            club_id  BYTEA     REFERENCES clubs(id) ON DELETE CASCADE NOT NULL,
+            ended_at TIMESTAMP WITH TIME ZONE                         NOT NULL,
+            PRIMARY KEY(user_id, club_id)
         );`
 
 	_, err = db.conn.ExecContext(ctx, createTableQuery)
