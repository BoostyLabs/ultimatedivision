// Copyright (C) 2021 Creditor Corp. Group.
// See LICENSE for copying information.

package database

import (
	"context"
	"database/sql"

	_ "github.com/lib/pq" // using postgres driver.
	"github.com/zeebo/errs"

	"ultimatedivision"
	"ultimatedivision/admin/admins"
	"ultimatedivision/cards"
	"ultimatedivision/cards/avatars"
	"ultimatedivision/cards/nfts"
	"ultimatedivision/cards/waitlist"
	"ultimatedivision/clubs"
	"ultimatedivision/divisions"
	"ultimatedivision/gameplay/matches"
	"ultimatedivision/gameplay/queue"
	"ultimatedivision/marketplace"
	"ultimatedivision/seasons"
	"ultimatedivision/store"
	"ultimatedivision/store/lootboxes"
	"ultimatedivision/udts"
	"ultimatedivision/udts/currencywaitlist"
	"ultimatedivision/users"
)

// ensures that database implements ultimatedivision.DB.
var _ ultimatedivision.DB = (*database)(nil)

var (
	// Error is the default ultimatedivision error class.
	Error = errs.Class("ultimatedivision db error")
)

// database combines access to different database tables with a record
// of the db driver, db implementation, and db source URL.
//
// architecture: Master Database
type database struct {
	conn *sql.DB
}

// New returns ultimatedivision.DB postgresql implementation.
func New(databaseURL string) (ultimatedivision.DB, error) {
	conn, err := sql.Open("postgres", databaseURL)
	if err != nil {
		return nil, Error.Wrap(err)
	}

	return &database{conn: conn}, nil
}

// Hub entity describes hub of queue for clients.
type Hub struct {
	Queue []queue.Client
}

// NewHub is a constructor for hub entity.
func NewHub() *Hub {
	return &Hub{
		Queue: []queue.Client{},
	}
}

// CreateSchema create schema for all tables and databases.
func (db *database) CreateSchema(ctx context.Context) (err error) {
	createTableQuery :=
		`CREATE TABLE IF NOT EXISTS users (
            id                   BYTEA     PRIMARY KEY    NOT NULL,
            email                VARCHAR                  NOT NULL,
            email_normalized     VARCHAR                  NOT NULL,
            password_hash        BYTEA                    NOT NULL,
            nick_name            VARCHAR                  NOT NULL,
            first_name           VARCHAR                  NOT NULL,
            last_name            VARCHAR                  NOT NULL,
<<<<<<< HEAD
            wallet_address       VARCHAR,
            wallet_type          VARCHAR,
=======
            wallet_address       BYTEA,
            velas_wallet_address BYTEA,
>>>>>>> 14b567a5
            nonce                BYTEA,
            last_login           TIMESTAMP WITH TIME ZONE NOT NULL,
            status               INTEGER                  NOT NULL,
            created_at           TIMESTAMP WITH TIME ZONE NOT NULL
        );
        CREATE TABLE IF NOT EXISTS cards (
            id                BYTEA         PRIMARY KEY NOT NULL,
            player_name       VARCHAR                   NOT NULL,
            quality           VARCHAR                   NOT NULL,  
            height            NUMERIC(16,2)             NOT NULL,
            weight            NUMERIC(16,2)             NOT NULL,
            dominant_foot     VARCHAR                   NOT NULL,
            is_tattoo         BOOLEAN                   NOT NULL,
            status            INTEGER                   NOT NULL,
            type              VARCHAR                   NOT NULL,
            user_id           BYTEA                     NOT NULL,
            tactics           INTEGER                   NOT NULL,
            positioning       INTEGER                   NOT NULL,
            composure         INTEGER                   NOT NULL,
            aggression        INTEGER                   NOT NULL,
            vision            INTEGER                   NOT NULL,
            awareness         INTEGER                   NOT NULL,
            crosses           INTEGER                   NOT NULL,
            physique          INTEGER                   NOT NULL,
            acceleration      INTEGER                   NOT NULL,
            running_speed     INTEGER                   NOT NULL,
            reaction_speed    INTEGER                   NOT NULL,
            agility           INTEGER                   NOT NULL,
            stamina           INTEGER                   NOT NULL,
            strength          INTEGER                   NOT NULL,
            jumping           INTEGER                   NOT NULL,
            balance           INTEGER                   NOT NULL,
            technique         INTEGER                   NOT NULL,
            dribbling         INTEGER                   NOT NULL,
            ball_control      INTEGER                   NOT NULL,
            weak_foot         INTEGER                   NOT NULL,
            skill_moves       INTEGER                   NOT NULL,
            finesse           INTEGER                   NOT NULL,
            curve             INTEGER                   NOT NULL,
            volleys           INTEGER                   NOT NULL,
            short_passing     INTEGER                   NOT NULL,
            long_passing      INTEGER                   NOT NULL,
            forward_pass      INTEGER                   NOT NULL,
            offense           INTEGER                   NOT NULL,
            finishing_ability INTEGER                   NOT NULL,
            shot_power        INTEGER                   NOT NULL,
            accuracy          INTEGER                   NOT NULL,
            distance          INTEGER                   NOT NULL,
            penalty           INTEGER                   NOT NULL,
            free_kicks        INTEGER                   NOT NULL,
            corners           INTEGER                   NOT NULL,
            heading_accuracy  INTEGER                   NOT NULL,
            defence           INTEGER                   NOT NULL,
            offside_trap      INTEGER                   NOT NULL,
            sliding           INTEGER                   NOT NULL,
            tackles           INTEGER                   NOT NULL,
            ball_focus        INTEGER                   NOT NULL,
            interceptions     INTEGER                   NOT NULL,
            vigilance         INTEGER                   NOT NULL,
            goalkeeping       INTEGER                   NOT NULL,
            reflexes          INTEGER                   NOT NULL,
            diving            INTEGER                   NOT NULL,
            handling          INTEGER                   NOT NULL,
            sweeping          INTEGER                   NOT NULL,
            throwing          INTEGER                   NOT NULL
        );
        CREATE TABLE IF NOT EXISTS avatars (
            card_id          BYTEA   PRIMARY KEY REFERENCES cards(id) ON DELETE CASCADE NOT NULL,
            picture_type     INTEGER                                                    NOT NULL,
            face_color       INTEGER                                                    NOT NULL,
            face_type        INTEGER                                                    NOT NULL,
            eyebrows_type    INTEGER                                                    NOT NULL,
            eyebrows_color   INTEGER                                                    NOT NULL,
            eyelaser_type    INTEGER                                                    NOT NULL,
            hairstyle_color  INTEGER                                                    NOT NULL,
            hairstyle_type   INTEGER                                                    NOT NULL,
            nose             INTEGER                                                    NOT NULL,
            tshirt           INTEGER                                                    NOT NULL,
            beard            INTEGER                                                    NOT NULL,
            lips             INTEGER                                                    NOT NULL,
            tattoo           INTEGER                                                    NOT NULL,
            original_url     VARCHAR                                                    NOT NULL,
            preview_url      VARCHAR                                                    NOT NULL
        );
        CREATE TABLE IF NOT EXISTS admins (
            id            BYTEA     PRIMARY KEY    NOT NULL,
            email         VARCHAR                  NOT NULL,
            password_hash BYTEA                    NOT NULL,
            created_at    TIMESTAMP WITH TIME ZONE NOT NULL
        );
        CREATE TABLE IF NOT EXISTS divisions (
            id              BYTEA   PRIMARY KEY      NOT NULL,
            name            INTEGER UNIQUE           NOT NULL,
            passing_percent INTEGER                  NOT NULL,
            created_at      TIMESTAMP WITH TIME ZONE NOT NULL
        );
        CREATE TABLE IF NOT EXISTS clubs (
            id          BYTEA     PRIMARY KEY                                NOT NULL,
            owner_id    BYTEA     REFERENCES users(id) ON DELETE CASCADE     NOT NULL,
            club_name   VARCHAR                                              NOT NULL,
            status      INTEGER                                              NOT NULL,
            division_id BYTEA     REFERENCES divisions(id) ON DELETE CASCADE NOT NULL,
            created_at  TIMESTAMP WITH TIME ZONE                             NOT NULL
        );
        CREATE TABLE IF NOT EXISTS squads (
            id            BYTEA   PRIMARY KEY                            NOT NULL,
            squad_name    VARCHAR,
            club_id       BYTEA   REFERENCES clubs(id) ON DELETE CASCADE NOT NULL,
            tactic        INTEGER                                        NOT NULL,
            formation     INTEGER                                        NOT NULL,
            captain_id    BYTEA
        );
        CREATE TABLE IF NOT EXISTS squad_cards (
            id            BYTEA   REFERENCES squads(id) ON DELETE CASCADE NOT NULL,
            card_id       BYTEA   REFERENCES cards(id) ON DELETE CASCADE  NOT NULL, 
            card_position INTEGER                                         NOT NULL,
            PRIMARY KEY(id, card_id)
        );
        CREATE TABLE IF NOT EXISTS lootboxes(
            user_id      BYTEA   REFERENCES users(id) ON DELETE CASCADE NOT NULL,
            lootbox_id   BYTEA                                          NOT NULL,
            lootbox_type VARCHAR                                        NOT NULL,
            PRIMARY KEY(user_id, lootbox_id)
        );
        CREATE TABLE IF NOT EXISTS lots (
            id            BYTEA                    PRIMARY KEY                            NOT NULL,
            item_id       BYTEA                                                           NOT NULL,
            type          VARCHAR                                                         NOT NULL,
            user_id       BYTEA                    REFERENCES users(id) ON DELETE CASCADE NOT NULL,
            shopper_id    BYTEA,
            status        VARCHAR                                                         NOT NULL,
            start_price   BYTEA                                                           NOT NULL,
            max_price     BYTEA,
            current_price BYTEA,
            start_time    TIMESTAMP WITH TIME ZONE                                        NOT NULL,
            end_time      TIMESTAMP WITH TIME ZONE                                        NOT NULL,
            period        INTEGER                                                         NOT NULL
        );
        CREATE TABLE IF NOT EXISTS seasons(
            id          SERIAL PRIMARY KEY       NOT NULL,
            division_id BYTEA                    NOT NULL,
            started_at  TIMESTAMP WITH TIME ZONE NOT NULL,
            ended_at    TIMESTAMP WITH TIME ZONE NOT NULL,
            FOREIGN KEY (division_id) REFERENCES divisions (id) ON DELETE CASCADE
        );
        CREATE TABLE IF NOT EXISTS matches (
            id           BYTEA   PRIMARY KEY                              NOT NULL,
            user1_id     BYTEA   REFERENCES users(id) ON DELETE CASCADE   NOT NULL,
            squad1_id    BYTEA   REFERENCES squads(id) ON DELETE CASCADE  NOT NULL,
            user1_points INTEGER                                          NOT NULL,
            user2_id     BYTEA   REFERENCES users(id) ON DELETE CASCADE   NOT NULL,
            squad2_id    BYTEA   REFERENCES squads(id) ON DELETE CASCADE  NOT NULL,
            user2_points INTEGER                                          NOT NULL,
            season_id    INTEGER REFERENCES seasons(id) ON DELETE CASCADE NOT NULL
        );
        CREATE TABLE IF NOT EXISTS match_results(
            id       BYTEA   PRIMARY KEY                              NOT NULL,
            match_id BYTEA   REFERENCES matches(id) ON DELETE CASCADE NOT NULL,
            user_id  BYTEA   REFERENCES users(id) ON DELETE CASCADE   NOT NULL,
            card_id  BYTEA   REFERENCES cards(id) ON DELETE CASCADE   NOT NULL,
            minute   INTEGER                                          NOT NULL
        );
        CREATE TABLE IF NOT EXISTS waitlist(
            token_id       SERIAL                                                     NOT NULL,
            card_id        BYTEA   PRIMARY KEY REFERENCES cards(id) ON DELETE CASCADE NOT NULL,
            wallet_address BYTEA                                                      NOT NULL,
            value          BYTEA                                                      NOT NULL,
            password       VARCHAR                                                    NOT NULL,
            wallet_type    VARCHAR                                                    NOT NULL
        );
        CREATE TABLE IF NOT EXISTS nfts(
            card_id        BYTEA   PRIMARY KEY REFERENCES cards(id) NOT NULL,
            token_id       INTEGER                                  NOT NULL,
            chain          VARCHAR                                  NOT NULL,
            wallet_address BYTEA                                    NOT NULL
        );
        CREATE TABLE IF NOT EXISTS currency_waitlist(
            wallet_address BYTEA   NOT NULL,
            value          BYTEA   NOT NULL,
            nonce          INTEGER NOT NULL,
            signature      VARCHAR NOT NULL,
            PRIMARY KEY(wallet_address, nonce)
        );
        CREATE TABLE IF NOT EXISTS udts(
            user_id BYTEA   PRIMARY KEY REFERENCES users(id) NOT NULL,
            nonce   INTEGER                                  NOT NULL
        );
        CREATE TABLE IF NOT EXISTS store(
            id           INTEGER PRIMARY KEY NOT NULL,
            cards_amount INTEGER             NOT NULL,
            is_renewal   BOOLEAN             NOT NULL,
            hour_renewal INTEGER             NOT NULL,
            price        BYTEA               NOT NULL
        );`

	_, err = db.conn.ExecContext(ctx, createTableQuery)
	if err != nil {
		return Error.Wrap(err)
	}

	return nil
}

// Close closes underlying db connection.
func (db *database) Close() error {
	return Error.Wrap(db.conn.Close())
}

// Admins provides access to accounts db.
func (db *database) Admins() admins.DB {
	return &adminsDB{conn: db.conn}
}

// Users provides access to accounts db.
func (db *database) Users() users.DB {
	return &usersDB{conn: db.conn}
}

// Cards provides access to accounts db.
func (db *database) Cards() cards.DB {
	return &cardsDB{conn: db.conn}
}

// Avatars provides access to accounts db.
func (db *database) Avatars() avatars.DB {
	return &avatarsDB{conn: db.conn}
}

// Clubs provides access to accounts db.
func (db *database) Clubs() clubs.DB {
	return &clubsDB{conn: db.conn}
}

// LootBoxes provides access to accounts db.
func (db *database) LootBoxes() lootboxes.DB {
	return &lootboxesDB{conn: db.conn}
}

// Marketplace provides access to accounts db.
func (db *database) Marketplace() marketplace.DB {
	return &marketplaceDB{conn: db.conn}
}

// Matches provides access to accounts db.
func (db *database) Matches() matches.DB {
	return &matchesDB{conn: db.conn}
}

// Queue provides access to accounts db.
func (db *database) Queue() queue.DB {
	return &queueHub{hub: NewHub()}
}

// Divisions provides access to accounts db.
func (db *database) Divisions() divisions.DB {
	return &divisionsDB{conn: db.conn}
}

// Seasons provides access to accounts db.
func (db *database) Seasons() seasons.DB {
	return &seasonsDB{conn: db.conn}
}

// WaitList provides access to accounts db.
func (db *database) WaitList() waitlist.DB {
	return &waitlistDB{conn: db.conn}
}

// NFTs provides access to accounts db.
func (db *database) NFTs() nfts.DB {
	return &nftsDB{conn: db.conn}
}

// CurrencyWaitList provides access to accounts db.
func (db *database) CurrencyWaitList() currencywaitlist.DB {
	return &currencywaitlistDB{conn: db.conn}
}

// UDTs provides access to accounts db.
func (db *database) UDTs() udts.DB {
	return &udtsDB{conn: db.conn}
}

// Store provides access to accounts db.
func (db *database) Store() store.DB {
	return &storeDB{conn: db.conn}
}<|MERGE_RESOLUTION|>--- conflicted
+++ resolved
@@ -78,13 +78,8 @@
             nick_name            VARCHAR                  NOT NULL,
             first_name           VARCHAR                  NOT NULL,
             last_name            VARCHAR                  NOT NULL,
-<<<<<<< HEAD
-            wallet_address       VARCHAR,
+            wallet_address       BYTEA,
             wallet_type          VARCHAR,
-=======
-            wallet_address       BYTEA,
-            velas_wallet_address BYTEA,
->>>>>>> 14b567a5
             nonce                BYTEA,
             last_login           TIMESTAMP WITH TIME ZONE NOT NULL,
             status               INTEGER                  NOT NULL,
