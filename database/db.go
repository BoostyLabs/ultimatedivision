// Copyright (C) 2021 Creditor Corp. Group.
// See LICENSE for copying information.

package database

import (
	"context"
	"database/sql"

	"github.com/google/uuid"
	"github.com/gorilla/websocket"
	_ "github.com/lib/pq" // using postgres driver
	"github.com/zeebo/errs"

	"ultimatedivision"
	"ultimatedivision/admin/admins"
	"ultimatedivision/cards"
	"ultimatedivision/cards/avatars"
	"ultimatedivision/clubs"
<<<<<<< HEAD
	"ultimatedivision/divisions"
=======
	"ultimatedivision/gameplay/matches"
>>>>>>> 4deea2d7
	"ultimatedivision/lootboxes"
	"ultimatedivision/marketplace"
	"ultimatedivision/queue"
	"ultimatedivision/users"
)

// ensures that database implements ultimatedivision.DB.
var _ ultimatedivision.DB = (*database)(nil)

var (
	// Error is the default ultimatedivision error class.
	Error = errs.Class("ultimatedivision db error")
)

// database combines access to different database tables with a record
// of the db driver, db implementation, and db source URL.
//
// architecture: Master Database
type database struct {
	conn *sql.DB
}

// New returns ultimatedivision.DB postgresql implementation.
func New(databaseURL string) (ultimatedivision.DB, error) {
	conn, err := sql.Open("postgres", databaseURL)
	if err != nil {
		return nil, Error.Wrap(err)
	}

	return &database{conn: conn}, nil
}

// Hub entity describes hub of queue for clients.
type Hub struct {
	Queue map[uuid.UUID]*websocket.Conn
}

// NewHub is a constructor for hub entity.
func NewHub() *Hub {
	return &Hub{
		Queue: make(map[uuid.UUID]*websocket.Conn),
	}
}

// CreateSchema create schema for all tables and databases.
func (db *database) CreateSchema(ctx context.Context) (err error) {
	createTableQuery :=
		`CREATE TABLE IF NOT EXISTS users (
            id               BYTEA PRIMARY KEY        NOT NULL,
            email            VARCHAR                  NOT NULL,
            email_normalized VARCHAR                  NOT NULL,
            password_hash    BYTEA                    NOT NULL,
            nick_name        VARCHAR                  NOT NULL,
            first_name       VARCHAR                  NOT NULL,
            last_name        VARCHAR                  NOT NULL,
            last_login       TIMESTAMP WITH TIME ZONE NOT NULL,
            status           INTEGER                  NOT NULL,
            created_at       TIMESTAMP WITH TIME ZONE NOT NULL
        );
        CREATE TABLE IF NOT EXISTS cards (
            id                BYTEA         PRIMARY KEY                            NOT NULL,
            player_name       VARCHAR                                              NOT NULL,
            quality           VARCHAR                                              NOT NULL,  
            height            NUMERIC(16,2)                                        NOT NULL,
            weight            NUMERIC(16,2)                                        NOT NULL,
            dominant_foot     VARCHAR                                              NOT NULL,
            is_tattoo         BOOLEAN                                              NOT NULL,
            status            INTEGER                                              NOT NULL,
            type              VARCHAR                                              NOT NULL,
            user_id           BYTEA         REFERENCES users(id) ON DELETE CASCADE NOT NULL,
            tactics           INTEGER                                              NOT NULL,
            positioning       INTEGER                                              NOT NULL,
            composure         INTEGER                                              NOT NULL,
            aggression        INTEGER                                              NOT NULL,
            vision            INTEGER                                              NOT NULL,
            awareness         INTEGER                                              NOT NULL,
            crosses           INTEGER                                              NOT NULL,
            physique          INTEGER                                              NOT NULL,
            acceleration      INTEGER                                              NOT NULL,
            running_speed     INTEGER                                              NOT NULL,
            reaction_speed    INTEGER                                              NOT NULL,
            agility           INTEGER                                              NOT NULL,
            stamina           INTEGER                                              NOT NULL,
            strength          INTEGER                                              NOT NULL,
            jumping           INTEGER                                              NOT NULL,
            balance           INTEGER                                              NOT NULL,
            technique         INTEGER                                              NOT NULL,
            dribbling         INTEGER                                              NOT NULL,
            ball_control      INTEGER                                              NOT NULL,
            weak_foot         INTEGER                                              NOT NULL,
            skill_moves       INTEGER                                              NOT NULL,
            finesse           INTEGER                                              NOT NULL,
            curve             INTEGER                                              NOT NULL,
            volleys           INTEGER                                              NOT NULL,
            short_passing     INTEGER                                              NOT NULL,
            long_passing      INTEGER                                              NOT NULL,
            forward_pass      INTEGER                                              NOT NULL,
            offense           INTEGER                                              NOT NULL,
            finishing_ability INTEGER                                              NOT NULL,
            shot_power        INTEGER                                              NOT NULL,
            accuracy          INTEGER                                              NOT NULL,
            distance          INTEGER                                              NOT NULL,
            penalty           INTEGER                                              NOT NULL,
            free_kicks        INTEGER                                              NOT NULL,
            corners           INTEGER                                              NOT NULL,
            heading_accuracy  INTEGER                                              NOT NULL,
            defence           INTEGER                                              NOT NULL,
            offside_trap      INTEGER                                              NOT NULL,
            sliding           INTEGER                                              NOT NULL,
            tackles           INTEGER                                              NOT NULL,
            ball_focus        INTEGER                                              NOT NULL,
            interceptions     INTEGER                                              NOT NULL,
            vigilance         INTEGER                                              NOT NULL,
            goalkeeping       INTEGER                                              NOT NULL,
            reflexes          INTEGER                                              NOT NULL,
            diving            INTEGER                                              NOT NULL,
            handling          INTEGER                                              NOT NULL,
            sweeping          INTEGER                                              NOT NULL,
            throwing          INTEGER                                              NOT NULL
        );
        CREATE TABLE IF NOT EXISTS avatars (
            card_id          BYTEA   PRIMARY KEY REFERENCES cards(id) ON DELETE CASCADE NOT NULL,
            picture_type     INTEGER                                                    NOT NULL,
            face_color       INTEGER                                                    NOT NULL,
            face_type        INTEGER                                                    NOT NULL,
            eyebrows_type    INTEGER                                                    NOT NULL,
            eyebrows_color   INTEGER                                                    NOT NULL,
            eyelaser_type    INTEGER                                                    NOT NULL,
            hairstyle_color  INTEGER                                                    NOT NULL,
            hairstyle_type   INTEGER                                                    NOT NULL,
            nose             INTEGER                                                    NOT NULL,
            tshirt           INTEGER                                                    NOT NULL,
            beard            INTEGER                                                    NOT NULL,
            lips             INTEGER                                                    NOT NULL,
            tattoo           INTEGER                                                    NOT NULL,
            original_url     VARCHAR                                                    NOT NULL,
            preview_url      VARCHAR                                                    NOT NULL
        );
        CREATE TABLE IF NOT EXISTS admins (
            id            BYTEA     PRIMARY KEY    NOT NULL,
            email         VARCHAR                  NOT NULL,
            password_hash BYTEA                    NOT NULL,
            created_at    TIMESTAMP WITH TIME ZONE NOT NULL
        );
        CREATE TABLE IF NOT EXISTS clubs (
            id         BYTEA     PRIMARY KEY                            NOT NULL,
            owner_id   BYTEA     REFERENCES users(id) ON DELETE CASCADE NOT NULL,
            club_name  VARCHAR                                          NOT NULL,
            created_at TIMESTAMP WITH TIME ZONE                         NOT NULL
        );
        CREATE TABLE IF NOT EXISTS squads (
            id            BYTEA   PRIMARY KEY                            NOT NULL,
            squad_name    VARCHAR,
            club_id       BYTEA   REFERENCES clubs(id) ON DELETE CASCADE NOT NULL,
            tactic        INTEGER                                        NOT NULL,
            formation     INTEGER                                        NOT NULL,
            captain_id    BYTEA
        );
        CREATE TABLE IF NOT EXISTS squad_cards (
            id            BYTEA   REFERENCES squads(id) ON DELETE CASCADE NOT NULL,
            card_id       BYTEA   REFERENCES cards(id) ON DELETE CASCADE  NOT NULL, 
            card_position INTEGER                                         NOT NULL,
            PRIMARY KEY(id, card_id)
        );
        CREATE TABLE IF NOT EXISTS lootboxes(
            user_id      BYTEA   REFERENCES users(id) ON DELETE CASCADE NOT NULL,
            lootbox_id   BYTEA                                          NOT NULL,
            lootbox_type VARCHAR                                        NOT NULL,
            PRIMARY KEY(user_id, lootbox_id)
        );
        CREATE TABLE IF NOT EXISTS lots (
            id            BYTEA                    PRIMARY KEY                            NOT NULL,
            item_id       BYTEA                                                           NOT NULL,
            type          VARCHAR                                                         NOT NULL,
            user_id       BYTEA                    REFERENCES users(id) ON DELETE CASCADE NOT NULL,
            shopper_id    BYTEA,
            status        VARCHAR                                                         NOT NULL,
            start_price   NUMERIC(16,2)                                                   NOT NULL,
            max_price     NUMERIC(16,2),
            current_price NUMERIC(16,2),
            start_time    TIMESTAMP WITH TIME ZONE                                        NOT NULL,
            end_time      TIMESTAMP WITH TIME ZONE                                        NOT NULL,
            period        INTEGER                                                         NOT NULL
        );
<<<<<<< HEAD
        CREATE TABLE IF NOT EXISTS divisions (
            id              BYTEA PRIMARY KEY        NOT NULL,
            name            VARCHAR                  NOT NULL,
            passing_percent INTEGER                  NOT NULL,
            created_at      TIMESTAMP WITH TIME ZONE NOT NULL
=======
        CREATE TABLE IF NOT EXISTS matches (
            id           BYTEA    PRIMARY KEY                             NOT NULL,
            user1_id     BYTEA    REFERENCES users(id) ON DELETE CASCADE  NOT NULL,
            squad1_id    BYTEA    REFERENCES squads(id) ON DELETE CASCADE NOT NULL,
            user1_points INTEGER                                          NOT NULL,
            user2_id     BYTEA    REFERENCES users(id) ON DELETE CASCADE  NOT NULL,
            squad2_id    BYTEA    REFERENCES squads(id) ON DELETE CASCADE NOT NULL,
            user2_points INTEGER                                          NOT NULL
        );
        CREATE TABLE IF NOT EXISTS match_results(
            id       BYTEA   PRIMARY KEY                              NOT NULL,
            match_id BYTEA   REFERENCES matches(id) ON DELETE CASCADE NOT NULL,
            user_id  BYTEA   REFERENCES users(id) ON DELETE CASCADE   NOT NULL,
            card_id  BYTEA   REFERENCES cards(id) ON DELETE CASCADE   NOT NULL,
            minute   INTEGER                                          NOT NULL
        );
        CREATE TABLE IF NOT EXISTS places (
            user_id BYTEA   PRIMARY KEY REFERENCES users(id) ON DELETE CASCADE NOT NULL,
            status  VARCHAR                                                    NOT NULL
>>>>>>> 4deea2d7
        );`

	_, err = db.conn.ExecContext(ctx, createTableQuery)
	if err != nil {
		return Error.Wrap(err)
	}

	return nil
}

// Close closes underlying db connection.
func (db *database) Close() error {
	return Error.Wrap(db.conn.Close())
}

// Admins provides access to accounts db.
func (db *database) Admins() admins.DB {
	return &adminsDB{conn: db.conn}
}

// Users provides access to accounts db.
func (db *database) Users() users.DB {
	return &usersDB{conn: db.conn}
}

// Cards provides access to accounts db.
func (db *database) Cards() cards.DB {
	return &cardsDB{conn: db.conn}
}

// Avatars provides access to accounts db.
func (db *database) Avatars() avatars.DB {
	return &avatarsDB{conn: db.conn}
}

// Clubs provides access to accounts db.
func (db *database) Clubs() clubs.DB {
	return &clubsDB{conn: db.conn}
}

// LootBoxes provides access to accounts db.
func (db *database) LootBoxes() lootboxes.DB {
	return &lootboxesDB{conn: db.conn}
}

// Marketplace provides access to accounts db.
func (db *database) Marketplace() marketplace.DB {
	return &marketplaceDB{conn: db.conn}
}

// Matches provides access to accounts db.
func (db *database) Matches() matches.DB {
	return &matchesDB{conn: db.conn}
}

// Queue provides access to accounts db.
func (db *database) Queue() queue.DB {
	return &queueHub{hub: NewHub()}
}

// Divisions provides access to accounts db.
func (db *database) Divisions() divisions.DB {
	return &divisionsDB{conn: db.conn}
}<|MERGE_RESOLUTION|>--- conflicted
+++ resolved
@@ -17,11 +17,8 @@
 	"ultimatedivision/cards"
 	"ultimatedivision/cards/avatars"
 	"ultimatedivision/clubs"
-<<<<<<< HEAD
+	"ultimatedivision/gameplay/matches"
 	"ultimatedivision/divisions"
-=======
-	"ultimatedivision/gameplay/matches"
->>>>>>> 4deea2d7
 	"ultimatedivision/lootboxes"
 	"ultimatedivision/marketplace"
 	"ultimatedivision/queue"
@@ -206,13 +203,12 @@
             end_time      TIMESTAMP WITH TIME ZONE                                        NOT NULL,
             period        INTEGER                                                         NOT NULL
         );
-<<<<<<< HEAD
         CREATE TABLE IF NOT EXISTS divisions (
-            id              BYTEA PRIMARY KEY        NOT NULL,
+            id              BYTEA   PRIMARY KEY      NOT NULL,
             name            VARCHAR                  NOT NULL,
             passing_percent INTEGER                  NOT NULL,
             created_at      TIMESTAMP WITH TIME ZONE NOT NULL
-=======
+        );
         CREATE TABLE IF NOT EXISTS matches (
             id           BYTEA    PRIMARY KEY                             NOT NULL,
             user1_id     BYTEA    REFERENCES users(id) ON DELETE CASCADE  NOT NULL,
@@ -232,7 +228,6 @@
         CREATE TABLE IF NOT EXISTS places (
             user_id BYTEA   PRIMARY KEY REFERENCES users(id) ON DELETE CASCADE NOT NULL,
             status  VARCHAR                                                    NOT NULL
->>>>>>> 4deea2d7
         );`
 
 	_, err = db.conn.ExecContext(ctx, createTableQuery)
