// Copyright (C) 2021 Creditor Corp. Group.
// See LICENSE for copying information.

package database

import (
	"context"
	"database/sql"

	_ "github.com/lib/pq" // using postgres driver
	"github.com/zeebo/errs"

	"ultimatedivision"
	"ultimatedivision/admin/admins"
	"ultimatedivision/cards"
	"ultimatedivision/cards/avatars"
	"ultimatedivision/cards/nfts"
	"ultimatedivision/clubs"
	"ultimatedivision/divisions"
	"ultimatedivision/gameplay/matches"
	"ultimatedivision/lootboxes"
	"ultimatedivision/marketplace"
	"ultimatedivision/queue"
	"ultimatedivision/users"
)

// ensures that database implements ultimatedivision.DB.
var _ ultimatedivision.DB = (*database)(nil)

var (
	// Error is the default ultimatedivision error class.
	Error = errs.Class("ultimatedivision db error")
)

// database combines access to different database tables with a record
// of the db driver, db implementation, and db source URL.
//
// architecture: Master Database
type database struct {
	conn *sql.DB
}

// New returns ultimatedivision.DB postgresql implementation.
func New(databaseURL string) (ultimatedivision.DB, error) {
	conn, err := sql.Open("postgres", databaseURL)
	if err != nil {
		return nil, Error.Wrap(err)
	}

	return &database{conn: conn}, nil
}

// Hub entity describes hub of queue for clients.
type Hub struct {
	Queue []queue.Client
}

// NewHub is a constructor for hub entity.
func NewHub() *Hub {
	return &Hub{
		Queue: []queue.Client{},
	}
}

// CreateSchema create schema for all tables and databases.
func (db *database) CreateSchema(ctx context.Context) (err error) {
	createTableQuery :=
		`CREATE TABLE IF NOT EXISTS users (
            id               BYTEA PRIMARY KEY        NOT NULL,
            email            VARCHAR                  NOT NULL,
            email_normalized VARCHAR                  NOT NULL,
            password_hash    BYTEA                    NOT NULL,
            nick_name        VARCHAR                  NOT NULL,
            first_name       VARCHAR                  NOT NULL,
            last_name        VARCHAR                  NOT NULL,
            wallet_address   VARCHAR,
            last_login       TIMESTAMP WITH TIME ZONE NOT NULL,
            status           INTEGER                  NOT NULL,
            created_at       TIMESTAMP WITH TIME ZONE NOT NULL
        );
        CREATE TABLE IF NOT EXISTS cards (
            id                BYTEA         PRIMARY KEY                            NOT NULL,
            player_name       VARCHAR                                              NOT NULL,
            quality           VARCHAR                                              NOT NULL,  
            height            NUMERIC(16,2)                                        NOT NULL,
            weight            NUMERIC(16,2)                                        NOT NULL,
            dominant_foot     VARCHAR                                              NOT NULL,
            is_tattoo         BOOLEAN                                              NOT NULL,
            status            INTEGER                                              NOT NULL,
            type              VARCHAR                                              NOT NULL,
            user_id           BYTEA         REFERENCES users(id) ON DELETE CASCADE NOT NULL,
            tactics           INTEGER                                              NOT NULL,
            positioning       INTEGER                                              NOT NULL,
            composure         INTEGER                                              NOT NULL,
            aggression        INTEGER                                              NOT NULL,
            vision            INTEGER                                              NOT NULL,
            awareness         INTEGER                                              NOT NULL,
            crosses           INTEGER                                              NOT NULL,
            physique          INTEGER                                              NOT NULL,
            acceleration      INTEGER                                              NOT NULL,
            running_speed     INTEGER                                              NOT NULL,
            reaction_speed    INTEGER                                              NOT NULL,
            agility           INTEGER                                              NOT NULL,
            stamina           INTEGER                                              NOT NULL,
            strength          INTEGER                                              NOT NULL,
            jumping           INTEGER                                              NOT NULL,
            balance           INTEGER                                              NOT NULL,
            technique         INTEGER                                              NOT NULL,
            dribbling         INTEGER                                              NOT NULL,
            ball_control      INTEGER                                              NOT NULL,
            weak_foot         INTEGER                                              NOT NULL,
            skill_moves       INTEGER                                              NOT NULL,
            finesse           INTEGER                                              NOT NULL,
            curve             INTEGER                                              NOT NULL,
            volleys           INTEGER                                              NOT NULL,
            short_passing     INTEGER                                              NOT NULL,
            long_passing      INTEGER                                              NOT NULL,
            forward_pass      INTEGER                                              NOT NULL,
            offense           INTEGER                                              NOT NULL,
            finishing_ability INTEGER                                              NOT NULL,
            shot_power        INTEGER                                              NOT NULL,
            accuracy          INTEGER                                              NOT NULL,
            distance          INTEGER                                              NOT NULL,
            penalty           INTEGER                                              NOT NULL,
            free_kicks        INTEGER                                              NOT NULL,
            corners           INTEGER                                              NOT NULL,
            heading_accuracy  INTEGER                                              NOT NULL,
            defence           INTEGER                                              NOT NULL,
            offside_trap      INTEGER                                              NOT NULL,
            sliding           INTEGER                                              NOT NULL,
            tackles           INTEGER                                              NOT NULL,
            ball_focus        INTEGER                                              NOT NULL,
            interceptions     INTEGER                                              NOT NULL,
            vigilance         INTEGER                                              NOT NULL,
            goalkeeping       INTEGER                                              NOT NULL,
            reflexes          INTEGER                                              NOT NULL,
            diving            INTEGER                                              NOT NULL,
            handling          INTEGER                                              NOT NULL,
            sweeping          INTEGER                                              NOT NULL,
            throwing          INTEGER                                              NOT NULL
        );
        CREATE TABLE IF NOT EXISTS avatars (
            card_id          BYTEA   PRIMARY KEY REFERENCES cards(id) ON DELETE CASCADE NOT NULL,
            picture_type     INTEGER                                                    NOT NULL,
            face_color       INTEGER                                                    NOT NULL,
            face_type        INTEGER                                                    NOT NULL,
            eyebrows_type    INTEGER                                                    NOT NULL,
            eyebrows_color   INTEGER                                                    NOT NULL,
            eyelaser_type    INTEGER                                                    NOT NULL,
            hairstyle_color  INTEGER                                                    NOT NULL,
            hairstyle_type   INTEGER                                                    NOT NULL,
            nose             INTEGER                                                    NOT NULL,
            tshirt           INTEGER                                                    NOT NULL,
            beard            INTEGER                                                    NOT NULL,
            lips             INTEGER                                                    NOT NULL,
            tattoo           INTEGER                                                    NOT NULL,
            original_url     VARCHAR                                                    NOT NULL,
            preview_url      VARCHAR                                                    NOT NULL
        );
        CREATE TABLE IF NOT EXISTS admins (
            id            BYTEA     PRIMARY KEY    NOT NULL,
            email         VARCHAR                  NOT NULL,
            password_hash BYTEA                    NOT NULL,
            created_at    TIMESTAMP WITH TIME ZONE NOT NULL
        );
        CREATE TABLE IF NOT EXISTS clubs (
            id         BYTEA     PRIMARY KEY                            NOT NULL,
            owner_id   BYTEA     REFERENCES users(id) ON DELETE CASCADE NOT NULL,
            club_name  VARCHAR                                          NOT NULL,
            created_at TIMESTAMP WITH TIME ZONE                         NOT NULL
        );
        CREATE TABLE IF NOT EXISTS squads (
            id            BYTEA   PRIMARY KEY                            NOT NULL,
            squad_name    VARCHAR,
            club_id       BYTEA   REFERENCES clubs(id) ON DELETE CASCADE NOT NULL,
            tactic        INTEGER                                        NOT NULL,
            formation     INTEGER                                        NOT NULL,
            captain_id    BYTEA
        );
        CREATE TABLE IF NOT EXISTS squad_cards (
            id            BYTEA   REFERENCES squads(id) ON DELETE CASCADE NOT NULL,
            card_id       BYTEA   REFERENCES cards(id) ON DELETE CASCADE  NOT NULL, 
            card_position INTEGER                                         NOT NULL,
            PRIMARY KEY(id, card_id)
        );
        CREATE TABLE IF NOT EXISTS lootboxes(
            user_id      BYTEA   REFERENCES users(id) ON DELETE CASCADE NOT NULL,
            lootbox_id   BYTEA                                          NOT NULL,
            lootbox_type VARCHAR                                        NOT NULL,
            PRIMARY KEY(user_id, lootbox_id)
        );
        CREATE TABLE IF NOT EXISTS lots (
            id            BYTEA                    PRIMARY KEY                            NOT NULL,
            item_id       BYTEA                                                           NOT NULL,
            type          VARCHAR                                                         NOT NULL,
            user_id       BYTEA                    REFERENCES users(id) ON DELETE CASCADE NOT NULL,
            shopper_id    BYTEA,
            status        VARCHAR                                                         NOT NULL,
            start_price   NUMERIC(16,2)                                                   NOT NULL,
            max_price     NUMERIC(16,2),
            current_price NUMERIC(16,2),
            start_time    TIMESTAMP WITH TIME ZONE                                        NOT NULL,
            end_time      TIMESTAMP WITH TIME ZONE                                        NOT NULL,
            period        INTEGER                                                         NOT NULL
        );
        CREATE TABLE IF NOT EXISTS divisions (
            id              BYTEA   PRIMARY KEY      NOT NULL,
            name            VARCHAR                  NOT NULL,
            passing_percent INTEGER                  NOT NULL,
            created_at      TIMESTAMP WITH TIME ZONE NOT NULL
        );
        CREATE TABLE IF NOT EXISTS matches (
            id           BYTEA    PRIMARY KEY                             NOT NULL,
            user1_id     BYTEA    REFERENCES users(id) ON DELETE CASCADE  NOT NULL,
            squad1_id    BYTEA    REFERENCES squads(id) ON DELETE CASCADE NOT NULL,
            user1_points INTEGER                                          NOT NULL,
            user2_id     BYTEA    REFERENCES users(id) ON DELETE CASCADE  NOT NULL,
            squad2_id    BYTEA    REFERENCES squads(id) ON DELETE CASCADE NOT NULL,
            user2_points INTEGER                                          NOT NULL
        );
        CREATE TABLE IF NOT EXISTS match_results(
            id       BYTEA   PRIMARY KEY                              NOT NULL,
            match_id BYTEA   REFERENCES matches(id) ON DELETE CASCADE NOT NULL,
            user_id  BYTEA   REFERENCES users(id) ON DELETE CASCADE   NOT NULL,
            card_id  BYTEA   REFERENCES cards(id) ON DELETE CASCADE   NOT NULL,
            minute   INTEGER                                          NOT NULL
        );
        CREATE TABLE IF NOT EXISTS nfts_waitlist(
            token_id       SERIAL  PRIMARY KEY                            NOT NULL,
            card_id        BYTEA   REFERENCES cards(id) ON DELETE CASCADE NOT NULL,
<<<<<<< HEAD
            wallet_address VARCHAR                                        NOT NULL
=======
            wallet_address VARCHAR                                        NOT NULL,
            password       VARCHAR                                        NOT NULL
>>>>>>> 709264fd
        );`

	_, err = db.conn.ExecContext(ctx, createTableQuery)
	if err != nil {
		return Error.Wrap(err)
	}

	return nil
}

// Close closes underlying db connection.
func (db *database) Close() error {
	return Error.Wrap(db.conn.Close())
}

// Admins provides access to accounts db.
func (db *database) Admins() admins.DB {
	return &adminsDB{conn: db.conn}
}

// Users provides access to accounts db.
func (db *database) Users() users.DB {
	return &usersDB{conn: db.conn}
}

// Cards provides access to accounts db.
func (db *database) Cards() cards.DB {
	return &cardsDB{conn: db.conn}
}

// Avatars provides access to accounts db.
func (db *database) Avatars() avatars.DB {
	return &avatarsDB{conn: db.conn}
}

// Clubs provides access to accounts db.
func (db *database) Clubs() clubs.DB {
	return &clubsDB{conn: db.conn}
}

// LootBoxes provides access to accounts db.
func (db *database) LootBoxes() lootboxes.DB {
	return &lootboxesDB{conn: db.conn}
}

// Marketplace provides access to accounts db.
func (db *database) Marketplace() marketplace.DB {
	return &marketplaceDB{conn: db.conn}
}

// Matches provides access to accounts db.
func (db *database) Matches() matches.DB {
	return &matchesDB{conn: db.conn}
}

// Queue provides access to accounts db.
func (db *database) Queue() queue.DB {
	return &queueHub{hub: NewHub()}
}

// Divisions provides access to accounts db.
func (db *database) Divisions() divisions.DB {
	return &divisionsDB{conn: db.conn}
}

// NFTs provides access to accounts db.
func (db *database) NFTs() nfts.DB {
	return &nftsDB{conn: db.conn}
}<|MERGE_RESOLUTION|>--- conflicted
+++ resolved
@@ -228,12 +228,8 @@
         CREATE TABLE IF NOT EXISTS nfts_waitlist(
             token_id       SERIAL  PRIMARY KEY                            NOT NULL,
             card_id        BYTEA   REFERENCES cards(id) ON DELETE CASCADE NOT NULL,
-<<<<<<< HEAD
-            wallet_address VARCHAR                                        NOT NULL
-=======
             wallet_address VARCHAR                                        NOT NULL,
             password       VARCHAR                                        NOT NULL
->>>>>>> 709264fd
         );`
 
 	_, err = db.conn.ExecContext(ctx, createTableQuery)
