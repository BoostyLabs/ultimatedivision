// Copyright (C) 2021 Creditor Corp. Group.
// See LICENSE for copying information.

package database

import (
	"context"
	"database/sql"

	_ "github.com/lib/pq" // using postgres driver
	"github.com/zeebo/errs"

	"ultimatedivision"
	"ultimatedivision/admin/admins"
	"ultimatedivision/cards"
	"ultimatedivision/cards/avatars"
	"ultimatedivision/cards/waitlist"
	"ultimatedivision/clubs"
	"ultimatedivision/divisions"
	"ultimatedivision/gameplay/matches"
	"ultimatedivision/lootboxes"
	"ultimatedivision/marketplace"
	"ultimatedivision/queue"
	"ultimatedivision/seasons"
	"ultimatedivision/users"
)

// ensures that database implements ultimatedivision.DB.
var _ ultimatedivision.DB = (*database)(nil)

var (
	// Error is the default ultimatedivision error class.
	Error = errs.Class("ultimatedivision db error")
)

// database combines access to different database tables with a record
// of the db driver, db implementation, and db source URL.
//
// architecture: Master Database
type database struct {
	conn *sql.DB
}

// New returns ultimatedivision.DB postgresql implementation.
func New(databaseURL string) (ultimatedivision.DB, error) {
	conn, err := sql.Open("postgres", databaseURL)
	if err != nil {
		return nil, Error.Wrap(err)
	}

	return &database{conn: conn}, nil
}

// Hub entity describes hub of queue for clients.
type Hub struct {
	Queue []queue.Client
}

// NewHub is a constructor for hub entity.
func NewHub() *Hub {
	return &Hub{
		Queue: []queue.Client{},
	}
}

// CreateSchema create schema for all tables and databases.
func (db *database) CreateSchema(ctx context.Context) (err error) {
	createTableQuery :=
		`CREATE TABLE IF NOT EXISTS users (
            id               BYTEA PRIMARY KEY        NOT NULL,
            email            VARCHAR                  NOT NULL,
            email_normalized VARCHAR                  NOT NULL,
            password_hash    BYTEA                    NOT NULL,
            nick_name        VARCHAR                  NOT NULL,
            first_name       VARCHAR                  NOT NULL,
            last_name        VARCHAR                  NOT NULL,
            wallet_address   VARCHAR,
            last_login       TIMESTAMP WITH TIME ZONE NOT NULL,
            status           INTEGER                  NOT NULL,
            created_at       TIMESTAMP WITH TIME ZONE NOT NULL
        );
        CREATE TABLE IF NOT EXISTS cards (
            id                BYTEA         PRIMARY KEY                            NOT NULL,
            player_name       VARCHAR                                              NOT NULL,
            quality           VARCHAR                                              NOT NULL,  
            height            NUMERIC(16,2)                                        NOT NULL,
            weight            NUMERIC(16,2)                                        NOT NULL,
            dominant_foot     VARCHAR                                              NOT NULL,
            is_tattoo         BOOLEAN                                              NOT NULL,
            status            INTEGER                                              NOT NULL,
            type              VARCHAR                                              NOT NULL,
            user_id           BYTEA         REFERENCES users(id) ON DELETE CASCADE NOT NULL,
            tactics           INTEGER                                              NOT NULL,
            positioning       INTEGER                                              NOT NULL,
            composure         INTEGER                                              NOT NULL,
            aggression        INTEGER                                              NOT NULL,
            vision            INTEGER                                              NOT NULL,
            awareness         INTEGER                                              NOT NULL,
            crosses           INTEGER                                              NOT NULL,
            physique          INTEGER                                              NOT NULL,
            acceleration      INTEGER                                              NOT NULL,
            running_speed     INTEGER                                              NOT NULL,
            reaction_speed    INTEGER                                              NOT NULL,
            agility           INTEGER                                              NOT NULL,
            stamina           INTEGER                                              NOT NULL,
            strength          INTEGER                                              NOT NULL,
            jumping           INTEGER                                              NOT NULL,
            balance           INTEGER                                              NOT NULL,
            technique         INTEGER                                              NOT NULL,
            dribbling         INTEGER                                              NOT NULL,
            ball_control      INTEGER                                              NOT NULL,
            weak_foot         INTEGER                                              NOT NULL,
            skill_moves       INTEGER                                              NOT NULL,
            finesse           INTEGER                                              NOT NULL,
            curve             INTEGER                                              NOT NULL,
            volleys           INTEGER                                              NOT NULL,
            short_passing     INTEGER                                              NOT NULL,
            long_passing      INTEGER                                              NOT NULL,
            forward_pass      INTEGER                                              NOT NULL,
            offense           INTEGER                                              NOT NULL,
            finishing_ability INTEGER                                              NOT NULL,
            shot_power        INTEGER                                              NOT NULL,
            accuracy          INTEGER                                              NOT NULL,
            distance          INTEGER                                              NOT NULL,
            penalty           INTEGER                                              NOT NULL,
            free_kicks        INTEGER                                              NOT NULL,
            corners           INTEGER                                              NOT NULL,
            heading_accuracy  INTEGER                                              NOT NULL,
            defence           INTEGER                                              NOT NULL,
            offside_trap      INTEGER                                              NOT NULL,
            sliding           INTEGER                                              NOT NULL,
            tackles           INTEGER                                              NOT NULL,
            ball_focus        INTEGER                                              NOT NULL,
            interceptions     INTEGER                                              NOT NULL,
            vigilance         INTEGER                                              NOT NULL,
            goalkeeping       INTEGER                                              NOT NULL,
            reflexes          INTEGER                                              NOT NULL,
            diving            INTEGER                                              NOT NULL,
            handling          INTEGER                                              NOT NULL,
            sweeping          INTEGER                                              NOT NULL,
            throwing          INTEGER                                              NOT NULL
        );
        CREATE TABLE IF NOT EXISTS avatars (
            card_id          BYTEA   PRIMARY KEY REFERENCES cards(id) ON DELETE CASCADE NOT NULL,
            picture_type     INTEGER                                                    NOT NULL,
            face_color       INTEGER                                                    NOT NULL,
            face_type        INTEGER                                                    NOT NULL,
            eyebrows_type    INTEGER                                                    NOT NULL,
            eyebrows_color   INTEGER                                                    NOT NULL,
            eyelaser_type    INTEGER                                                    NOT NULL,
            hairstyle_color  INTEGER                                                    NOT NULL,
            hairstyle_type   INTEGER                                                    NOT NULL,
            nose             INTEGER                                                    NOT NULL,
            tshirt           INTEGER                                                    NOT NULL,
            beard            INTEGER                                                    NOT NULL,
            lips             INTEGER                                                    NOT NULL,
            tattoo           INTEGER                                                    NOT NULL,
            original_url     VARCHAR                                                    NOT NULL,
            preview_url      VARCHAR                                                    NOT NULL
        );
        CREATE TABLE IF NOT EXISTS admins (
            id            BYTEA     PRIMARY KEY    NOT NULL,
            email         VARCHAR                  NOT NULL,
            password_hash BYTEA                    NOT NULL,
            created_at    TIMESTAMP WITH TIME ZONE NOT NULL
        );
        CREATE TABLE IF NOT EXISTS clubs (
            id         BYTEA     PRIMARY KEY                            NOT NULL,
            owner_id   BYTEA     REFERENCES users(id) ON DELETE CASCADE NOT NULL,
            club_name  VARCHAR                                          NOT NULL,
            status     INTEGER                                          NOT NULL,
            created_at TIMESTAMP WITH TIME ZONE                         NOT NULL
        );
        CREATE TABLE IF NOT EXISTS squads (
            id            BYTEA   PRIMARY KEY                            NOT NULL,
            squad_name    VARCHAR,
            club_id       BYTEA   REFERENCES clubs(id) ON DELETE CASCADE NOT NULL,
            tactic        INTEGER                                        NOT NULL,
            formation     INTEGER                                        NOT NULL,
            captain_id    BYTEA
        );
        CREATE TABLE IF NOT EXISTS squad_cards (
            id            BYTEA   REFERENCES squads(id) ON DELETE CASCADE NOT NULL,
            card_id       BYTEA   REFERENCES cards(id) ON DELETE CASCADE  NOT NULL, 
            card_position INTEGER                                         NOT NULL,
            PRIMARY KEY(id, card_id)
        );
        CREATE TABLE IF NOT EXISTS lootboxes(
            user_id      BYTEA   REFERENCES users(id) ON DELETE CASCADE NOT NULL,
            lootbox_id   BYTEA                                          NOT NULL,
            lootbox_type VARCHAR                                        NOT NULL,
            PRIMARY KEY(user_id, lootbox_id)
        );
        CREATE TABLE IF NOT EXISTS lots (
            id            BYTEA                    PRIMARY KEY                            NOT NULL,
            item_id       BYTEA                                                           NOT NULL,
            type          VARCHAR                                                         NOT NULL,
            user_id       BYTEA                    REFERENCES users(id) ON DELETE CASCADE NOT NULL,
            shopper_id    BYTEA,
            status        VARCHAR                                                         NOT NULL,
            start_price   NUMERIC(16,2)                                                   NOT NULL,
            max_price     NUMERIC(16,2),
            current_price NUMERIC(16,2),
            start_time    TIMESTAMP WITH TIME ZONE                                        NOT NULL,
            end_time      TIMESTAMP WITH TIME ZONE                                        NOT NULL,
            period        INTEGER                                                         NOT NULL
        );
        CREATE TABLE IF NOT EXISTS divisions (
            id              BYTEA   PRIMARY KEY      NOT NULL,
            name            VARCHAR                  NOT NULL,
            passing_percent INTEGER                  NOT NULL,
            created_at      TIMESTAMP WITH TIME ZONE NOT NULL
        );
        CREATE TABLE IF NOT EXISTS seasons(
            id          SERIAL PRIMARY KEY       NOT NULL,
            division_id BYTEA                    NOT NULL,
            status      INTEGER                  NOT NULL,
            started_at  TIMESTAMP WITH TIME ZONE NOT NULL,
            ended_at    TIMESTAMP WITH TIME ZONE NOT NULL,
            FOREIGN KEY (division_id) REFERENCES divisions (id) ON DELETE CASCADE
        );
        CREATE TABLE IF NOT EXISTS matches (
            id           BYTEA    PRIMARY KEY                             NOT NULL,
            user1_id     BYTEA    REFERENCES users(id) ON DELETE CASCADE  NOT NULL,
            squad1_id    BYTEA    REFERENCES squads(id) ON DELETE CASCADE NOT NULL,
            user1_points INTEGER                                          NOT NULL,
            user2_id     BYTEA    REFERENCES users(id) ON DELETE CASCADE  NOT NULL,
            squad2_id    BYTEA    REFERENCES squads(id) ON DELETE CASCADE NOT NULL,
            user2_points INTEGER                                          NOT NULL
        );
        CREATE TABLE IF NOT EXISTS match_results(
            id       BYTEA   PRIMARY KEY                              NOT NULL,
            match_id BYTEA   REFERENCES matches(id) ON DELETE CASCADE NOT NULL,
            user_id  BYTEA   REFERENCES users(id) ON DELETE CASCADE   NOT NULL,
            card_id  BYTEA   REFERENCES cards(id) ON DELETE CASCADE   NOT NULL,
            minute   INTEGER                                          NOT NULL
        );
        CREATE TABLE IF NOT EXISTS waitlist(
            token_id       SERIAL  PRIMARY KEY                            NOT NULL,
            card_id        BYTEA   REFERENCES cards(id) ON DELETE CASCADE NOT NULL,
            wallet_address VARCHAR                                        NOT NULL,
            password       VARCHAR                                        NOT NULL
        );`

	_, err = db.conn.ExecContext(ctx, createTableQuery)
	if err != nil {
		return Error.Wrap(err)
	}

	return nil
}

// Close closes underlying db connection.
func (db *database) Close() error {
	return Error.Wrap(db.conn.Close())
}

// Admins provides access to accounts db.
func (db *database) Admins() admins.DB {
	return &adminsDB{conn: db.conn}
}

// Users provides access to accounts db.
func (db *database) Users() users.DB {
	return &usersDB{conn: db.conn}
}

// Cards provides access to accounts db.
func (db *database) Cards() cards.DB {
	return &cardsDB{conn: db.conn}
}

// Avatars provides access to accounts db.
func (db *database) Avatars() avatars.DB {
	return &avatarsDB{conn: db.conn}
}

// Clubs provides access to accounts db.
func (db *database) Clubs() clubs.DB {
	return &clubsDB{conn: db.conn}
}

// LootBoxes provides access to accounts db.
func (db *database) LootBoxes() lootboxes.DB {
	return &lootboxesDB{conn: db.conn}
}

// Marketplace provides access to accounts db.
func (db *database) Marketplace() marketplace.DB {
	return &marketplaceDB{conn: db.conn}
}

// Matches provides access to accounts db.
func (db *database) Matches() matches.DB {
	return &matchesDB{conn: db.conn}
}

// Queue provides access to accounts db.
func (db *database) Queue() queue.DB {
	return &queueHub{hub: NewHub()}
}

// Divisions provides access to accounts db.
func (db *database) Divisions() divisions.DB {
	return &divisionsDB{conn: db.conn}
}

<<<<<<< HEAD
// Seasons provides access to accounts db.
func (db *database) Seasons() seasons.DB {
	return &seasonsDB{conn: db.conn}
=======
// WaitList provides access to accounts db.
func (db *database) WaitList() waitlist.DB {
	return &waitlistDB{conn: db.conn}
>>>>>>> 84834d51
}<|MERGE_RESOLUTION|>--- conflicted
+++ resolved
@@ -305,13 +305,12 @@
 	return &divisionsDB{conn: db.conn}
 }
 
-<<<<<<< HEAD
 // Seasons provides access to accounts db.
 func (db *database) Seasons() seasons.DB {
 	return &seasonsDB{conn: db.conn}
-=======
+}
+
 // WaitList provides access to accounts db.
 func (db *database) WaitList() waitlist.DB {
 	return &waitlistDB{conn: db.conn}
->>>>>>> 84834d51
 }