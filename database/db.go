// Copyright (C) 2021 Creditor Corp. Group.
// See LICENSE for copying information.

package database

import (
	"context"
	"database/sql"

	_ "github.com/lib/pq" // using postgres driver
	"github.com/zeebo/errs"

	"ultimatedivision"
	"ultimatedivision/admin/admins"
	"ultimatedivision/cards"
	"ultimatedivision/cards/avatars"
	"ultimatedivision/cards/nfts"
	"ultimatedivision/cards/waitlist"
	"ultimatedivision/clubs"
	"ultimatedivision/divisions"
	"ultimatedivision/gameplay/matches"
	"ultimatedivision/lootboxes"
	"ultimatedivision/marketplace"
	"ultimatedivision/queue"
	"ultimatedivision/seasons"
	"ultimatedivision/users"
)

// ensures that database implements ultimatedivision.DB.
var _ ultimatedivision.DB = (*database)(nil)

var (
	// Error is the default ultimatedivision error class.
	Error = errs.Class("ultimatedivision db error")
)

// database combines access to different database tables with a record
// of the db driver, db implementation, and db source URL.
//
// architecture: Master Database
type database struct {
	conn *sql.DB
}

// New returns ultimatedivision.DB postgresql implementation.
func New(databaseURL string) (ultimatedivision.DB, error) {
	conn, err := sql.Open("postgres", databaseURL)
	if err != nil {
		return nil, Error.Wrap(err)
	}

	return &database{conn: conn}, nil
}

// Hub entity describes hub of queue for clients.
type Hub struct {
	Queue []queue.Client
}

// NewHub is a constructor for hub entity.
func NewHub() *Hub {
	return &Hub{
		Queue: []queue.Client{},
	}
}

// CreateSchema create schema for all tables and databases.
func (db *database) CreateSchema(ctx context.Context) (err error) {
	createTableQuery :=
		`CREATE TABLE IF NOT EXISTS users (
            id               BYTEA PRIMARY KEY        NOT NULL,
            email            VARCHAR                  NOT NULL,
            email_normalized VARCHAR                  NOT NULL,
            password_hash    BYTEA                    NOT NULL,
            nick_name        VARCHAR                  NOT NULL,
            first_name       VARCHAR                  NOT NULL,
            last_name        VARCHAR                  NOT NULL,
            wallet_address   VARCHAR,
            last_login       TIMESTAMP WITH TIME ZONE NOT NULL,
            status           INTEGER                  NOT NULL,
            created_at       TIMESTAMP WITH TIME ZONE NOT NULL
        );
        CREATE TABLE IF NOT EXISTS cards (
            id                BYTEA         PRIMARY KEY                            NOT NULL,
            player_name       VARCHAR                                              NOT NULL,
            quality           VARCHAR                                              NOT NULL,  
            height            NUMERIC(16,2)                                        NOT NULL,
            weight            NUMERIC(16,2)                                        NOT NULL,
            dominant_foot     VARCHAR                                              NOT NULL,
            is_tattoo         BOOLEAN                                              NOT NULL,
            status            INTEGER                                              NOT NULL,
            type              VARCHAR                                              NOT NULL,
            user_id           BYTEA         REFERENCES users(id) ON DELETE CASCADE NOT NULL,
            tactics           INTEGER                                              NOT NULL,
            positioning       INTEGER                                              NOT NULL,
            composure         INTEGER                                              NOT NULL,
            aggression        INTEGER                                              NOT NULL,
            vision            INTEGER                                              NOT NULL,
            awareness         INTEGER                                              NOT NULL,
            crosses           INTEGER                                              NOT NULL,
            physique          INTEGER                                              NOT NULL,
            acceleration      INTEGER                                              NOT NULL,
            running_speed     INTEGER                                              NOT NULL,
            reaction_speed    INTEGER                                              NOT NULL,
            agility           INTEGER                                              NOT NULL,
            stamina           INTEGER                                              NOT NULL,
            strength          INTEGER                                              NOT NULL,
            jumping           INTEGER                                              NOT NULL,
            balance           INTEGER                                              NOT NULL,
            technique         INTEGER                                              NOT NULL,
            dribbling         INTEGER                                              NOT NULL,
            ball_control      INTEGER                                              NOT NULL,
            weak_foot         INTEGER                                              NOT NULL,
            skill_moves       INTEGER                                              NOT NULL,
            finesse           INTEGER                                              NOT NULL,
            curve             INTEGER                                              NOT NULL,
            volleys           INTEGER                                              NOT NULL,
            short_passing     INTEGER                                              NOT NULL,
            long_passing      INTEGER                                              NOT NULL,
            forward_pass      INTEGER                                              NOT NULL,
            offense           INTEGER                                              NOT NULL,
            finishing_ability INTEGER                                              NOT NULL,
            shot_power        INTEGER                                              NOT NULL,
            accuracy          INTEGER                                              NOT NULL,
            distance          INTEGER                                              NOT NULL,
            penalty           INTEGER                                              NOT NULL,
            free_kicks        INTEGER                                              NOT NULL,
            corners           INTEGER                                              NOT NULL,
            heading_accuracy  INTEGER                                              NOT NULL,
            defence           INTEGER                                              NOT NULL,
            offside_trap      INTEGER                                              NOT NULL,
            sliding           INTEGER                                              NOT NULL,
            tackles           INTEGER                                              NOT NULL,
            ball_focus        INTEGER                                              NOT NULL,
            interceptions     INTEGER                                              NOT NULL,
            vigilance         INTEGER                                              NOT NULL,
            goalkeeping       INTEGER                                              NOT NULL,
            reflexes          INTEGER                                              NOT NULL,
            diving            INTEGER                                              NOT NULL,
            handling          INTEGER                                              NOT NULL,
            sweeping          INTEGER                                              NOT NULL,
            throwing          INTEGER                                              NOT NULL
        );
        CREATE TABLE IF NOT EXISTS avatars (
            card_id          BYTEA   PRIMARY KEY REFERENCES cards(id) ON DELETE CASCADE NOT NULL,
            picture_type     INTEGER                                                    NOT NULL,
            face_color       INTEGER                                                    NOT NULL,
            face_type        INTEGER                                                    NOT NULL,
            eyebrows_type    INTEGER                                                    NOT NULL,
            eyebrows_color   INTEGER                                                    NOT NULL,
            eyelaser_type    INTEGER                                                    NOT NULL,
            hairstyle_color  INTEGER                                                    NOT NULL,
            hairstyle_type   INTEGER                                                    NOT NULL,
            nose             INTEGER                                                    NOT NULL,
            tshirt           INTEGER                                                    NOT NULL,
            beard            INTEGER                                                    NOT NULL,
            lips             INTEGER                                                    NOT NULL,
            tattoo           INTEGER                                                    NOT NULL,
            original_url     VARCHAR                                                    NOT NULL,
            preview_url      VARCHAR                                                    NOT NULL
        );
        CREATE TABLE IF NOT EXISTS admins (
            id            BYTEA     PRIMARY KEY    NOT NULL,
            email         VARCHAR                  NOT NULL,
            password_hash BYTEA                    NOT NULL,
            created_at    TIMESTAMP WITH TIME ZONE NOT NULL
        );
        CREATE TABLE IF NOT EXISTS clubs (
            id         BYTEA     PRIMARY KEY                            NOT NULL,
            owner_id   BYTEA     REFERENCES users(id) ON DELETE CASCADE NOT NULL,
            club_name  VARCHAR                                          NOT NULL,
            status     INTEGER                                          NOT NULL,
            created_at TIMESTAMP WITH TIME ZONE                         NOT NULL
        );
        CREATE TABLE IF NOT EXISTS squads (
            id            BYTEA   PRIMARY KEY                            NOT NULL,
            squad_name    VARCHAR,
            club_id       BYTEA   REFERENCES clubs(id) ON DELETE CASCADE NOT NULL,
            tactic        INTEGER                                        NOT NULL,
            formation     INTEGER                                        NOT NULL,
            captain_id    BYTEA
        );
        CREATE TABLE IF NOT EXISTS squad_cards (
            id            BYTEA   REFERENCES squads(id) ON DELETE CASCADE NOT NULL,
            card_id       BYTEA   REFERENCES cards(id) ON DELETE CASCADE  NOT NULL, 
            card_position INTEGER                                         NOT NULL,
            PRIMARY KEY(id, card_id)
        );
        CREATE TABLE IF NOT EXISTS lootboxes(
            user_id      BYTEA   REFERENCES users(id) ON DELETE CASCADE NOT NULL,
            lootbox_id   BYTEA                                          NOT NULL,
            lootbox_type VARCHAR                                        NOT NULL,
            PRIMARY KEY(user_id, lootbox_id)
        );
        CREATE TABLE IF NOT EXISTS lots (
            id            BYTEA                    PRIMARY KEY                            NOT NULL,
            item_id       BYTEA                                                           NOT NULL,
            type          VARCHAR                                                         NOT NULL,
            user_id       BYTEA                    REFERENCES users(id) ON DELETE CASCADE NOT NULL,
            shopper_id    BYTEA,
            status        VARCHAR                                                         NOT NULL,
            start_price   NUMERIC(16,2)                                                   NOT NULL,
            max_price     NUMERIC(16,2),
            current_price NUMERIC(16,2),
            start_time    TIMESTAMP WITH TIME ZONE                                        NOT NULL,
            end_time      TIMESTAMP WITH TIME ZONE                                        NOT NULL,
            period        INTEGER                                                         NOT NULL
        );
        CREATE TABLE IF NOT EXISTS divisions (
            id              BYTEA   PRIMARY KEY      NOT NULL,
            name            VARCHAR                  NOT NULL,
            passing_percent INTEGER                  NOT NULL,
            created_at      TIMESTAMP WITH TIME ZONE NOT NULL
        );
        CREATE TABLE IF NOT EXISTS seasons(
            id          SERIAL PRIMARY KEY       NOT NULL,
            division_id BYTEA                    NOT NULL,
            started_at  TIMESTAMP WITH TIME ZONE NOT NULL,
            ended_at    TIMESTAMP WITH TIME ZONE NOT NULL,
            FOREIGN KEY (division_id) REFERENCES divisions (id) ON DELETE CASCADE
        );
        CREATE TABLE IF NOT EXISTS matches (
            id           BYTEA    PRIMARY KEY                             NOT NULL,
            user1_id     BYTEA    REFERENCES users(id) ON DELETE CASCADE  NOT NULL,
            squad1_id    BYTEA    REFERENCES squads(id) ON DELETE CASCADE NOT NULL,
            user1_points INTEGER                                          NOT NULL,
            user2_id     BYTEA    REFERENCES users(id) ON DELETE CASCADE  NOT NULL,
            squad2_id    BYTEA    REFERENCES squads(id) ON DELETE CASCADE NOT NULL,
            user2_points INTEGER                                          NOT NULL
        );
        CREATE TABLE IF NOT EXISTS match_results(
            id       BYTEA   PRIMARY KEY                              NOT NULL,
            match_id BYTEA   REFERENCES matches(id) ON DELETE CASCADE NOT NULL,
            user_id  BYTEA   REFERENCES users(id) ON DELETE CASCADE   NOT NULL,
            card_id  BYTEA   REFERENCES cards(id) ON DELETE CASCADE   NOT NULL,
            minute   INTEGER                                          NOT NULL
        );
        CREATE TABLE IF NOT EXISTS waitlist(
            token_id       SERIAL  PRIMARY KEY                            NOT NULL,
            card_id        BYTEA   REFERENCES cards(id) ON DELETE CASCADE NOT NULL,
            wallet_address VARCHAR                                        NOT NULL,
            password       VARCHAR                                        NOT NULL
        );
        CREATE TABLE IF NOT EXISTS nfts(
            card_id        BYTEA   PRIMARY KEY REFERENCES cards(id) NOT NULL,
            token_id       INTEGER                                  NOT NULL,
            chain          VARCHAR                                  NOT NULL,
            wallet_address VARCHAR                                  NOT NULL
        );`

	_, err = db.conn.ExecContext(ctx, createTableQuery)
	if err != nil {
		return Error.Wrap(err)
	}

	return nil
}

// Close closes underlying db connection.
func (db *database) Close() error {
	return Error.Wrap(db.conn.Close())
}

// Admins provides access to accounts db.
func (db *database) Admins() admins.DB {
	return &adminsDB{conn: db.conn}
}

// Users provides access to accounts db.
func (db *database) Users() users.DB {
	return &usersDB{conn: db.conn}
}

// Cards provides access to accounts db.
func (db *database) Cards() cards.DB {
	return &cardsDB{conn: db.conn}
}

// Avatars provides access to accounts db.
func (db *database) Avatars() avatars.DB {
	return &avatarsDB{conn: db.conn}
}

// Clubs provides access to accounts db.
func (db *database) Clubs() clubs.DB {
	return &clubsDB{conn: db.conn}
}

// LootBoxes provides access to accounts db.
func (db *database) LootBoxes() lootboxes.DB {
	return &lootboxesDB{conn: db.conn}
}

// Marketplace provides access to accounts db.
func (db *database) Marketplace() marketplace.DB {
	return &marketplaceDB{conn: db.conn}
}

// Matches provides access to accounts db.
func (db *database) Matches() matches.DB {
	return &matchesDB{conn: db.conn}
}

// Queue provides access to accounts db.
func (db *database) Queue() queue.DB {
	return &queueHub{hub: NewHub()}
}

// Divisions provides access to accounts db.
func (db *database) Divisions() divisions.DB {
	return &divisionsDB{conn: db.conn}
}

<<<<<<< HEAD
// Seasons provides access to accounts db.
func (db *database) Seasons() seasons.DB {
	return &seasonsDB{conn: db.conn}
=======
// NFTs provides access to accounts db.
func (db *database) NFTs() nfts.DB {
	return &nftsDB{conn: db.conn}
>>>>>>> 460fdfbf
}

// WaitList provides access to accounts db.
func (db *database) WaitList() waitlist.DB {
	return &waitlistDB{conn: db.conn}
}<|MERGE_RESOLUTION|>--- conflicted
+++ resolved
@@ -311,15 +311,14 @@
 	return &divisionsDB{conn: db.conn}
 }
 
-<<<<<<< HEAD
 // Seasons provides access to accounts db.
 func (db *database) Seasons() seasons.DB {
 	return &seasonsDB{conn: db.conn}
-=======
+}
+
 // NFTs provides access to accounts db.
 func (db *database) NFTs() nfts.DB {
 	return &nftsDB{conn: db.conn}
->>>>>>> 460fdfbf
 }
 
 // WaitList provides access to accounts db.
