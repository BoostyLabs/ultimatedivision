--- conflicted
+++ resolved
@@ -249,16 +249,12 @@
 	return &cardsDB{conn: db.conn}
 }
 
-<<<<<<< HEAD
-// Clubs provide access to accounts db.
-=======
 // Avatars provided access to accounts db.
 func (db *database) Avatars() avatars.DB {
 	return &avatarsDB{conn: db.conn}
 }
 
-// Clubs provide access to clubs db.
->>>>>>> 17e7b3de
+// Clubs provide access to accounts db.
 func (db *database) Clubs() clubs.DB {
 	return &clubsDB{conn: db.conn}
 }
