--- conflicted
+++ resolved
@@ -14,12 +14,8 @@
 	"ultimatedivision/admin/admins"
 	"ultimatedivision/cards"
 	"ultimatedivision/cards/avatars"
-<<<<<<< HEAD
 	"ultimatedivision/cards/nfts"
-	"ultimatedivision/cards/nfts/nftwaitlist"
-=======
 	"ultimatedivision/cards/waitlist"
->>>>>>> 84834d51
 	"ultimatedivision/clubs"
 	"ultimatedivision/divisions"
 	"ultimatedivision/gameplay/matches"
@@ -231,24 +227,17 @@
             card_id  BYTEA   REFERENCES cards(id) ON DELETE CASCADE   NOT NULL,
             minute   INTEGER                                          NOT NULL
         );
-<<<<<<< HEAD
-        CREATE TABLE IF NOT EXISTS nfts_waitlist(
-=======
         CREATE TABLE IF NOT EXISTS waitlist(
->>>>>>> 84834d51
             token_id       SERIAL  PRIMARY KEY                            NOT NULL,
             card_id        BYTEA   REFERENCES cards(id) ON DELETE CASCADE NOT NULL,
             wallet_address VARCHAR                                        NOT NULL,
             password       VARCHAR                                        NOT NULL
-<<<<<<< HEAD
         );
         CREATE TABLE IF NOT EXISTS nfts(
             card_id        BYTEA   PRIMARY KEY REFERENCES cards(id) NOT NULL,
             token_id       INTEGER                                  NOT NULL,
             chain          VARCHAR                                  NOT NULL,
             wallet_address VARCHAR                                  NOT NULL
-=======
->>>>>>> 84834d51
         );`
 
 	_, err = db.conn.ExecContext(ctx, createTableQuery)
@@ -314,18 +303,12 @@
 	return &divisionsDB{conn: db.conn}
 }
 
-<<<<<<< HEAD
-// NFTWaitList provides access to accounts db.
-func (db *database) NFTWaitList() nftwaitlist.DB {
-	return &nftwaitlistDB{conn: db.conn}
-}
-
 // NFTs provides access to accounts db.
 func (db *database) NFTs() nfts.DB {
 	return &nftsDB{conn: db.conn}
-=======
+}
+
 // WaitList provides access to accounts db.
 func (db *database) WaitList() waitlist.DB {
 	return &waitlistDB{conn: db.conn}
->>>>>>> 84834d51
 }