// Copyright (C) 2021 Creditor Corp. Group.
// See LICENSE for copying information.

package database

import (
	"context"
	"database/sql"
	"ultimatedivision/matches"

	_ "github.com/lib/pq" // using postgres driver
	"github.com/zeebo/errs"

	"ultimatedivision"
	"ultimatedivision/admin/admins"
	"ultimatedivision/cards"
	"ultimatedivision/clubs"
	"ultimatedivision/lootboxes"
	"ultimatedivision/marketplace"
	"ultimatedivision/queue"
	"ultimatedivision/users"
)

// ensures that database implements ultimatedivision.DB.
var _ ultimatedivision.DB = (*database)(nil)

var (
	// Error is the default ultimatedivision error class.
	Error = errs.Class("ultimatedivision db error")
)

// database combines access to different database tables with a record
// of the db driver, db implementation, and db source URL.
//
// architecture: Master Database
type database struct {
	conn *sql.DB
}

// New returns ultimatedivision.DB postgresql implementation.
func New(databaseURL string) (ultimatedivision.DB, error) {
	conn, err := sql.Open("postgres", databaseURL)
	if err != nil {
		return nil, Error.Wrap(err)
	}

	return &database{conn: conn}, nil
}

// CreateSchema create schema for all tables and databases.
func (db *database) CreateSchema(ctx context.Context) (err error) {
	createTableQuery :=
		`CREATE TABLE IF NOT EXISTS users (
            id               BYTEA PRIMARY KEY        NOT NULL,
            email            VARCHAR                  NOT NULL,
            email_normalized VARCHAR                  NOT NULL,
            password_hash    BYTEA                    NOT NULL,
            nick_name        VARCHAR                  NOT NULL,
            first_name       VARCHAR                  NOT NULL,
            last_name        VARCHAR                  NOT NULL,
            last_login       TIMESTAMP WITH TIME ZONE NOT NULL,
            status           INTEGER                  NOT NULL,
            created_at       TIMESTAMP WITH TIME ZONE NOT NULL
        );
        CREATE TABLE IF NOT EXISTS cards (
            id                BYTEA         PRIMARY KEY                            NOT NULL,
            player_name       VARCHAR                                              NOT NULL,
            quality           VARCHAR                                              NOT NULL,
            picture_type      INTEGER                                              NOT NULL,
            height            NUMERIC(16,2)                                        NOT NULL,
            weight            NUMERIC(16,2)                                        NOT NULL,
            skin_color        INTEGER                                              NOT NULL,
            hair_style        INTEGER                                              NOT NULL,
            hair_color        INTEGER                                              NOT NULL,
            dominant_foot     VARCHAR                                              NOT NULL,
            is_tattoos        BOOLEAN                                              NOT NULL,
            status            INTEGER                                              NOT NULL,
            type              VARCHAR                                              NOT NULL,
            user_id           BYTEA         REFERENCES users(id) ON DELETE CASCADE NOT NULL,
            tactics           INTEGER                                              NOT NULL,
            positioning       INTEGER                                              NOT NULL,
            composure         INTEGER                                              NOT NULL,
            aggression        INTEGER                                              NOT NULL,
            vision            INTEGER                                              NOT NULL,
            awareness         INTEGER                                              NOT NULL,
            crosses           INTEGER                                              NOT NULL,
            physique          INTEGER                                              NOT NULL,
            acceleration      INTEGER                                              NOT NULL,
            running_speed     INTEGER                                              NOT NULL,
            reaction_speed    INTEGER                                              NOT NULL,
            agility           INTEGER                                              NOT NULL,
            stamina           INTEGER                                              NOT NULL,
            strength          INTEGER                                              NOT NULL,
            jumping           INTEGER                                              NOT NULL,
            balance           INTEGER                                              NOT NULL,
            technique         INTEGER                                              NOT NULL,
            dribbling         INTEGER                                              NOT NULL,
            ball_control      INTEGER                                              NOT NULL,
            weak_foot         INTEGER                                              NOT NULL,
            skill_moves       INTEGER                                              NOT NULL,
            finesse           INTEGER                                              NOT NULL,
            curve             INTEGER                                              NOT NULL,
            volleys           INTEGER                                              NOT NULL,
            short_passing     INTEGER                                              NOT NULL,
            long_passing      INTEGER                                              NOT NULL,
            forward_pass      INTEGER                                              NOT NULL,
            offense           INTEGER                                              NOT NULL,
            finishing_ability INTEGER                                              NOT NULL,
            shot_power        INTEGER                                              NOT NULL,
            accuracy          INTEGER                                              NOT NULL,
            distance          INTEGER                                              NOT NULL,
            penalty           INTEGER                                              NOT NULL,
            free_kicks        INTEGER                                              NOT NULL,
            corners           INTEGER                                              NOT NULL,
            heading_accuracy  INTEGER                                              NOT NULL,
            defence           INTEGER                                              NOT NULL,
            offside_trap      INTEGER                                              NOT NULL,
            sliding           INTEGER                                              NOT NULL,
            tackles           INTEGER                                              NOT NULL,
            ball_focus        INTEGER                                              NOT NULL,
            interceptions     INTEGER                                              NOT NULL,
            vigilance         INTEGER                                              NOT NULL,
            goalkeeping       INTEGER                                              NOT NULL,
            reflexes          INTEGER                                              NOT NULL,
            diving            INTEGER                                              NOT NULL,
            handling          INTEGER                                              NOT NULL,
            sweeping          INTEGER                                              NOT NULL,
            throwing          INTEGER                                              NOT NULL
        );
        CREATE TABLE IF NOT EXISTS cards_accessories (
            card_id      BYTEA   REFERENCES cards(id) ON DELETE CASCADE NOT NULL,
            accessory_id INTEGER                                        NOT NULL,
            PRIMARY KEY(accessory_id, card_id)
        );
        CREATE TABLE IF NOT EXISTS admins (
            id            BYTEA     PRIMARY KEY    NOT NULL,
            email         VARCHAR                  NOT NULL,
            password_hash BYTEA                    NOT NULL,
            created_at    TIMESTAMP WITH TIME ZONE NOT NULL
        );
        CREATE TABLE IF NOT EXISTS clubs (
            id         BYTEA     PRIMARY KEY                            NOT NULL,
            owner_id   BYTEA     REFERENCES users(id) ON DELETE CASCADE NOT NULL,
            club_name  VARCHAR                                          NOT NULL,
            created_at TIMESTAMP WITH TIME ZONE                         NOT NULL
        );
        CREATE TABLE IF NOT EXISTS squads (
            id            BYTEA   PRIMARY KEY                            NOT NULL,
            squad_name    VARCHAR,
            club_id       BYTEA   REFERENCES clubs(id) ON DELETE CASCADE NOT NULL,
            tactic        INTEGER                                        NOT NULL,
            formation     INTEGER                                        NOT NULL,
            captain_id    BYTEA
        );
        CREATE TABLE IF NOT EXISTS squad_cards (
            id            BYTEA   REFERENCES squads(id) ON DELETE CASCADE NOT NULL,
            card_id       BYTEA   REFERENCES cards(id) ON DELETE CASCADE  NOT NULL, 
            card_position INTEGER                                         NOT NULL,
            PRIMARY KEY(id, card_id)
        );
        CREATE TABLE IF NOT EXISTS lootboxes(
            user_id      BYTEA   REFERENCES users(id) ON DELETE CASCADE NOT NULL,
            lootbox_id   BYTEA                                          NOT NULL,
            lootbox_type VARCHAR                                        NOT NULL,
            PRIMARY KEY(user_id, lootbox_id)
        );
        CREATE TABLE IF NOT EXISTS lots (
            id            BYTEA                    PRIMARY KEY                            NOT NULL,
            item_id       BYTEA                                                           NOT NULL,
            type          VARCHAR                                                         NOT NULL,
            user_id       BYTEA                    REFERENCES users(id) ON DELETE CASCADE NOT NULL,
            shopper_id    BYTEA,
            status        VARCHAR                                                         NOT NULL,
            start_price   NUMERIC(16,2)                                                   NOT NULL,
            max_price     NUMERIC(16,2),
            current_price NUMERIC(16,2),
            start_time    TIMESTAMP WITH TIME ZONE                                        NOT NULL,
            end_time      TIMESTAMP WITH TIME ZONE                                        NOT NULL,
            period        INTEGER                                                         NOT NULL
        );
<<<<<<< HEAD
        CREATE TABLE IF NOT EXISTS matches (
            id       BYTEA PRIMARY KEY                            NOT NULL,
            user1_id BYTEA REFERENCES users(id) ON DELETE CASCADE NOT NULL,
            user2_id BYTEA REFERENCES users(id) ON DELETE CASCADE NOT NULL,
            score    VARCHAR                                      NOT NULL
        );
        CREATE TABLE IF NOT EXISTS match_goals(
            id       BYTEA PRIMARY KEY                              NOT NULL,
            match_id BYTEA REFERENCES matches(id) ON DELETE CASCADE NOT NULL,
            user_id  BYTEA REFERENCES users(id) ON DELETE CASCADE   NOT NULL,
            card_id  BYTEA REFERENCES cards(id) ON DELETE CASCADE   NOT NULL,
            minute   INTEGER                                        NOT NULL
=======
        CREATE TABLE IF NOT EXISTS places (
            user_id BYTEA   PRIMARY KEY REFERENCES users(id) ON DELETE CASCADE NOT NULL,
            status  VARCHAR                                                    NOT NULL
>>>>>>> ad90a00b
        );`

	_, err = db.conn.ExecContext(ctx, createTableQuery)
	if err != nil {
		return Error.Wrap(err)
	}

	return nil
}

// Close closes underlying db connection.
func (db *database) Close() error {
	return Error.Wrap(db.conn.Close())
}

// Admins provided access to accounts db.
func (db *database) Admins() admins.DB {
	return &adminsDB{conn: db.conn}
}

// Users provided access to accounts db.
func (db *database) Users() users.DB {
	return &usersDB{conn: db.conn}
}

// Cards provided access to accounts db.
func (db *database) Cards() cards.DB {
	return &cardsDB{conn: db.conn}
}

// Clubs provide access to accounts db.
func (db *database) Clubs() clubs.DB {
	return &clubsDB{conn: db.conn}
}

// LootBoxes provide access to accounts db.
func (db *database) LootBoxes() lootboxes.DB {
	return &lootboxesDB{conn: db.conn}
}

// Marketplace provided access to accounts db.
func (db *database) Marketplace() marketplace.DB {
	return &marketplaceDB{conn: db.conn}
}

<<<<<<< HEAD
// Matches provedes accedd to accounts db.
func (db *database) Matches() matches.DB {
	return &matchesDB{conn: db.conn}
=======
// Queue provided access to accounts db.
func (db *database) Queue() queue.DB {
	return &queueDB{conn: db.conn}
>>>>>>> ad90a00b
}<|MERGE_RESOLUTION|>--- conflicted
+++ resolved
@@ -6,7 +6,6 @@
 import (
 	"context"
 	"database/sql"
-	"ultimatedivision/matches"
 
 	_ "github.com/lib/pq" // using postgres driver
 	"github.com/zeebo/errs"
@@ -17,6 +16,7 @@
 	"ultimatedivision/clubs"
 	"ultimatedivision/lootboxes"
 	"ultimatedivision/marketplace"
+	"ultimatedivision/matches"
 	"ultimatedivision/queue"
 	"ultimatedivision/users"
 )
@@ -178,7 +178,6 @@
             end_time      TIMESTAMP WITH TIME ZONE                                        NOT NULL,
             period        INTEGER                                                         NOT NULL
         );
-<<<<<<< HEAD
         CREATE TABLE IF NOT EXISTS matches (
             id       BYTEA PRIMARY KEY                            NOT NULL,
             user1_id BYTEA REFERENCES users(id) ON DELETE CASCADE NOT NULL,
@@ -191,11 +190,10 @@
             user_id  BYTEA REFERENCES users(id) ON DELETE CASCADE   NOT NULL,
             card_id  BYTEA REFERENCES cards(id) ON DELETE CASCADE   NOT NULL,
             minute   INTEGER                                        NOT NULL
-=======
+        );
         CREATE TABLE IF NOT EXISTS places (
             user_id BYTEA   PRIMARY KEY REFERENCES users(id) ON DELETE CASCADE NOT NULL,
             status  VARCHAR                                                    NOT NULL
->>>>>>> ad90a00b
         );`
 
 	_, err = db.conn.ExecContext(ctx, createTableQuery)
@@ -241,13 +239,12 @@
 	return &marketplaceDB{conn: db.conn}
 }
 
-<<<<<<< HEAD
-// Matches provedes accedd to accounts db.
+// Matches provedes access to accounts db.
 func (db *database) Matches() matches.DB {
 	return &matchesDB{conn: db.conn}
-=======
+}
+
 // Queue provided access to accounts db.
 func (db *database) Queue() queue.DB {
 	return &queueDB{conn: db.conn}
->>>>>>> ad90a00b
 }