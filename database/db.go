--- conflicted
+++ resolved
@@ -138,7 +138,6 @@
             club_name  VARCHAR                        NOT NULL,
             created_at TIMESTAMP WITH TIME ZONE       NOT NULL
         );
-<<<<<<< HEAD
         CREATE TABLE IF NOT EXISTS squads (
             id            BYTEA   PRIMARY KEY                            NOT NULL,
             squad_name    VARCHAR,
@@ -152,19 +151,6 @@
             card_position INTEGER                                         NOT NULL,
             capitan       BYTEA,
             PRIMARY KEY(id, card_id)
-=======
-        CREATE TABLE IF NOT EXISTS club_player(
-    		user_id       BYTEA   REFERENCES clubs(user_id) NOT NULL,
-    		card_id       BYTEA   REFERENCES cards(id)      NOT NULL,
-        	card_position INTEGER                           NOT NULL,
-        	capitan       BYTEA,
-        	PRIMARY KEY(user_id, card_id)
-        );
-        CREATE TABLE IF NOT EXISTS lootboxes(
-            user_id    BYTEA REFERENCES users(id) ON DELETE CASCADE NOT NULL,
-            lootbox_id BYTEA                                        NOT NULL,
-            PRIMARY KEY(user_id, lootbox_id)
->>>>>>> 757fce84
         );`
 
 	_, err = db.conn.ExecContext(ctx, createTableQuery)
@@ -195,7 +181,7 @@
 	return &cardsDB{conn: db.conn}
 }
 
-// Clubs provide access to clubs db.
+// Clubs provide access to club db.
 func (db *database) Clubs() clubs.DB {
 	return &clubsDB{conn: db.conn}
 }
