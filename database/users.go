--- conflicted
+++ resolved
@@ -56,12 +56,6 @@
 	var user users.User
 
 	row := usersDB.conn.QueryRowContext(ctx, "SELECT id, email, password_hash, nick_name, first_name, last_name, last_login, status, created_at FROM users WHERE id=$1", id)
-<<<<<<< HEAD
-	if row.Err() != nil {
-		return user, ErrUsers.Wrap(row.Err())
-	}
-=======
->>>>>>> bd6dfcca
 
 	err := row.Scan(&user.ID, &user.Email, &user.PasswordHash, &user.NickName, &user.FirstName, &user.LastName, &user.LastLogin, &user.Status, &user.CreatedAt)
 	if err != nil {
@@ -81,12 +75,6 @@
 	emailNormalized := normalizeEmail(email)
 
 	row := usersDB.conn.QueryRowContext(ctx, "SELECT id, email, password_hash, nick_name, first_name, last_name, last_login, status, created_at FROM users WHERE email_normalized=$1", emailNormalized)
-<<<<<<< HEAD
-	if row.Err() != nil {
-		return user, ErrUsers.Wrap(row.Err())
-	}
-=======
->>>>>>> bd6dfcca
 
 	err := row.Scan(&user.ID, &user.Email, &user.PasswordHash, &user.NickName, &user.FirstName, &user.LastName, &user.LastLogin, &user.Status, &user.CreatedAt)
 	if err != nil {
