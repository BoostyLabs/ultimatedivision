// Copyright (C) 2021 Creditor Corp. Group.
// See LICENSE for copying information.

package database

import (
	"context"
	"database/sql"
	"errors"
	"time"

	"github.com/ethereum/go-ethereum/common"
	"github.com/google/uuid"
	"github.com/zeebo/errs"

	"ultimatedivision/internal/mail"
	"ultimatedivision/users"
)

// ErrUsers indicates that there was an error in the database.
var ErrUsers = errs.Class("users repository error")

// usersDB provides access to users db.
//
// architecture: Database
type usersDB struct {
	conn *sql.DB
}

// List returns all users from the data base.
func (usersDB *usersDB) List(ctx context.Context) ([]users.User, error) {
	rows, err := usersDB.conn.QueryContext(ctx, "SELECT id, email, password_hash, nick_name, first_name, last_name, wallet_address, wallet_type, nonce, last_login, status, created_at FROM users")
	if err != nil {
		return nil, ErrUsers.Wrap(err)
	}
	defer func() {
		err = errs.Combine(err, rows.Close())
	}()

	var data []users.User
	for rows.Next() {
		var user users.User
		err := rows.Scan(&user.ID, &user.Email, &user.PasswordHash, &user.NickName, &user.FirstName, &user.LastName, &user.Wallet, &user.WalletType, &user.Nonce, &user.LastLogin, &user.Status, &user.CreatedAt)
		if err != nil {
			return nil, ErrUsers.Wrap(err)
		}

		data = append(data, user)
	}
	if err = rows.Err(); err != nil {
		return nil, ErrUsers.Wrap(err)
	}

	return data, ErrUsers.Wrap(err)
}

// Get returns user by id from the data base.
func (usersDB *usersDB) Get(ctx context.Context, id uuid.UUID) (users.User, error) {
	var user users.User

	row := usersDB.conn.QueryRowContext(ctx, "SELECT id, email, password_hash, nick_name, first_name, last_name, wallet_address, wallet_type, nonce, last_login, status, created_at FROM users WHERE id=$1", id)

	err := row.Scan(&user.ID, &user.Email, &user.PasswordHash, &user.NickName, &user.FirstName, &user.LastName, &user.Wallet, &user.WalletType, &user.Nonce, &user.LastLogin, &user.Status, &user.CreatedAt)
	if err != nil {
		if errors.Is(err, sql.ErrNoRows) {
			return user, users.ErrNoUser.Wrap(err)
		}

		return user, ErrUsers.Wrap(err)
	}

	return user, ErrUsers.Wrap(err)
}

// GetByEmail returns user by email from the data base.
func (usersDB *usersDB) GetByEmail(ctx context.Context, email string) (users.User, error) {
	var user users.User
	emailNormalized := mail.Normalize(email)

	row := usersDB.conn.QueryRowContext(ctx, "SELECT id, email, password_hash, nick_name, first_name, last_name, wallet_address, wallet_type, nonce, last_login, status, created_at FROM users WHERE email_normalized=$1", emailNormalized)

	err := row.Scan(&user.ID, &user.Email, &user.PasswordHash, &user.NickName, &user.FirstName, &user.LastName, &user.Wallet, &user.WalletType, &user.Nonce, &user.LastLogin, &user.Status, &user.CreatedAt)
	if err != nil {
		if errors.Is(err, sql.ErrNoRows) {
			return user, users.ErrNoUser.Wrap(err)
		}
		return user, ErrUsers.Wrap(err)
	}

	return user, ErrUsers.Wrap(err)
}

// GetByWalletAddress returns user by wallet address from the data base.
func (usersDB *usersDB) GetByWalletAddress(ctx context.Context, walletAddress common.Address, walletType users.WalletType) (users.User, error) {
	var user users.User

	row := usersDB.conn.QueryRowContext(ctx, "SELECT id, email, password_hash, nick_name, first_name, last_name, wallet_address, wallet_type, nonce, last_login, status, created_at FROM users WHERE wallet_address=$1 AND wallet_type=$2", walletAddress, walletType)

	err := row.Scan(&user.ID, &user.Email, &user.PasswordHash, &user.NickName, &user.FirstName, &user.LastName, &user.Wallet, &user.WalletType, &user.Nonce, &user.LastLogin, &user.Status, &user.CreatedAt)
	if err != nil {
		if errors.Is(err, sql.ErrNoRows) {
			return user, users.ErrNoUser.Wrap(err)
		}
		return user, ErrUsers.Wrap(err)
	}

	return user, nil
}

// Create creates a user and writes to the database.
func (usersDB *usersDB) Create(ctx context.Context, user users.User) error {
	emailNormalized := mail.Normalize(user.Email)
	query := `INSERT INTO users(
                  id, 
                  email, 
                  email_normalized, 
                  password_hash, 
                  nick_name, 
                  first_name, 
                  last_name,
                  wallet_address,
                  wallet_type,
                  nonce,
                  last_login, 
                  status, 
                  created_at) 
                  VALUES ($1, $2, $3, $4, $5, $6, $7, $8, $9, $10, $11, $12, $13)`

	_, err := usersDB.conn.ExecContext(ctx, query, user.ID, user.Email, emailNormalized, user.PasswordHash,
		user.NickName, user.FirstName, user.LastName, user.Wallet, user.WalletType, user.Nonce, user.LastLogin, user.Status, user.CreatedAt)

	return ErrUsers.Wrap(err)
}

// Delete deletes a user in the database.
func (usersDB *usersDB) Delete(ctx context.Context, id uuid.UUID) error {
	result, err := usersDB.conn.ExecContext(ctx, "DELETE FROM users WHERE id=$1", id)
	if err != nil {
		return ErrUsers.Wrap(err)
	}

	rowNum, err := result.RowsAffected()
	if rowNum == 0 {
		return users.ErrNoUser.New("user does not exist")
	}

	return ErrUsers.Wrap(err)
}

// Update updates a status in the database.
func (usersDB *usersDB) Update(ctx context.Context, status users.Status, id uuid.UUID) error {
	result, err := usersDB.conn.ExecContext(ctx, "UPDATE users SET status=$1 WHERE id=$2", status, id)
	if err != nil {
		return ErrUsers.Wrap(err)
	}

	rowNum, err := result.RowsAffected()
	if rowNum == 0 {
		return users.ErrNoUser.New("user does not exist")
	}

	return ErrUsers.Wrap(err)
}

// GetNickNameByID returns users nickname by user id.
func (usersDB *usersDB) GetNickNameByID(ctx context.Context, id uuid.UUID) (string, error) {
	query := `SELECT nick_name
              FROM users
              WHERE id = $1`
	row := usersDB.conn.QueryRowContext(ctx, query, id)

	var nickname string

	err := row.Scan(&nickname)
	if err != nil {
		if errors.Is(err, sql.ErrNoRows) {
			return nickname, users.ErrNoUser.Wrap(err)
		}

		return nickname, ErrUsers.Wrap(err)
	}

	return nickname, nil
}

// UpdatePassword updates a password in the database.
func (usersDB *usersDB) UpdatePassword(ctx context.Context, passwordHash []byte, id uuid.UUID) error {
	result, err := usersDB.conn.ExecContext(ctx, "UPDATE users SET password_hash=$1 WHERE id=$2", passwordHash, id)
	if err != nil {
		return ErrUsers.Wrap(err)
	}

	rowNum, err := result.RowsAffected()
	if rowNum == 0 {
		return users.ErrNoUser.New("user does not exist")
	}

	return ErrUsers.Wrap(err)
}

// UpdateWalletAddress updates wallet address in the database.
<<<<<<< HEAD
func (usersDB *usersDB) UpdateWalletAddress(ctx context.Context, wallet evmsignature.Address, walletType users.WalletType, id uuid.UUID) error {
	result, err := usersDB.conn.ExecContext(ctx, "UPDATE users SET wallet_address=$1, wallet_type=$2 WHERE id=$3", wallet, walletType, id)
=======
func (usersDB *usersDB) UpdateWalletAddress(ctx context.Context, wallet common.Address, id uuid.UUID) error {
	result, err := usersDB.conn.ExecContext(ctx, "UPDATE users SET wallet_address=$1 WHERE id=$2", wallet, id)
>>>>>>> 14b567a5
	if err != nil {
		return ErrUsers.Wrap(err)
	}

	rowNum, err := result.RowsAffected()
	if rowNum == 0 {
		return users.ErrNoUser.New("user does not exist")
	}

	return ErrUsers.Wrap(err)
}

// UpdateNonce updates nonce by user.
func (usersDB *usersDB) UpdateNonce(ctx context.Context, id uuid.UUID, nonce []byte) error {
	result, err := usersDB.conn.ExecContext(ctx, "UPDATE users SET nonce=$1 WHERE id=$2", nonce, id)
	if err != nil {
		return ErrUsers.Wrap(err)
	}

	rowNum, err := result.RowsAffected()
	if rowNum == 0 {
		return users.ErrNoUser.New("user does not exist")
	}

	return ErrUsers.Wrap(err)
}

// UpdateLastLogin updates last login time.
func (usersDB *usersDB) UpdateLastLogin(ctx context.Context, id uuid.UUID) error {
	lastLogin := time.Now().UTC()
	result, err := usersDB.conn.ExecContext(ctx, "UPDATE users SET last_login=$1 WHERE id=$2", lastLogin, id)
	if err != nil {
		return ErrUsers.Wrap(err)
	}

	rowNum, err := result.RowsAffected()
	if rowNum == 0 {
		return users.ErrNoUser.New("user does not exist")
	}

	return ErrUsers.Wrap(err)
}

// UpdateEmail updates an email address in the database.
func (usersDB *usersDB) UpdateEmail(ctx context.Context, id uuid.UUID, newEmail string) error {
	emailNormalized := mail.Normalize(newEmail)
	result, err := usersDB.conn.ExecContext(ctx, "UPDATE users SET email=$1, email_normalized=$2 WHERE id=$3",
		newEmail, emailNormalized, id)
	if err != nil {
		return ErrUsers.Wrap(err)
	}

	rowNum, err := result.RowsAffected()
	if rowNum == 0 {
		return users.ErrNoUser.New("user does not exist")
	}

	return ErrUsers.Wrap(err)
}<|MERGE_RESOLUTION|>--- conflicted
+++ resolved
@@ -199,13 +199,8 @@
 }
 
 // UpdateWalletAddress updates wallet address in the database.
-<<<<<<< HEAD
-func (usersDB *usersDB) UpdateWalletAddress(ctx context.Context, wallet evmsignature.Address, walletType users.WalletType, id uuid.UUID) error {
+func (usersDB *usersDB) UpdateWalletAddress(ctx context.Context, wallet common.Address, walletType users.WalletType, id uuid.UUID) error {
 	result, err := usersDB.conn.ExecContext(ctx, "UPDATE users SET wallet_address=$1, wallet_type=$2 WHERE id=$3", wallet, walletType, id)
-=======
-func (usersDB *usersDB) UpdateWalletAddress(ctx context.Context, wallet common.Address, id uuid.UUID) error {
-	result, err := usersDB.conn.ExecContext(ctx, "UPDATE users SET wallet_address=$1 WHERE id=$2", wallet, id)
->>>>>>> 14b567a5
 	if err != nil {
 		return ErrUsers.Wrap(err)
 	}
