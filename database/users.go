--- conflicted
+++ resolved
@@ -133,12 +133,6 @@
 	return nil
 }
 
-<<<<<<< HEAD
-// UpdatePassword updates a password in the database.
-func (usersDB *usersDB) UpdatePassword(ctx context.Context, passwordHash []byte, id uuid.UUID) error {
-	_, err := usersDB.conn.QueryContext(ctx, "UPDATE users SET password=$1 WHERE id=$2", passwordHash, id)
-	return ErrUsers.Wrap(err)
-=======
 // GetNickNameByID returns users nickname by user id.
 func (usersDB *usersDB) GetNickNameByID(ctx context.Context, id uuid.UUID) (string, error) {
 	query := `SELECT nick_name
@@ -158,5 +152,10 @@
 	}
 
 	return nickname, nil
->>>>>>> 5e0c7dbf
+}
+
+// UpdatePassword updates a password in the database.
+func (usersDB *usersDB) UpdatePassword(ctx context.Context, passwordHash []byte, id uuid.UUID) error {
+	_, err := usersDB.conn.QueryContext(ctx, "UPDATE users SET password=$1 WHERE id=$2", passwordHash, id)
+	return ErrUsers.Wrap(err)
 }