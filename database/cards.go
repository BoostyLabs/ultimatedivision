// Copyright (C) 2021 Creditor Corp. Group.
// See LICENSE for copying information.

package database

import (
	"context"
	"database/sql"
	"errors"
	"strconv"

	"github.com/google/uuid"
	_ "github.com/lib/pq" // using postgres driver
	"github.com/zeebo/errs"

	"ultimatedivision/cards"
)

// ensures that cardsDB implements cards.DB.
var _ cards.DB = (*cardsDB)(nil)

// ErrCard indicates that there was an error in the database.
var ErrCard = errs.Class("cards repository error")

// cardsDB provides access to cards db.
//
// architecture: Database
type cardsDB struct {
	conn *sql.DB
}

const (
	allFields = `id, player_name, quality, picture_type, height, weight, skin_color, hair_style, hair_color, dominant_foot, user_id,
		tactics, positioning, composure, aggression, vision, awareness, crosses, physique, acceleration, running_speed, reaction_speed,
		agility, stamina, strength, jumping, balance, technique, dribbling, ball_control, weak_foot, skill_moves, finesse, curve,
		volleys, short_passing, long_passing, forward_pass, offense, finishing_ability, shot_power, accuracy, distance, penalty,
		free_kicks, corners, heading_accuracy, defence, offside_trap, sliding, tackles, ball_focus, interceptions, vigilance, goalkeeping,
		reflexes, diving, handling, sweeping, throwing
		`
)

// Create add card in the data base.
func (cardsDB *cardsDB) Create(ctx context.Context, card cards.Card) error {
	tx, err := cardsDB.conn.BeginTx(ctx, nil)
	if err != nil {
		return ErrCard.Wrap(err)
	}

	query :=
		`INSERT INTO
			cards(` + allFields + `) 
		VALUES 
			($1, $2, $3, $4, $5, $6, $7, $8, $9, $10, $11, $12, $13, $14, $15, $16, $17, $18, $19, $20, $21, $22, $23, $24, $25,
			$26, $27, $28, $29, $30, $31, $32, $33, $34, $35, $36, $37, $38, $39, $40, $41, $42, $43, $44, $45, $46, $47, $48, $49,
			$50, $51, $52, $53, $54, $55, $56, $57, $58, $59, $60)
		`
	_, err = cardsDB.conn.ExecContext(ctx, query,
		card.ID, card.PlayerName, card.Quality, card.PictureType, card.Height, card.Weight, card.SkinColor, card.HairStyle, card.HairColor,
		card.DominantFoot, card.UserID, card.Tactics, card.Positioning, card.Composure, card.Aggression, card.Vision, card.Awareness,
		card.Crosses, card.Physique, card.Acceleration, card.RunningSpeed, card.ReactionSpeed, card.Agility, card.Stamina, card.Strength,
		card.Jumping, card.Balance, card.Technique, card.Dribbling, card.BallControl, card.WeakFoot, card.SkillMoves, card.Finesse,
		card.Curve, card.Volleys, card.ShortPassing, card.LongPassing, card.ForwardPass, card.Offense, card.FinishingAbility, card.ShotPower,
		card.Accuracy, card.Distance, card.Penalty, card.FreeKicks, card.Corners, card.HeadingAccuracy, card.Defence, card.OffsideTrap,
		card.Sliding, card.Tackles, card.BallFocus, card.Interceptions, card.Vigilance, card.Goalkeeping, card.Reflexes, card.Diving,
		card.Handling, card.Sweeping, card.Throwing,
	)
	if err != nil {
		// TODO: add defer for Rollback()
		err = tx.Rollback()
		if err != nil {
			return ErrCard.Wrap(err)
		}
		return ErrCard.Wrap(err)
	}

	err = createCardsAccessories(ctx, cardsDB, card)
	if err != nil {
		err = tx.Rollback()
		if err != nil {
			return ErrCard.Wrap(err)
		}
		return ErrCard.Wrap(err)
	}

	err = tx.Commit()
	if err != nil {
		return ErrCard.Wrap(err)
	}

	return nil
}

// createCardsAccessories add cards - accessories relation in the database.
func createCardsAccessories(ctx context.Context, cardsDB *cardsDB, card cards.Card) error {
	query :=
		`INSERT INTO
            cards_accessories (card_id, accessory_id) 
        VALUES
        `
	query, values := buildStringForManyRecordsValue(query, card.ID, card.Accessories)
	if _, err := cardsDB.conn.ExecContext(ctx, query, values...); err != nil {
		return ErrCard.Wrap(err)
	}

	return nil
}

// buildStringForManyRecordsValue build string for many records value.
func buildStringForManyRecordsValue(query string, cardID uuid.UUID, accessories []int) (string, []interface{}) {
	values := []interface{}{}
	countAccessories := len(accessories)
	for i, accessory := range accessories {
		values = append(values, cardID, accessory)

		n := i * countAccessories
		query += `(`
		for j := 0; j < countAccessories; j++ {
			query += `$` + strconv.Itoa(n+j+1) + `,`
		}
		query = query[:len(query)-1] + `),`
	}

	return query[:len(query)-1], values
}

// Get returns card by id from the data base.
func (cardsDB *cardsDB) Get(ctx context.Context, id uuid.UUID) (cards.Card, error) {
	card := cards.Card{}
	query :=
		`SELECT 
            ` + allFields + `
        FROM 
            cards
        WHERE 
            id = $1
        `
	err := cardsDB.conn.QueryRowContext(ctx, query, id).Scan(
		&card.ID, &card.PlayerName, &card.Quality, &card.PictureType, &card.Height, &card.Weight, &card.SkinColor, &card.HairStyle,
		&card.HairColor, &card.DominantFoot, &card.UserID, &card.Tactics, &card.Positioning, &card.Composure, &card.Aggression,
		&card.Vision, &card.Awareness, &card.Crosses, &card.Physique, &card.Acceleration, &card.RunningSpeed, &card.ReactionSpeed,
		&card.Agility, &card.Stamina, &card.Strength, &card.Jumping, &card.Balance, &card.Technique, &card.Dribbling, &card.BallControl,
		&card.WeakFoot, &card.SkillMoves, &card.Finesse, &card.Curve, &card.Volleys, &card.ShortPassing, &card.LongPassing, &card.ForwardPass,
		&card.Offense, &card.FinishingAbility, &card.ShotPower, &card.Accuracy, &card.Distance, &card.Penalty, &card.FreeKicks, &card.Corners,
		&card.HeadingAccuracy, &card.Defence, &card.OffsideTrap, &card.Sliding, &card.Tackles, &card.BallFocus, &card.Interceptions,
		&card.Vigilance, &card.Goalkeeping, &card.Reflexes, &card.Diving, &card.Handling, &card.Sweeping, &card.Throwing,
	)

	switch {
	case errors.Is(err, sql.ErrNoRows):
		return card, cards.ErrNoCard.Wrap(err)
	case err != nil:
		return card, ErrCard.Wrap(err)
	default:
		accessoryIds, err := listAccessoryIdsByCardID(ctx, cardsDB, id)
		if err != nil {
			return card, ErrCard.Wrap(err)
		}
		card.Accessories = accessoryIds
		return card, nil
	}
}

// listAccessoryIdsByCardID returns all accessories for card by id from the database.
func listAccessoryIdsByCardID(ctx context.Context, cardsDB *cardsDB, cardID uuid.UUID) ([]int, error) {
	query :=
		`SELECT 
            accessory_id
        FROM 
            cards_accessories
        WHERE
            card_id = $1
        `
	rows, err := cardsDB.conn.QueryContext(ctx, query, cardID)
	if err != nil {
		return nil, ErrCard.Wrap(err)
	}
	defer func() {
		err = errs.Combine(err, rows.Close())
	}()

	var data []int
	for rows.Next() {
		var cardID int
		if err = rows.Scan(&cardID); err != nil {
			return nil, ErrCard.Wrap(err)
		}
		data = append(data, cardID)
	}
	if err = rows.Err(); err != nil {
		return nil, ErrCard.Wrap(err)
	}

	return data, nil
}

// List returns all cards from the data base.
func (cardsDB *cardsDB) List(ctx context.Context) ([]cards.Card, error) {
	query :=
		`SELECT 
            ` + allFields + ` 
        FROM 
            cards
        `
	rows, err := cardsDB.conn.QueryContext(ctx, query)
	if err != nil {
		return nil, ErrCard.Wrap(err)
	}
	defer func() {
		err = errs.Combine(err, rows.Close())
	}()

	data := []cards.Card{}
	for rows.Next() {
		card := cards.Card{}
<<<<<<< HEAD

=======
>>>>>>> 30e327f5
		if err = rows.Scan(
			&card.ID, &card.PlayerName, &card.Quality, &card.PictureType, &card.Height, &card.Weight, &card.SkinColor, &card.HairStyle,
			&card.HairColor, &card.DominantFoot, &card.UserID, &card.Tactics, &card.Positioning, &card.Composure, &card.Aggression,
			&card.Vision, &card.Awareness, &card.Crosses, &card.Physique, &card.Acceleration, &card.RunningSpeed, &card.ReactionSpeed,
			&card.Agility, &card.Stamina, &card.Strength, &card.Jumping, &card.Balance, &card.Technique, &card.Dribbling, &card.BallControl,
			&card.WeakFoot, &card.SkillMoves, &card.Finesse, &card.Curve, &card.Volleys, &card.ShortPassing, &card.LongPassing, &card.ForwardPass,
			&card.Offense, &card.FinishingAbility, &card.ShotPower, &card.Accuracy, &card.Distance, &card.Penalty, &card.FreeKicks, &card.Corners,
			&card.HeadingAccuracy, &card.Defence, &card.OffsideTrap, &card.Sliding, &card.Tackles, &card.BallFocus, &card.Interceptions,
			&card.Vigilance, &card.Goalkeeping, &card.Reflexes, &card.Diving, &card.Handling, &card.Sweeping, &card.Throwing,
		); err != nil {
			return nil, cards.ErrNoCard.Wrap(err)
		}

		accessoryIds, err := listAccessoryIdsByCardID(ctx, cardsDB, card.ID)
		if err != nil {
			return nil, ErrCard.Wrap(err)
		}
		card.Accessories = accessoryIds

		data = append(data, card)
	}
	if err = rows.Err(); err != nil {
		return nil, ErrCard.Wrap(err)
	}

	return data, nil
}

// Delete deletes record card in the data base.
func (cardsDB *cardsDB) Delete(ctx context.Context, id uuid.UUID) error {
	query :=
		`DELETE FROM
            cards
        WHERE 
            id = $1
        `
	_, err := cardsDB.conn.ExecContext(ctx, query, id)
	if err != nil {
		return ErrCard.Wrap(err)
	}

	return nil
}<|MERGE_RESOLUTION|>--- conflicted
+++ resolved
@@ -212,10 +212,6 @@
 	data := []cards.Card{}
 	for rows.Next() {
 		card := cards.Card{}
-<<<<<<< HEAD
-
-=======
->>>>>>> 30e327f5
 		if err = rows.Scan(
 			&card.ID, &card.PlayerName, &card.Quality, &card.PictureType, &card.Height, &card.Weight, &card.SkinColor, &card.HairStyle,
 			&card.HairColor, &card.DominantFoot, &card.UserID, &card.Tactics, &card.Positioning, &card.Composure, &card.Aggression,
