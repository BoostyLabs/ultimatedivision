--- conflicted
+++ resolved
@@ -250,7 +250,6 @@
 	return cardsListPage, ErrCard.Wrap(err)
 }
 
-<<<<<<< HEAD
 // ListByUserID returns all users cards from the database.
 func (cardsDB *cardsDB) ListByUserID(ctx context.Context, id uuid.UUID) ([]cards.Card, error) {
 	query := `SELECT ` + allFields + ` FROM cards WHERE user_id = $1`
@@ -295,13 +294,9 @@
 	return userCards, nil
 }
 
-// ListWithFilters returns all cards from DB, taking the necessary filters.
-func (cardsDB *cardsDB) ListWithFilters(ctx context.Context, filters []cards.Filters) ([]cards.Card, error) {
-=======
 // ListWithFilters returns cards from DB, taking the necessary filters.
 func (cardsDB *cardsDB) ListWithFilters(ctx context.Context, filters []cards.Filters, cursor pagination.Cursor) (cards.Page, error) {
 	var cardsListPage cards.Page
->>>>>>> c4dd664a
 	whereClause, valuesString := BuildWhereClauseDependsOnCardsFilters(filters)
 	valuesInterface := ValidDBParameters(valuesString)
 	offset := (cursor.Page - 1) * cursor.Limit
