// Copyright (C) 2021 Creditor Corp. Group.
// See LICENSE for copying information.

package database

import (
	"context"
	"database/sql"
	"errors"

	_ "github.com/lib/pq" // using postgres driver
	"github.com/zeebo/errs"

	"ultimatedivision/nftdrop/whitelist"
	"ultimatedivision/pkg/cryptoutils"
)

// ensures that whitelistDB implements whitelist.DB.
var _ whitelist.DB = (*whitelistDB)(nil)

// ErrWhitelist indicates that there was an error in the database.
var ErrWhitelist = errs.Class("whitelist repository error")

// whitelistDB provides access to whitelist db.
//
// architecture: Database
type whitelistDB struct {
	conn *sql.DB
}

// Create add wallet in the data base.
func (whitelistDB *whitelistDB) Create(ctx context.Context, wallet whitelist.Wallet) error {
	query :=
		`INSERT INTO
			whitelist(address, password) 
		VALUES 
			($1, $2)`

	_, err := whitelistDB.conn.ExecContext(ctx, query, wallet.Address, wallet.Password)
	return ErrWhitelist.Wrap(err)
}

// GetByAddress returns wallet by address from the data base.
func (whitelistDB *whitelistDB) GetByAddress(ctx context.Context, address cryptoutils.Address) (whitelist.Wallet, error) {
	wallet := whitelist.Wallet{}
	query :=
		`SELECT
			address, password
		FROM 
			whitelist
		WHERE
			address = $1`

	err := whitelistDB.conn.QueryRowContext(ctx, query, address).Scan(&wallet.Address, &wallet.Password)
	if err != nil {
		if errors.Is(err, sql.ErrNoRows) {
			return wallet, whitelist.ErrNoWhitelist.Wrap(err)
		}

		return wallet, whitelist.ErrNoWhitelist.New("address does not exist")
	}

	return wallet, ErrWhitelist.Wrap(err)
}

// List returns all wallets from the data base.
func (whitelistDB *whitelistDB) List(ctx context.Context) ([]whitelist.Wallet, error) {
	query :=
		`SELECT
			address, password
		FROM 
			whitelist`

	rows, err := whitelistDB.conn.QueryContext(ctx, query)
	if err != nil {
		return nil, ErrWhitelist.Wrap(err)
	}
	defer func() {
		err = errs.Combine(err, ErrWhitelist.Wrap(rows.Close()))
	}()

	wallets := []whitelist.Wallet{}
	for rows.Next() {
		wallet := whitelist.Wallet{}
		if err = rows.Scan(&wallet.Address, &wallet.Password); err != nil {
			return nil, ErrWhitelist.Wrap(err)
		}
		wallets = append(wallets, wallet)
	}

	return wallets, ErrWhitelist.Wrap(rows.Err())
}

<<<<<<< HEAD
=======
// Delete deletes wallet from the database.
func (whitelistDB *whitelistDB) Delete(ctx context.Context, address whitelist.Hex) error {
	query := `DELETE FROM whitelist
              WHERE address = $1`

	result, err := whitelistDB.conn.ExecContext(ctx, query, address)
	if err != nil {
		return ErrWhitelist.Wrap(err)
	}

	rowNum, err := result.RowsAffected()
	if rowNum == 0 {
		return whitelist.ErrNoWhitelist.New("address does not exist")
	}

	return ErrWhitelist.Wrap(err)
}

// Update updates a wallets password in the data base.
func (whitelistDB *whitelistDB) Update(ctx context.Context, wallet whitelist.Wallet) error {
	query :=
		`UPDATE whitelist 
		 SET password = $1
		 WHERE address = $2`

	result, err := whitelistDB.conn.ExecContext(ctx, query, wallet.Password, wallet.Address)
	if err != nil {
		return ErrWhitelist.Wrap(err)
	}

	rowNum, err := result.RowsAffected()
	if rowNum == 0 {
		return whitelist.ErrNoWhitelist.New("wallet does not exist")
	}

	return ErrWhitelist.Wrap(err)
}

>>>>>>> 49bdf700
// ListWithoutPassword returns all wallets address from the data base.
func (whitelistDB *whitelistDB) ListWithoutPassword(ctx context.Context) ([]whitelist.Wallet, error) {
	query :=
		`SELECT
			address
		FROM 
			whitelist
		WHERE 
			password = ''`

	rows, err := whitelistDB.conn.QueryContext(ctx, query)
	if err != nil {
		return nil, ErrWhitelist.Wrap(err)
	}
	defer func() {
		err = errs.Combine(err, ErrWhitelist.Wrap(rows.Close()))
	}()

	wallets := []whitelist.Wallet{}
	for rows.Next() {
		wallet := whitelist.Wallet{}
		if err = rows.Scan(&wallet.Address); err != nil {
			return nil, ErrWhitelist.Wrap(err)
		}
		wallets = append(wallets, wallet)
	}

	return wallets, ErrWhitelist.Wrap(rows.Err())
}

// Update updates a wallets password in the data base.
func (whitelistDB *whitelistDB) Update(ctx context.Context, wallet whitelist.Wallet) error {
	query :=
		`UPDATE 
			whitelist
		SET 
			password = $1
		WHERE 
			address = $2`

	_, err := whitelistDB.conn.ExecContext(ctx, query, wallet.Password, wallet.Address)
	return ErrWhitelist.Wrap(err)
}

// Delete deletes wallet from the database.
func (whitelistDB *whitelistDB) Delete(ctx context.Context, address cryptoutils.Address) error {
	query :=
		`DELETE FROM 
			whitelist
		WHERE 
			address = $1`

	_, err := whitelistDB.conn.ExecContext(ctx, query, address)

	return ErrWhitelist.Wrap(err)
}<|MERGE_RESOLUTION|>--- conflicted
+++ resolved
@@ -91,10 +91,8 @@
 	return wallets, ErrWhitelist.Wrap(rows.Err())
 }
 
-<<<<<<< HEAD
-=======
 // Delete deletes wallet from the database.
-func (whitelistDB *whitelistDB) Delete(ctx context.Context, address whitelist.Hex) error {
+func (whitelistDB *whitelistDB) Delete(ctx context.Context, address cryptoutils.Address) error {
 	query := `DELETE FROM whitelist
               WHERE address = $1`
 
@@ -131,7 +129,6 @@
 	return ErrWhitelist.Wrap(err)
 }
 
->>>>>>> 49bdf700
 // ListWithoutPassword returns all wallets address from the data base.
 func (whitelistDB *whitelistDB) ListWithoutPassword(ctx context.Context) ([]whitelist.Wallet, error) {
 	query :=
@@ -160,31 +157,4 @@
 	}
 
 	return wallets, ErrWhitelist.Wrap(rows.Err())
-}
-
-// Update updates a wallets password in the data base.
-func (whitelistDB *whitelistDB) Update(ctx context.Context, wallet whitelist.Wallet) error {
-	query :=
-		`UPDATE 
-			whitelist
-		SET 
-			password = $1
-		WHERE 
-			address = $2`
-
-	_, err := whitelistDB.conn.ExecContext(ctx, query, wallet.Password, wallet.Address)
-	return ErrWhitelist.Wrap(err)
-}
-
-// Delete deletes wallet from the database.
-func (whitelistDB *whitelistDB) Delete(ctx context.Context, address cryptoutils.Address) error {
-	query :=
-		`DELETE FROM 
-			whitelist
-		WHERE 
-			address = $1`
-
-	_, err := whitelistDB.conn.ExecContext(ctx, query, address)
-
-	return ErrWhitelist.Wrap(err)
 }