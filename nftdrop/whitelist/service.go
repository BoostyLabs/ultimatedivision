// Copyright (C) 2021 Creditor Corp. Group.
// See LICENSE for copying information.

package whitelist

import (
	"context"

	"github.com/ethereum/go-ethereum/crypto"
	"github.com/zeebo/errs"

<<<<<<< HEAD
	"ultimatedivision/internal/pagination"
=======
	"ultimatedivision/pkg/cryptoutils"
>>>>>>> cdb49a8f
)

// ErrWhitelist indicated that there was an error in service.
var ErrWhitelist = errs.Class("whitelist service error")

// Service is handling whitelist related logic.
//
// architecture: Service
type Service struct {
	config    Config
	whitelist DB
}

// NewService is a constructor for whitelist service.
func NewService(config Config, whitelist DB) *Service {
	return &Service{
		config:    config,
		whitelist: whitelist,
	}
}

// Create adds whitelist in the database.
func (service *Service) Create(ctx context.Context, wallet CreateWallet) error {
	var password cryptoutils.Signature

	if wallet.PrivateKey != "" {
		privateKeyECDSA, err := crypto.HexToECDSA(string(wallet.PrivateKey))
		if err != nil {
			return ErrWhitelist.Wrap(err)
		}

		password, err = cryptoutils.GenerateSignature(wallet.Address, service.config.NFTSale, privateKeyECDSA)
		if err != nil {
			return ErrWhitelist.Wrap(err)
		}
	}

	whitelist := Wallet{
		Address:  wallet.Address,
		Password: password,
	}
	return ErrWhitelist.Wrap(service.whitelist.Create(ctx, whitelist))
}

// GetByAddress returns whitelist by address from the database.
func (service *Service) GetByAddress(ctx context.Context, address cryptoutils.Address) (Transaction, error) {
	whitelist, err := service.whitelist.GetByAddress(ctx, address)
	if err != nil {
		return Transaction{}, ErrWhitelist.Wrap(err)
	}
	if whitelist.Password == "" {
		return Transaction{}, ErrWhitelist.New("password is empty")
	}

	transactionValue := Transaction{
		Password: whitelist.Password,
		SmartContractAddress: SmartContractAddress{
			NFT:     service.config.NFT,
			NFTSale: service.config.NFTSale,
		},
	}

	return transactionValue, nil
}

// List returns whitelist page from the database.
func (service *Service) List(ctx context.Context, cursor pagination.Cursor) (Page, error) {
	if cursor.Limit <= 0 {
		cursor.Limit = service.config.Cursor.Limit
	}
	if cursor.Page <= 0 {
		cursor.Page = service.config.Cursor.Page
	}

	whitelistRecords, err := service.whitelist.List(ctx, cursor)
	return whitelistRecords, ErrWhitelist.Wrap(err)
}

// ListWithoutPassword returns whitelist without password from the database.
func (service *Service) ListWithoutPassword(ctx context.Context) ([]Wallet, error) {
	whitelistRecords, err := service.whitelist.ListWithoutPassword(ctx)
	return whitelistRecords, ErrWhitelist.Wrap(err)
}

// Update updates whitelist by address.
func (service *Service) Update(ctx context.Context, whitelist Wallet) error {
	return ErrWhitelist.Wrap(service.whitelist.Update(ctx, whitelist))
}

// Delete deletes whitelist.
func (service *Service) Delete(ctx context.Context, address cryptoutils.Address) error {
	return ErrWhitelist.Wrap(service.whitelist.Delete(ctx, address))
}

// SetPassword generates passwords for all whitelist items.
func (service *Service) SetPassword(ctx context.Context, privateKey cryptoutils.PrivateKey) error {
	privateKeyECDSA, err := crypto.HexToECDSA(string(privateKey))
	if err != nil {
		return ErrWhitelist.Wrap(err)
	}

	whitelist, err := service.ListWithoutPassword(ctx)
	if err != nil {
		return ErrWhitelist.Wrap(err)
	}

	for _, v := range whitelist {
		password, err := cryptoutils.GenerateSignature(v.Address, service.config.NFTSale, privateKeyECDSA)
		if err != nil {
			return ErrWhitelist.Wrap(err)
		}

		whitelist := Wallet{
			Address:  v.Address,
			Password: password,
		}
		if err := service.Update(ctx, whitelist); err != nil {
			return ErrWhitelist.Wrap(err)
		}
	}

	return nil
}<|MERGE_RESOLUTION|>--- conflicted
+++ resolved
@@ -9,11 +9,8 @@
 	"github.com/ethereum/go-ethereum/crypto"
 	"github.com/zeebo/errs"
 
-<<<<<<< HEAD
-	"ultimatedivision/internal/pagination"
-=======
 	"ultimatedivision/pkg/cryptoutils"
->>>>>>> cdb49a8f
+	"ultimatedivision/pkg/pagination"
 )
 
 // ErrWhitelist indicated that there was an error in service.
@@ -81,13 +78,6 @@
 
 // List returns whitelist page from the database.
 func (service *Service) List(ctx context.Context, cursor pagination.Cursor) (Page, error) {
-	if cursor.Limit <= 0 {
-		cursor.Limit = service.config.Cursor.Limit
-	}
-	if cursor.Page <= 0 {
-		cursor.Page = service.config.Cursor.Page
-	}
-
 	whitelistRecords, err := service.whitelist.List(ctx, cursor)
 	return whitelistRecords, ErrWhitelist.Wrap(err)
 }
