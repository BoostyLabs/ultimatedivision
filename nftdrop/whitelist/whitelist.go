--- conflicted
+++ resolved
@@ -8,11 +8,8 @@
 
 	"github.com/zeebo/errs"
 
-<<<<<<< HEAD
-	"ultimatedivision/internal/pagination"
-=======
 	"ultimatedivision/pkg/cryptoutils"
->>>>>>> cdb49a8f
+	"ultimatedivision/pkg/pagination"
 )
 
 // ErrNoWallet indicated that wallet in whitelist does not exist.
@@ -24,23 +21,13 @@
 type DB interface {
 	// Create adds wallet in the database.
 	Create(ctx context.Context, wallet Wallet) error
-<<<<<<< HEAD
 	// GetByAddress returns whitelist by address from the database.
-	GetByAddress(ctx context.Context, address Hex) (Wallet, error)
+	GetByAddress(ctx context.Context, address cryptoutils.Address) (Wallet, error)
 	// List returns whitelist page from the database.
 	List(ctx context.Context, cursor pagination.Cursor) (Page, error)
-	// ListWithoutPassword returns whitelist without password from the database.
-	ListWithoutPassword(ctx context.Context) ([]Wallet, error)
-	// Update updates password of wallet.
-=======
-	// GetByAddress returns wallet by address from the database.
-	GetByAddress(ctx context.Context, address cryptoutils.Address) (Wallet, error)
-	// List returns all wallets from the database.
-	List(ctx context.Context) ([]Wallet, error)
 	// ListWithoutPassword returns wallet without password from the database.
 	ListWithoutPassword(ctx context.Context) ([]Wallet, error)
 	// Update updates wallet by address.
->>>>>>> cdb49a8f
 	Update(ctx context.Context, wallet Wallet) error
 	// Delete deletes wallet from the database.
 	Delete(ctx context.Context, address cryptoutils.Address) error
@@ -60,28 +47,9 @@
 
 // Config defines configuration for queue.
 type Config struct {
-<<<<<<< HEAD
-	SmartContract struct {
-		Address string  `json:"address"`
-		Price   float64 `json:"price"`
-	} `json:"smartContract"`
+	SmartContractAddress `json:"smartContractAddress"`
 
 	pagination.Cursor `json:"cursor"`
-}
-
-// SmartContractWithWhiteList entity describes whitelist and smart contract.
-type SmartContractWithWhiteList struct {
-	Wallet
-	Address string  `json:"address"`
-	Price   float64 `json:"price"`
-}
-
-// Page holds wallets page entity which is used to show listed page of wallets.
-type Page struct {
-	Wallets []Wallet        `json:"wallets"`
-	Page    pagination.Page `json:"page"`
-=======
-	SmartContractAddress `json:"smartContractAddress"`
 }
 
 // SmartContractAddress entity describes smart contract addresses.
@@ -94,5 +62,10 @@
 type Transaction struct {
 	Password             cryptoutils.Signature `json:"password"`
 	SmartContractAddress `json:"smartContractAddress"`
->>>>>>> cdb49a8f
+}
+
+// Page holds wallets page entity which is used to show listed page of wallets.
+type Page struct {
+	Wallets []Wallet        `json:"wallets"`
+	Page    pagination.Page `json:"page"`
 }