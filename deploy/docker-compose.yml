version: "3"

services:
  app:
    container_name: UDApp
    image: ${HOST_FOR_DOCKER_IMAGE}/ultimate_division${ENVIRONMENT}:latest
    ports:
      - "8087:8087" # Forward the exposed port 5000 on the container to port 8088 on the host machine (8088:5000).
      - "8088:8088"
    restart: unless-stopped
    volumes:
      - ${PROJECT_DATA_PATH}/ultimate_division:/app/data
      - ${PROJECT_CONFIGS_PATH}/ultimate_division:/config
      - ${PROJECT_ASSETS_PATH}:/assets
    depends_on:
      - ultimatedivision_db # This service depends on postgres. Start that first.
    networks:
      - fullstack

  nft_signer:
    container_name: UDNFTSigner
    image: ${HOST_FOR_DOCKER_IMAGE}/ultimate_division_nft_signer${ENVIRONMENT}:latest
    restart: unless-stopped
    volumes:
      - ${PROJECT_DATA_PATH}/signer:/app/data
      - ${PROJECT_CONFIGS_PATH}/nft_signer:/config
    depends_on:
      - ultimatedivision_db # This service depends on postgres. Start that first.
    networks:
      - fullstack

  currency_signer:
    container_name: UDCurrencySigner
    image: ${HOST_FOR_DOCKER_IMAGE}/ultimate_division_currency_signer${ENVIRONMENT}:latest
    restart: unless-stopped
    volumes:
      - ${PROJECT_DATA_PATH}/currency_signer:/app/data
      - ${PROJECT_CONFIGS_PATH}/currency_signer:/config
    depends_on:
      - ultimatedivision_db # This service depends on postgres. Start that first.
    networks:
      - fullstack

<<<<<<< HEAD
  velas:
    container_name: velas
    image: ${HOST_FOR_DOCKER_IMAGE}/velas:latest
    ports:
      - "3002:3002"
    restart: unless-stopped
    networks:
      - fullstack
    environment:
      - SPONSOR_PRIVATE=${SPONSOR_PRIVATE}
      - NETWORK_HOST=${NETWORK_HOST}
      - VELAS_ACCOUNT_PROGRAM_ADDRESS=${VELAS_ACCOUNT_PROGRAM_ADDRESS}
=======
  dozzle:
    container_name: ultimatedivision_dozzle
    image: amir20/dozzle:latest
    volumes:
      - /var/run/docker.sock:/var/run/docker.sock
    ports:
      - "9999:8080"
    networks:
      - fullstack
    depends_on:
      - app
    environment:
      - DOZZLE_NO_ANALYTICS=true
      - DOZZLE_USERNAME=${DOZZLE_USERNAME}
      - DOZZLE_PASSWORD=${DOZZLE_PASSWORD}
      - DOZZLE_KEY=true

  prometheus:
    image: prom/prometheus
    container_name: ultimatedivision_prometheus
    hostname: prometheus
    restart: always
    volumes:
      - ${PROJECT_CONFIGS_PATH}/prometheus/prometheus.yml:/etc/prometheus/prometheus.yml
    ports:
      - "9090:9090"
    networks:
      - fullstack

  grafana:
    image: grafana/grafana
    container_name: ultimatedivision_grafana
    hostname: grafana
    restart: always
    ports:
      - "3000:3000"
    volumes:
      - ${PROJECT_CONFIGS_PATH}/grafana/provisioning:/etc/grafana/provisioning
      - ${PROJECT_DATA_PATH}/grafana:/var/lib/grafana
    networks:
      - fullstack

  node_exporter:
    image: prom/node-exporter
    container_name: ultimatedivision_node_exporter
    hostname: node-exporter
    restart: always
    ports:
      - "9100:9100"
    networks:
      - fullstack

  cadvisor:
    image: google/cadvisor:latest
    container_name: ultimatedivision_cadvisor
    hostname: cadvisor
    restart: always
    ports:
      - "8080:8080"
    networks:
      - fullstack
    volumes:
      - /:/rootfs:ro
      - /var/run:/var/run:rw
      - /sys:/sys:ro
      - /var/lib/docker/:/var/lib/docker:ro
>>>>>>> 819149a7

  ultimatedivision_db:
    restart: always
    image: postgres:latest
    container_name: ultimatedivision_db
    ports:
      - "5635:5432"
    volumes:
      - ${PROJECT_DATA_PATH}/db:/var/lib/postgresql/data
    networks:
      - fullstack
    environment:
      - POSTGRES_DB=${POSTGRES_DB}
      - POSTGRES_USER=${POSTGRES_USER}
      - POSTGRES_PASSWORD=${POSTGRES_PASSWORD}

# Networks to be created to facilitate communication between containers
networks:
  fullstack:
    driver: bridge<|MERGE_RESOLUTION|>--- conflicted
+++ resolved
@@ -41,7 +41,6 @@
     networks:
       - fullstack
 
-<<<<<<< HEAD
   velas:
     container_name: velas
     image: ${HOST_FOR_DOCKER_IMAGE}/velas:latest
@@ -54,7 +53,6 @@
       - SPONSOR_PRIVATE=${SPONSOR_PRIVATE}
       - NETWORK_HOST=${NETWORK_HOST}
       - VELAS_ACCOUNT_PROGRAM_ADDRESS=${VELAS_ACCOUNT_PROGRAM_ADDRESS}
-=======
   dozzle:
     container_name: ultimatedivision_dozzle
     image: amir20/dozzle:latest
@@ -121,7 +119,6 @@
       - /var/run:/var/run:rw
       - /sys:/sys:ro
       - /var/lib/docker/:/var/lib/docker:ro
->>>>>>> 819149a7
 
   ultimatedivision_db:
     restart: always
