--- conflicted
+++ resolved
@@ -166,8 +166,6 @@
 		return Error.Wrap(err)
 	}
 
-<<<<<<< HEAD
-=======
 	// TODO: remove after fixing bug with matches.
 	err = peer.Seasons.Service.Create(ctx)
 	if err != nil {
@@ -175,7 +173,6 @@
 		return Error.Wrap(err)
 	}
 
->>>>>>> 91e848e6
 	runError := peer.Run(ctx)
 	closeError := peer.Close()
 
