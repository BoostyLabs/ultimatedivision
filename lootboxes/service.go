--- conflicted
+++ resolved
@@ -34,7 +34,6 @@
 }
 
 // Create creates LootBox.
-<<<<<<< HEAD
 func (service *Service) Create(ctx context.Context, lootBoxType Type, userID uuid.UUID) (LootBox, error) {
 	userLootBox := LootBox{
 		UserID:    userID,
@@ -46,48 +45,18 @@
 }
 
 // Open opens lootbox by user.
-func (service *Service) Open(ctx context.Context, lootBoxID uuid.UUID, userID uuid.UUID) ([]cards.Card, error) {
-	userLootBox := LootBox{
-		UserID:    userID,
-		LootBoxID: lootBoxID,
-	}
-
-	cardsNum := 0
-	probabilities := make([]int, 0, 4)
-
-	lootBoxType, err := service.lootboxes.GetTypeByLootBoxID(ctx, userLootBox.LootBoxID)
-	if err != nil {
-		return nil, ErrLootBoxes.Wrap(err)
-	}
-
-	userLootBox.Type = lootBoxType
-
-	if userLootBox.Type == RegularBox {
-		cardsNum = service.config.RegularBoxConfig.CardsNum
-		probabilities = []int{service.config.RegularBoxConfig.Wood, service.config.RegularBoxConfig.Silver, service.config.RegularBoxConfig.Gold, service.config.RegularBoxConfig.Diamond}
-	} else if userLootBox.Type == UDReleaseCelebrationBox {
-		cardsNum = service.config.UDReleaseCelebrationBoxConfig.CardsNum
-		probabilities = []int{service.config.UDReleaseCelebrationBoxConfig.Wood, service.config.UDReleaseCelebrationBoxConfig.Silver, service.config.UDReleaseCelebrationBoxConfig.Gold, service.config.UDReleaseCelebrationBoxConfig.Diamond}
-	}
-=======
-func (service *Service) Create(ctx context.Context, userLootBox LootBox) error {
-	return ErrLootBoxes.Wrap(service.lootboxes.Create(ctx, userLootBox))
-}
-
-// Open opens lootbox by user.
 func (service *Service) Open(ctx context.Context, userID, lootboxID uuid.UUID) ([]cards.Card, error) {
 	cardsNum := 0
 	probabilities := make([]int, 0, 4)
 
 	// TODO: get from db.
-	//if userLootBox.Type == RegularBox {
+	// if userLootBox.Type == RegularBox {
 	//	cardsNum = service.config.RegularBoxConfig.CardsNum
 	//	probabilities = []int{service.config.RegularBoxConfig.Wood, service.config.RegularBoxConfig.Silver, service.config.RegularBoxConfig.Gold, service.config.RegularBoxConfig.Diamond}
-	//} else if userLootBox.Type == UDReleaseCelebrationBox {
+	// } else if userLootBox.Type == UDReleaseCelebrationBox {
 	//	cardsNum = service.config.UDReleaseCelebrationBoxConfig.CardsNum
 	//	probabilities = []int{service.config.UDReleaseCelebrationBoxConfig.Wood, service.config.UDReleaseCelebrationBoxConfig.Silver, service.config.UDReleaseCelebrationBoxConfig.Gold, service.config.UDReleaseCelebrationBoxConfig.Diamond}
-	//}
->>>>>>> e7edc658
+	// }
 
 	var lootBoxCards []cards.Card
 
@@ -100,13 +69,9 @@
 		lootBoxCards = append(lootBoxCards, card)
 	}
 
-<<<<<<< HEAD
 	sortLootBoxCards(lootBoxCards)
 
-	err = service.lootboxes.Delete(ctx, userLootBox)
-=======
 	err := service.lootboxes.Delete(ctx, lootboxID)
->>>>>>> e7edc658
 
 	return lootBoxCards, ErrLootBoxes.Wrap(err)
 }
